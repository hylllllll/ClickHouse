--- conflicted
+++ resolved
@@ -6,10 +6,7 @@
 Позволяет обратиться к удалённым серверам без создания таблицы типа ``Distributed``.
 
 Сигнатуры:
-<<<<<<< HEAD
-=======
 
->>>>>>> 4cd9df27
 .. code-block:: sql
 
     remote('addresses_expr', db, table[, 'user'[, 'password']])
@@ -34,28 +31,19 @@
 Адреса можно указать через запятую, в этом случае ClickHouse обработает запрос как распределённый, т.е. отправит его по всем указанным адресам как на шарды с разными данными.
 
 Пример:
-<<<<<<< HEAD
-=======
 
->>>>>>> 4cd9df27
 .. code-block:: text
 
     example01-01-1,example01-02-1
 
 Часть выражения может быть указана в фигурных скобках. Предыдущий пример может быть записан следующим образом:
-<<<<<<< HEAD
-=======
 
->>>>>>> 4cd9df27
 .. code-block:: text
 
     example01-0{1,2}-1
 
 В фигурных скобках может быть указан диапазон (неотрицательных целых) чисел через две точки. В этом случае, диапазон раскрывается в множество значений, генерирующих адреса шардов. Если запись первого числа начинается с нуля, то значения формируются с таким же выравниванием нулями. Предыдущий пример может быть записан следующим образом:
-<<<<<<< HEAD
-=======
 
->>>>>>> 4cd9df27
 .. code-block:: text
 
     example01-{01..02}-1
@@ -65,10 +53,7 @@
 Адреса или их фрагменты в фигурных скобках можно указать через символ \|. В этом случае, соответствующие множества адресов понимаются как реплики - запрос будет отправлен на первую живую реплику. При этом, реплики перебираются в порядке, согласно текущей настройке :ref:`load_balancing <settings-load_balancing>`. 
 
 Пример:
-<<<<<<< HEAD
-=======
 
->>>>>>> 4cd9df27
 .. code-block:: text
 
     example01-{01..02}-{1|2}
