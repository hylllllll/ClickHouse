--- conflicted
+++ resolved
@@ -38,15 +38,9 @@
             return nullptr;
 #endif
         else if (uri.getPath() == "/write")
-<<<<<<< HEAD
-            return std::make_unique<ODBCHandler>(keep_alive_timeout, context, "write");
+            return std::make_unique<ODBCHandler>(keep_alive_timeout, getContext(), "write");
         else
-            return std::make_unique<ODBCHandler>(keep_alive_timeout, context, "read");
-=======
-            return std::make_unique<ODBCHandler>(pool_map, keep_alive_timeout, getContext(), "write");
-        else
-            return std::make_unique<ODBCHandler>(pool_map, keep_alive_timeout, getContext(), "read");
->>>>>>> 495c6e03
+            return std::make_unique<ODBCHandler>(keep_alive_timeout, getContext(), "read");
     }
     return nullptr;
 }
