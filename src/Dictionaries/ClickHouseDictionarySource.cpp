--- conflicted
+++ resolved
@@ -74,15 +74,9 @@
     , load_all_query{query_builder.composeLoadAllQuery()}
 {
     /// We should set user info even for the case when the dictionary is loaded in-process (without TCP communication).
-<<<<<<< HEAD
     context.setUser(user, password, Poco::Net::SocketAddress("127.0.0.1", 0));
-    /// Processors are not supported here yet.
-    context.setSetting("experimental_use_processors", false);
-=======
-    context.setUser(user, password, Poco::Net::SocketAddress("127.0.0.1", 0), {});
     context = copyContextAndApplySettings(path_to_settings, context, config);
 
->>>>>>> 0fd0711b
     /// Query context is needed because some code in executeQuery function may assume it exists.
     /// Current example is Context::getSampleBlockCache from InterpreterSelectWithUnionQuery::getSampleBlock.
     context.makeQueryContext();
