#include <any>
#include <limits>
#include <unordered_map>
#include <vector>

#include <common/logger_useful.h>

#include <Columns/ColumnConst.h>
#include <Columns/ColumnString.h>
#include <Columns/ColumnVector.h>
#include <Columns/ColumnFixedString.h>
#include <Columns/ColumnNullable.h>

#include <DataTypes/DataTypeNullable.h>
#include <DataTypes/DataTypeLowCardinality.h>

#include <Interpreters/HashJoin.h>
#include <Interpreters/join_common.h>
#include <Interpreters/TableJoin.h>
#include <Interpreters/joinDispatch.h>
#include <Interpreters/NullableUtils.h>
#include <Interpreters/DictionaryReader.h>

#include <Storages/StorageDictionary.h>

#include <DataStreams/materializeBlock.h>

#include <Core/ColumnNumbers.h>
#include <Common/typeid_cast.h>
#include <Common/assert_cast.h>
namespace DB
{

namespace ErrorCodes
{
    extern const int NOT_IMPLEMENTED;
    extern const int NO_SUCH_COLUMN_IN_TABLE;
    extern const int INCOMPATIBLE_TYPE_OF_JOIN;
    extern const int UNSUPPORTED_JOIN_KEYS;
    extern const int LOGICAL_ERROR;
    extern const int SYNTAX_ERROR;
    extern const int SET_SIZE_LIMIT_EXCEEDED;
    extern const int TYPE_MISMATCH;
    extern const int NUMBER_OF_ARGUMENTS_DOESNT_MATCH;
}

namespace
{

struct NotProcessedCrossJoin : public ExtraBlock
{
    size_t left_position;
    size_t right_block;
};

}

namespace JoinStuff
{
    /// for single disjunct
    bool JoinUsedFlags::getUsedSafe(size_t i) const
    {
        return getUsedSafe(nullptr, i);
    }

    /// for multiple disjuncts
    bool JoinUsedFlags::getUsedSafe(const Block * block_ptr, size_t row_idx) const
    {
        if (auto it = flags.find(block_ptr); it != flags.end())
            return it->second[row_idx].load();
        return !need_flags;
    }

    /// for single disjunct
    template <ASTTableJoin::Kind KIND, ASTTableJoin::Strictness STRICTNESS>
    void JoinUsedFlags::reinit(size_t size)
    {
        if constexpr (MapGetter<KIND, STRICTNESS>::flagged)
        {
            assert(flags[nullptr].size() <= size);
            need_flags = true;
            flags[nullptr] = std::vector<std::atomic_bool>(size);
        }
    }

    /// for multiple disjuncts
    template <ASTTableJoin::Kind KIND, ASTTableJoin::Strictness STRICTNESS>
    void JoinUsedFlags::reinit(const Block * block_ptr)
    {
        if constexpr (MapGetter<KIND, STRICTNESS>::flagged)
        {
            assert(flags[block_ptr].size() <= block_ptr->rows());
            need_flags = true;
            flags[block_ptr] = std::vector<std::atomic_bool>(block_ptr->rows());
        }
    }

    template <bool use_flags, bool multiple_disjuncts, typename FindResult>
    void JoinUsedFlags::setUsed(const FindResult & f)
    {
        if constexpr (!use_flags)
            return;

        /// Could be set simultaneously from different threads.
        if constexpr (multiple_disjuncts)
        {
            auto & mapped = f.getMapped();
            flags[mapped.block][mapped.row_num].store(true, std::memory_order_relaxed);
        }
        else
        {
            flags[nullptr][f.getOffset()].store(true, std::memory_order_relaxed);
        }
    }

    template <bool use_flags, bool multiple_disjuncts, typename FindResult>
    bool JoinUsedFlags::getUsed(const FindResult & f)
    {
        if constexpr (!use_flags)
            return true;

        if constexpr (multiple_disjuncts)
        {
            auto & mapped = f.getMapped();
            return flags[mapped.block][mapped.row_num].load();
        }
        else
        {
            return flags[nullptr][f.getOffset()].load();
        }
    }

    template <bool use_flags, bool multiple_disjuncts, typename FindResult>
    bool JoinUsedFlags::setUsedOnce(const FindResult & f)
    {
        if constexpr (!use_flags)
            return true;

        if constexpr (multiple_disjuncts)
        {
            auto & mapped = f.getMapped();

            /// fast check to prevent heavy CAS with seq_cst order
            if (flags[mapped.block][mapped.row_num].load(std::memory_order_relaxed))
                return false;

            bool expected = false;
            return flags[mapped.block][mapped.row_num].compare_exchange_strong(expected, true);
        }
        else
        {
            auto off = f.getOffset();

            /// fast check to prevent heavy CAS with seq_cst order
            if (flags[nullptr][off].load(std::memory_order_relaxed))
                return false;

            bool expected = false;
            return flags[nullptr][off].compare_exchange_strong(expected, true);
        }
    }
}

static ColumnPtr filterWithBlanks(ColumnPtr src_column, const IColumn::Filter & filter, bool inverse_filter = false)
{
    ColumnPtr column = src_column->convertToFullColumnIfConst();
    MutableColumnPtr mut_column = column->cloneEmpty();
    mut_column->reserve(column->size());

    if (inverse_filter)
    {
        for (size_t row = 0; row < filter.size(); ++row)
        {
            if (filter[row])
                mut_column->insertDefault();
            else
                mut_column->insertFrom(*column, row);
        }
    }
    else
    {
        for (size_t row = 0; row < filter.size(); ++row)
        {
            if (filter[row])
                mut_column->insertFrom(*column, row);
            else
                mut_column->insertDefault();
        }
    }

    return mut_column;
}

static ColumnWithTypeAndName correctNullability(ColumnWithTypeAndName && column, bool nullable)
{
    if (nullable)
    {
        JoinCommon::convertColumnToNullable(column);
    }
    else
    {
        /// We have to replace values masked by NULLs with defaults.
        if (column.column)
            if (const auto * nullable_column = checkAndGetColumn<ColumnNullable>(*column.column))
                column.column = filterWithBlanks(column.column, nullable_column->getNullMapColumn().getData(), true);

        JoinCommon::removeColumnNullability(column);
    }

    return std::move(column);
}

static ColumnWithTypeAndName correctNullability(ColumnWithTypeAndName && column, bool nullable, const ColumnUInt8 & negative_null_map)
{
    if (nullable)
    {
        JoinCommon::convertColumnToNullable(column);
        if (column.type->isNullable() && !negative_null_map.empty())
        {
            MutableColumnPtr mutable_column = IColumn::mutate(std::move(column.column));
            assert_cast<ColumnNullable &>(*mutable_column).applyNegatedNullMap(negative_null_map);
            column.column = std::move(mutable_column);
        }
    }
    else
        JoinCommon::removeColumnNullability(column);

    return std::move(column);
}

HashJoin::HashJoin(std::shared_ptr<TableJoin> table_join_, const Block & right_sample_block_, bool any_take_last_row_)
    : table_join(table_join_)
    , kind(table_join->kind())
    , strictness(table_join->strictness())
    , nullable_right_side(table_join->forceNullableRight())
    , nullable_left_side(table_join->forceNullableLeft())
    , any_take_last_row(any_take_last_row_)
    , asof_inequality(table_join->getAsofInequality())
    , data(std::make_shared<RightTableData>())
    , right_sample_block(right_sample_block_)
    , log(&Poco::Logger::get("HashJoin"))
{
    LOG_DEBUG(log, "Right sample block: {}", right_sample_block.dumpStructure());

    if (isComma(kind) || isCross(kind))
    {
        data->type = Type::CROSS;
        sample_block_with_columns_to_add = right_sample_block;
    }
    else if (table_join->oneDisjunct())
    {
        const auto & key_names_right = table_join->getOnlyClause().key_names_right;
        JoinCommon::splitAdditionalColumns(key_names_right, right_sample_block, right_table_keys, sample_block_with_columns_to_add);
        required_right_keys = table_join->getRequiredRightKeys(right_table_keys, required_right_keys_sources);
    }
    else
    {
        /// required right keys concept does not work well if multiple disjuncts, we need all keys
        sample_block_with_columns_to_add = right_table_keys = materializeBlock(right_sample_block);
    }

    LOG_TRACE(log, "Columns to add: [{}], required right [{}]",
              sample_block_with_columns_to_add.dumpStructure(), fmt::join(required_right_keys.getNames(), ", "));
    {
        std::vector<String> log_text;
        for (const auto & clause : table_join->getClauses())
            log_text.push_back(clause.formatDebug());
        LOG_TRACE(log, "Joining on: {}", fmt::join(log_text, " | "));
    }

<<<<<<< HEAD
    JoinCommon::convertToFullColumnsInplace(right_table_keys);
=======
    JoinCommon::removeLowCardinalityInplace(right_table_keys);

>>>>>>> 00d8eee3
    initRightBlockStructure(data->sample_block);


    JoinCommon::createMissedColumns(sample_block_with_columns_to_add);

    if (nullable_right_side)
        JoinCommon::convertColumnsToNullable(sample_block_with_columns_to_add);

    size_t disjuncts_num = table_join->getClauses().size();
    data->maps.resize(disjuncts_num);
    key_sizes.reserve(disjuncts_num);

    for (const auto & clause : table_join->getClauses())
    {
        const auto & key_names_right = clause.key_names_right;
        ColumnRawPtrs key_columns = JoinCommon::extractKeysForJoin(right_table_keys, key_names_right);

        if (table_join->getDictionaryReader())
        {
            assert(disjuncts_num == 1);
            LOG_DEBUG(log, "Performing join over dict");
            data->type = Type::DICT;

            data->maps.resize(disjuncts_num);
            std::get<MapsOne>(data->maps[0]).create(Type::DICT);
            key_sizes.resize(1);
            chooseMethod(key_columns, key_sizes[0]); /// init key_sizes
        }
        else if (strictness == ASTTableJoin::Strictness::Asof)
        {
            assert(disjuncts_num == 1);

            /// @note ASOF JOIN is not INNER. It's better avoid use of 'INNER ASOF' combination in messages.
            /// In fact INNER means 'LEFT SEMI ASOF' while LEFT means 'LEFT OUTER ASOF'.
            if (!isLeft(kind) && !isInner(kind))
                throw Exception("Wrong ASOF JOIN type. Only ASOF and LEFT ASOF joins are supported", ErrorCodes::NOT_IMPLEMENTED);

            if (key_columns.size() <= 1)
                throw Exception("ASOF join needs at least one equi-join column", ErrorCodes::SYNTAX_ERROR);

            if (right_table_keys.getByName(key_names_right.back()).type->isNullable())
                throw Exception("ASOF join over right table Nullable column is not implemented", ErrorCodes::NOT_IMPLEMENTED);

            size_t asof_size;
            asof_type = AsofRowRefs::getTypeSize(*key_columns.back(), asof_size);
            key_columns.pop_back();

            /// this is going to set up the appropriate hash table for the direct lookup part of the join
            /// However, this does not depend on the size of the asof join key (as that goes into the BST)
            /// Therefore, add it back in such that it can be extracted appropriately from the full stored
            /// key_columns and key_sizes
            auto & asof_key_sizes = key_sizes.emplace_back();
            data->type = chooseMethod(key_columns, asof_key_sizes);
            asof_key_sizes.push_back(asof_size);
        }
        else
        {
            /// Choose data structure to use for JOIN.
            auto current_join_method = chooseMethod(key_columns, key_sizes.emplace_back());
            if (data->type == Type::EMPTY)
                data->type = current_join_method;
            else if (data->type != current_join_method)
                data->type = Type::hashed;
        }
    }

    for (auto & maps : data->maps)
        dataMapInit(maps);
}

HashJoin::Type HashJoin::chooseMethod(const ColumnRawPtrs & key_columns, Sizes & key_sizes)
{
    size_t keys_size = key_columns.size();

    if (keys_size == 0)
        return Type::CROSS;

    bool all_fixed = true;
    size_t keys_bytes = 0;
    key_sizes.resize(keys_size);
    for (size_t j = 0; j < keys_size; ++j)
    {
        if (!key_columns[j]->isFixedAndContiguous())
        {
            all_fixed = false;
            break;
        }
        key_sizes[j] = key_columns[j]->sizeOfValueIfFixed();
        keys_bytes += key_sizes[j];
    }

    /// If there is one numeric key that fits in 64 bits
    if (keys_size == 1 && key_columns[0]->isNumeric())
    {
        size_t size_of_field = key_columns[0]->sizeOfValueIfFixed();
        if (size_of_field == 1)
            return Type::key8;
        if (size_of_field == 2)
            return Type::key16;
        if (size_of_field == 4)
            return Type::key32;
        if (size_of_field == 8)
            return Type::key64;
        if (size_of_field == 16)
            return Type::keys128;
        if (size_of_field == 32)
            return Type::keys256;
        throw Exception("Logical error: numeric column has sizeOfField not in 1, 2, 4, 8, 16, 32.", ErrorCodes::LOGICAL_ERROR);
    }

    /// If the keys fit in N bits, we will use a hash table for N-bit-packed keys
    if (all_fixed && keys_bytes <= 16)
        return Type::keys128;
    if (all_fixed && keys_bytes <= 32)
        return Type::keys256;

    /// If there is single string key, use hash table of it's values.
    if (keys_size == 1
        && (typeid_cast<const ColumnString *>(key_columns[0])
            || (isColumnConst(*key_columns[0]) && typeid_cast<const ColumnString *>(&assert_cast<const ColumnConst *>(key_columns[0])->getDataColumn()))))
        return Type::key_string;

    if (keys_size == 1 && typeid_cast<const ColumnFixedString *>(key_columns[0]))
        return Type::key_fixed_string;

    /// Otherwise, will use set of cryptographic hashes of unambiguously serialized values.
    return Type::hashed;
}

template<typename KeyGetter, bool is_asof_join>
static KeyGetter createKeyGetter(const ColumnRawPtrs & key_columns, const Sizes & key_sizes)
{
    if constexpr (is_asof_join)
    {
        auto key_column_copy = key_columns;
        auto key_size_copy = key_sizes;
        key_column_copy.pop_back();
        key_size_copy.pop_back();
        return KeyGetter(key_column_copy, key_size_copy, nullptr);
    }
    else
        return KeyGetter(key_columns, key_sizes, nullptr);
}

template <typename Mapped, bool need_offset = false>
using FindResultImpl = ColumnsHashing::columns_hashing_impl::FindResultImpl<Mapped, true>;

class KeyGetterForDict
{
public:
    using Mapped = RowRef;
    using FindResult = FindResultImpl<Mapped, true>;

    KeyGetterForDict(const TableJoin & table_join, const ColumnRawPtrs & key_columns)
    {
        assert(table_join.getDictionaryReader());
        table_join.getDictionaryReader()->readKeys(*key_columns[0], read_result, found, positions);

        for (ColumnWithTypeAndName & column : read_result)
            if (table_join.rightBecomeNullable(column.type))
                JoinCommon::convertColumnToNullable(column);
    }

    FindResult findKey(const TableJoin &, size_t row, const Arena &)
    {
        result.block = &read_result;
        result.row_num = positions[row];
        return FindResult(&result, found[row], 0);
    }

private:
    Block read_result;
    Mapped result;
    ColumnVector<UInt8>::Container found;
    std::vector<size_t> positions;
};

template <HashJoin::Type type, typename Value, typename Mapped>
struct KeyGetterForTypeImpl;

constexpr bool use_offset = true;

template <typename Value, typename Mapped> struct KeyGetterForTypeImpl<HashJoin::Type::key8, Value, Mapped>
{
    using Type = ColumnsHashing::HashMethodOneNumber<Value, Mapped, UInt8, false, use_offset>;
};
template <typename Value, typename Mapped> struct KeyGetterForTypeImpl<HashJoin::Type::key16, Value, Mapped>
{
    using Type = ColumnsHashing::HashMethodOneNumber<Value, Mapped, UInt16, false, use_offset>;
};
template <typename Value, typename Mapped> struct KeyGetterForTypeImpl<HashJoin::Type::key32, Value, Mapped>
{
    using Type = ColumnsHashing::HashMethodOneNumber<Value, Mapped, UInt32, false, use_offset>;
};
template <typename Value, typename Mapped> struct KeyGetterForTypeImpl<HashJoin::Type::key64, Value, Mapped>
{
    using Type = ColumnsHashing::HashMethodOneNumber<Value, Mapped, UInt64, false, use_offset>;
};
template <typename Value, typename Mapped> struct KeyGetterForTypeImpl<HashJoin::Type::key_string, Value, Mapped>
{
    using Type = ColumnsHashing::HashMethodString<Value, Mapped, true, false, use_offset>;
};
template <typename Value, typename Mapped> struct KeyGetterForTypeImpl<HashJoin::Type::key_fixed_string, Value, Mapped>
{
    using Type = ColumnsHashing::HashMethodFixedString<Value, Mapped, true, false, use_offset>;
};
template <typename Value, typename Mapped> struct KeyGetterForTypeImpl<HashJoin::Type::keys128, Value, Mapped>
{
    using Type = ColumnsHashing::HashMethodKeysFixed<Value, UInt128, Mapped, false, false, false, use_offset>;
};
template <typename Value, typename Mapped> struct KeyGetterForTypeImpl<HashJoin::Type::keys256, Value, Mapped>
{
    using Type = ColumnsHashing::HashMethodKeysFixed<Value, UInt256, Mapped, false, false, false, use_offset>;
};
template <typename Value, typename Mapped> struct KeyGetterForTypeImpl<HashJoin::Type::hashed, Value, Mapped>
{
    using Type = ColumnsHashing::HashMethodHashed<Value, Mapped, false, use_offset>;
};

template <HashJoin::Type type, typename Data>
struct KeyGetterForType
{
    using Value = typename Data::value_type;
    using Mapped_t = typename Data::mapped_type;
    using Mapped = std::conditional_t<std::is_const_v<Data>, const Mapped_t, Mapped_t>;
    using Type = typename KeyGetterForTypeImpl<type, Value, Mapped>::Type;
};

void HashJoin::dataMapInit(MapsVariant & map)
{
    if (data->type == Type::DICT)
        return;
    if (kind == ASTTableJoin::Kind::Cross)
        return;
    joinDispatchInit(kind, strictness, map);
    joinDispatch(kind, strictness, map, [&](auto, auto, auto & map_) { map_.create(data->type); });
}

bool HashJoin::overDictionary() const
{
    return data->type == Type::DICT;
}

bool HashJoin::empty() const
{
    return data->type == Type::EMPTY;
}

bool HashJoin::alwaysReturnsEmptySet() const
{
    return isInnerOrRight(getKind()) && data->empty && !overDictionary();
}

size_t HashJoin::getTotalRowCount() const
{
    size_t res = 0;

    if (data->type == Type::CROSS)
    {
        for (const auto & block : data->blocks)
            res += block.rows();
    }
    else if (data->type != Type::DICT)
    {
        for (const auto & map : data->maps)
        {
            joinDispatch(kind, strictness, map, [&](auto, auto, auto & map_) { res += map_.getTotalRowCount(data->type); });
        }
    }

    return res;
}

size_t HashJoin::getTotalByteCount() const
{
    size_t res = 0;

    if (data->type == Type::CROSS)
    {
        for (const auto & block : data->blocks)
            res += block.bytes();
    }
    else if (data->type != Type::DICT)
    {
        for (const auto & map : data->maps)
        {
            joinDispatch(kind, strictness, map, [&](auto, auto, auto & map_) { res += map_.getTotalByteCountImpl(data->type); });
        }
        res += data->pool.size();
    }

    return res;
}

namespace
{
    /// Inserting an element into a hash table of the form `key -> reference to a string`, which will then be used by JOIN.
    template <typename Map, typename KeyGetter>
    struct Inserter
    {
        static ALWAYS_INLINE void insertOne(const HashJoin & join, Map & map, KeyGetter & key_getter, Block * stored_block, size_t i,
                                            Arena & pool)
        {
            auto emplace_result = key_getter.emplaceKey(map, i, pool);

            if (emplace_result.isInserted() || join.anyTakeLastRow())
                new (&emplace_result.getMapped()) typename Map::mapped_type(stored_block, i);
        }

        static ALWAYS_INLINE void insertAll(const HashJoin &, Map & map, KeyGetter & key_getter, Block * stored_block, size_t i, Arena & pool)
        {
            auto emplace_result = key_getter.emplaceKey(map, i, pool);

            if (emplace_result.isInserted())
                new (&emplace_result.getMapped()) typename Map::mapped_type(stored_block, i);
            else
            {
                /// The first element of the list is stored in the value of the hash table, the rest in the pool.
                emplace_result.getMapped().insert({stored_block, i}, pool);
            }
        }

        static ALWAYS_INLINE void insertAsof(HashJoin & join, Map & map, KeyGetter & key_getter, Block * stored_block, size_t i, Arena & pool,
                                             const IColumn & asof_column)
        {
            auto emplace_result = key_getter.emplaceKey(map, i, pool);
            typename Map::mapped_type * time_series_map = &emplace_result.getMapped();

            TypeIndex asof_type = *join.getAsofType();
            if (emplace_result.isInserted())
                time_series_map = new (time_series_map) typename Map::mapped_type(asof_type);
            time_series_map->insert(asof_type, asof_column, stored_block, i);
        }
    };


    template <ASTTableJoin::Strictness STRICTNESS, typename KeyGetter, typename Map, bool has_null_map>
    size_t NO_INLINE insertFromBlockImplTypeCase(
        HashJoin & join, Map & map, size_t rows, const ColumnRawPtrs & key_columns,
        const Sizes & key_sizes, Block * stored_block, ConstNullMapPtr null_map, UInt8ColumnDataPtr join_mask, Arena & pool)
    {
        [[maybe_unused]] constexpr bool mapped_one = std::is_same_v<typename Map::mapped_type, RowRef>;
        constexpr bool is_asof_join = STRICTNESS == ASTTableJoin::Strictness::Asof;

        const IColumn * asof_column [[maybe_unused]] = nullptr;
        if constexpr (is_asof_join)
            asof_column = key_columns.back();

        auto key_getter = createKeyGetter<KeyGetter, is_asof_join>(key_columns, key_sizes);

        for (size_t i = 0; i < rows; ++i)
        {
            if (has_null_map && (*null_map)[i])
                continue;

            /// Check condition for right table from ON section
            if (join_mask && !(*join_mask)[i])
                continue;

            if constexpr (is_asof_join)
                Inserter<Map, KeyGetter>::insertAsof(join, map, key_getter, stored_block, i, pool, *asof_column);
            else if constexpr (mapped_one)
                Inserter<Map, KeyGetter>::insertOne(join, map, key_getter, stored_block, i, pool);
            else
                Inserter<Map, KeyGetter>::insertAll(join, map, key_getter, stored_block, i, pool);
        }
        return map.getBufferSizeInCells();
    }


    template <ASTTableJoin::Strictness STRICTNESS, typename KeyGetter, typename Map>
    size_t insertFromBlockImplType(
        HashJoin & join, Map & map, size_t rows, const ColumnRawPtrs & key_columns,
        const Sizes & key_sizes, Block * stored_block, ConstNullMapPtr null_map, UInt8ColumnDataPtr join_mask, Arena & pool)
    {
        if (null_map)
            return insertFromBlockImplTypeCase<STRICTNESS, KeyGetter, Map, true>(
                join, map, rows, key_columns, key_sizes, stored_block, null_map, join_mask, pool);
        else
            return insertFromBlockImplTypeCase<STRICTNESS, KeyGetter, Map, false>(
                join, map, rows, key_columns, key_sizes, stored_block, null_map, join_mask, pool);
    }


    template <ASTTableJoin::Strictness STRICTNESS, typename Maps>
    size_t insertFromBlockImpl(
        HashJoin & join, HashJoin::Type type, Maps & maps, size_t rows, const ColumnRawPtrs & key_columns,
        const Sizes & key_sizes, Block * stored_block, ConstNullMapPtr null_map, UInt8ColumnDataPtr join_mask, Arena & pool)
    {
        switch (type)
        {
            case HashJoin::Type::EMPTY: return 0;
            case HashJoin::Type::CROSS: return 0; /// Do nothing. We have already saved block, and it is enough.
            case HashJoin::Type::DICT:  return 0; /// No one should call it with Type::DICT.

        #define M(TYPE) \
            case HashJoin::Type::TYPE: \
                return insertFromBlockImplType<STRICTNESS, typename KeyGetterForType<HashJoin::Type::TYPE, std::remove_reference_t<decltype(*maps.TYPE)>>::Type>(\
                    join, *maps.TYPE, rows, key_columns, key_sizes, stored_block, null_map, join_mask, pool); \
                    break;
            APPLY_FOR_JOIN_VARIANTS(M)
        #undef M
        }
        __builtin_unreachable();
    }
}

void HashJoin::initRightBlockStructure(Block & saved_block_sample)
{
    bool multiple_disjuncts = !table_join->oneDisjunct();
    /// We could remove key columns for LEFT | INNER HashJoin but we should keep them for JoinSwitcher (if any).
    bool save_key_columns = !table_join->forceHashJoin() || isRightOrFull(kind) || multiple_disjuncts;
    if (save_key_columns)
    {
        saved_block_sample = right_table_keys.cloneEmpty();
    }
    else if (strictness == ASTTableJoin::Strictness::Asof)
    {
        /// Save ASOF key
        saved_block_sample.insert(right_table_keys.safeGetByPosition(right_table_keys.columns() - 1));
    }

    /// Save non key columns
    for (auto & column : sample_block_with_columns_to_add)
    {
        if (!saved_block_sample.findByName(column.name))
        {
            saved_block_sample.insert(column);
        }
    }

    if (nullable_right_side)
    {
        JoinCommon::convertColumnsToNullable(saved_block_sample, (isFull(kind) && !multiple_disjuncts ? right_table_keys.columns() : 0));
    }

}

Block HashJoin::structureRightBlock(const Block & block) const
{
    Block structured_block;
    for (const auto & sample_column : savedBlockSample().getColumnsWithTypeAndName())
    {
        ColumnWithTypeAndName column = block.getByName(sample_column.name);
        if (sample_column.column->isNullable())
            JoinCommon::convertColumnToNullable(column);
        structured_block.insert(column);
    }

    return structured_block;
}

bool HashJoin::addJoinedBlock(const Block & source_block, bool check_limits)
{
    if (empty())
        throw Exception("Logical error: HashJoin was not initialized", ErrorCodes::LOGICAL_ERROR);
    if (overDictionary())
        throw Exception("Logical error: insert into hash-map in HashJoin over dictionary", ErrorCodes::LOGICAL_ERROR);

    /// RowRef::SizeT is uint32_t (not size_t) for hash table Cell memory efficiency.
    /// It's possible to split bigger blocks and insert them by parts here. But it would be a dead code.
    if (unlikely(source_block.rows() > std::numeric_limits<RowRef::SizeT>::max()))
        throw Exception("Too many rows in right table block for HashJoin: " + toString(source_block.rows()), ErrorCodes::NOT_IMPLEMENTED);

    /// There's no optimization for right side const columns. Remove constness if any.
    Block block = materializeBlock(source_block);
    size_t rows = block.rows();

    ColumnRawPtrMap all_key_columns = JoinCommon::materializeColumnsInplaceMap(block, table_join->getAllNames(JoinTableSide::Right));

    Block structured_block = structureRightBlock(block);
    size_t total_rows = 0;
    size_t total_bytes = 0;
    {
        if (storage_join_lock.mutex())
            throw DB::Exception("addJoinedBlock called when HashJoin locked to prevent updates",
                                ErrorCodes::LOGICAL_ERROR);

        data->blocks.emplace_back(std::move(structured_block));
        Block * stored_block = &data->blocks.back();

        if (rows)
            data->empty = false;

        bool multiple_disjuncts = !table_join->oneDisjunct();
        const auto & onexprs = table_join->getClauses();
        for (size_t onexpr_idx = 0; onexpr_idx < onexprs.size(); ++onexpr_idx)
        {
            ColumnRawPtrs key_columns;
            for (const auto & name : onexprs[onexpr_idx].key_names_right)
                key_columns.push_back(all_key_columns[name]);

            /// We will insert to the map only keys, where all components are not NULL.
            ConstNullMapPtr null_map{};
            ColumnPtr null_map_holder = extractNestedColumnsAndNullMap(key_columns, null_map);

            /// If RIGHT or FULL save blocks with nulls for NotJoinedBlocks
            UInt8 save_nullmap = 0;
            if (isRightOrFull(kind) && null_map)
            {
                /// Save rows with NULL keys
                for (size_t i = 0; !save_nullmap && i < null_map->size(); ++i)
                    save_nullmap |= (*null_map)[i];
            }

            auto join_mask_col = JoinCommon::getColumnAsMask(block, onexprs[onexpr_idx].condColumnNames().second);
            /// Save blocks that do not hold conditions in ON section
            ColumnUInt8::MutablePtr not_joined_map = nullptr;
            if (!multiple_disjuncts && isRightOrFull(kind) && join_mask_col)
            {
                const auto & join_mask = assert_cast<const ColumnUInt8 &>(*join_mask_col).getData();
                /// Save rows that do not hold conditions
                not_joined_map = ColumnUInt8::create(block.rows(), 0);
                for (size_t i = 0, sz = join_mask.size(); i < sz; ++i)
                {
                    /// Condition hold, do not save row
                    if (join_mask[i])
                        continue;

                    /// NULL key will be saved anyway because, do not save twice
                    if (save_nullmap && (*null_map)[i])
                        continue;

                    not_joined_map->getData()[i] = 1;
                }
            }

            if (kind != ASTTableJoin::Kind::Cross)
            {
                joinDispatch(kind, strictness, data->maps[onexpr_idx], [&](auto kind_, auto strictness_, auto & map)
                {
                    size_t size = insertFromBlockImpl<strictness_>(
                        *this, data->type, map, rows, key_columns, key_sizes[onexpr_idx], stored_block, null_map,
                        join_mask_col ? &assert_cast<const ColumnUInt8 &>(*join_mask_col).getData() : nullptr,
                        data->pool);

                    if (multiple_disjuncts)
                        used_flags.reinit<kind_, strictness_>(stored_block);
                    else
                        /// Number of buckets + 1 value from zero storage
                        used_flags.reinit<kind_, strictness_>(size + 1);
                });
            }

            if (!multiple_disjuncts && save_nullmap)
                data->blocks_nullmaps.emplace_back(stored_block, null_map_holder);

            if (!multiple_disjuncts && not_joined_map)
                data->blocks_nullmaps.emplace_back(stored_block, std::move(not_joined_map));

            if (!check_limits)
                return true;

            /// TODO: Do not calculate them every time
            total_rows = getTotalRowCount();
            total_bytes = getTotalByteCount();
        }
    }

    return table_join->sizeLimits().check(total_rows, total_bytes, "JOIN", ErrorCodes::SET_SIZE_LIMIT_EXCEEDED);
}


namespace
{

struct JoinOnKeyColumns
{
    Names key_names;

    Columns materialized_keys_holder;
    ColumnRawPtrs key_columns;

    ConstNullMapPtr null_map;
    ColumnPtr null_map_holder;

    /// Only rows where mask == true can be joined
    ColumnPtr join_mask_column;

    Sizes key_sizes;


    explicit JoinOnKeyColumns(const Block & block, const Names & key_names_, const String & cond_column_name, const Sizes & key_sizes_)
        : key_names(key_names_)
        , materialized_keys_holder(JoinCommon::materializeColumns(block, key_names)) /// Rare case, when keys are constant or low cardinality. To avoid code bloat, simply materialize them.
        , key_columns(JoinCommon::getRawPointers(materialized_keys_holder))
        , null_map(nullptr)
        , null_map_holder(extractNestedColumnsAndNullMap(key_columns, null_map))
        , join_mask_column(JoinCommon::getColumnAsMask(block, cond_column_name))
        , key_sizes(key_sizes_)
    {}

    bool isRowFiltered(size_t i) const
    {
        if (join_mask_column)
        {
            UInt8ColumnDataPtr mask = &assert_cast<const ColumnUInt8 &>(*(join_mask_column)).getData();
            return !(*mask)[i];
        }
        return false;
    }
};

class AddedColumns
{
public:
    struct TypeAndName
    {
        DataTypePtr type;
        String name;
        String qualified_name;

        TypeAndName(DataTypePtr type_, const String & name_, const String & qualified_name_)
            : type(type_), name(name_), qualified_name(qualified_name_)
        {
        }
    };

    AddedColumns(
        const Block & block_with_columns_to_add,
        const Block & block,
        const Block & saved_block_sample,
        const HashJoin & join,
        std::vector<JoinOnKeyColumns> && join_on_keys_,
        bool is_asof_join,
        bool is_join_get_)
        : join_on_keys(join_on_keys_)
        , rows_to_add(block.rows())
        , asof_type(join.getAsofType())
        , asof_inequality(join.getAsofInequality())
        , is_join_get(is_join_get_)
    {
        size_t num_columns_to_add = block_with_columns_to_add.columns();
        if (is_asof_join)
            ++num_columns_to_add;

        columns.reserve(num_columns_to_add);
        type_name.reserve(num_columns_to_add);
        right_indexes.reserve(num_columns_to_add);

        for (const auto & src_column : block_with_columns_to_add)
        {
            /// Column names `src_column.name` and `qualified_name` can differ for StorageJoin,
            /// because it uses not qualified right block column names
            auto qualified_name = join.getTableJoin().renamedRightColumnName(src_column.name);
            /// Don't insert column if it's in left block
            if (!block.has(qualified_name))
                addColumn(src_column, qualified_name);
        }

        if (is_asof_join)
        {
            assert(join_on_keys.size() == 1);
            const ColumnWithTypeAndName & right_asof_column = join.rightAsofKeyColumn();
            addColumn(right_asof_column, right_asof_column.name);
            left_asof_key = join_on_keys[0].key_columns.back();
        }

        for (auto & tn : type_name)
            right_indexes.push_back(saved_block_sample.getPositionByName(tn.name));
    }

    size_t size() const { return columns.size(); }

    ColumnWithTypeAndName moveColumn(size_t i)
    {
        return ColumnWithTypeAndName(std::move(columns[i]), type_name[i].type, type_name[i].qualified_name);
    }

    template <bool has_defaults>
    void appendFromBlock(const Block & block, size_t row_num)
    {
        if constexpr (has_defaults)
            applyLazyDefaults();

        if (is_join_get)
        {
            /// If it's joinGetOrNull, we need to wrap not-nullable columns in StorageJoin.
            for (size_t j = 0, size = right_indexes.size(); j < size; ++j)
            {
                const auto & column = *block.getByPosition(right_indexes[j]).column;
                if (auto * nullable_col = typeid_cast<ColumnNullable *>(columns[j].get()); nullable_col && !column.isNullable())
                    nullable_col->insertFromNotNullable(column, row_num);
                else
                    columns[j]->insertFrom(column, row_num);
            }
        }
        else
        {
            for (size_t j = 0, size = right_indexes.size(); j < size; ++j)
            {
                columns[j]->insertFrom(*block.getByPosition(right_indexes[j]).column, row_num);
            }
        }
    }

    void appendDefaultRow()
    {
        ++lazy_defaults_count;
    }

    void applyLazyDefaults()
    {
        if (lazy_defaults_count)
        {
            for (size_t j = 0, size = right_indexes.size(); j < size; ++j)
                JoinCommon::addDefaultValues(*columns[j], type_name[j].type, lazy_defaults_count);
            lazy_defaults_count = 0;
        }
    }

    TypeIndex asofType() const { return *asof_type; }
    ASOF::Inequality asofInequality() const { return asof_inequality; }
    const IColumn & leftAsofKey() const { return *left_asof_key; }

    std::vector<JoinOnKeyColumns> join_on_keys;
    size_t rows_to_add;
    std::unique_ptr<IColumn::Offsets> offsets_to_replicate;
    bool need_filter = false;

private:
    std::vector<TypeAndName> type_name;
    MutableColumns columns;
    std::vector<size_t> right_indexes;
    size_t lazy_defaults_count = 0;
    /// for ASOF
    std::optional<TypeIndex> asof_type;
    ASOF::Inequality asof_inequality;
    const IColumn * left_asof_key = nullptr;
    bool is_join_get;

    void addColumn(const ColumnWithTypeAndName & src_column, const std::string & qualified_name)
    {
        columns.push_back(src_column.column->cloneEmpty());
        columns.back()->reserve(src_column.column->size());
        type_name.emplace_back(src_column.type, src_column.name, qualified_name);
    }
};

template <ASTTableJoin::Kind KIND, ASTTableJoin::Strictness STRICTNESS>
struct JoinFeatures
{
    static constexpr bool is_any_join = STRICTNESS == ASTTableJoin::Strictness::Any;
    static constexpr bool is_any_or_semi_join = STRICTNESS == ASTTableJoin::Strictness::Any || STRICTNESS == ASTTableJoin::Strictness::RightAny || (STRICTNESS == ASTTableJoin::Strictness::Semi && KIND == ASTTableJoin::Kind::Left);
    static constexpr bool is_all_join = STRICTNESS == ASTTableJoin::Strictness::All;
    static constexpr bool is_asof_join = STRICTNESS == ASTTableJoin::Strictness::Asof;
    static constexpr bool is_semi_join = STRICTNESS == ASTTableJoin::Strictness::Semi;
    static constexpr bool is_anti_join = STRICTNESS == ASTTableJoin::Strictness::Anti;

    static constexpr bool left = KIND == ASTTableJoin::Kind::Left;
    static constexpr bool right = KIND == ASTTableJoin::Kind::Right;
    static constexpr bool inner = KIND == ASTTableJoin::Kind::Inner;
    static constexpr bool full = KIND == ASTTableJoin::Kind::Full;

    static constexpr bool need_replication = is_all_join || (is_any_join && right) || (is_semi_join && right);
    static constexpr bool need_filter = !need_replication && (inner || right || (is_semi_join && left) || (is_anti_join && left));
    static constexpr bool add_missing = (left || full) && !is_semi_join;

    static constexpr bool need_flags = MapGetter<KIND, STRICTNESS>::flagged;

};

template <bool multiple_disjuncts>
class KnownRowsHolder;

/// Keep already joined rows to prevent duplication if many disjuncts
///   if for a particular pair of rows condition looks like TRUE or TRUE or TRUE
///   we want to have it once in resultset
template<>
class KnownRowsHolder<true>
{
public:
    using Type = std::pair<const Block *, DB::RowRef::SizeT>;

private:
    static const size_t MAX_LINEAR = 16; // threshold to switch from Array to Set
    using ArrayHolder = std::array<Type, MAX_LINEAR>;
    using SetHolder = std::set<Type>;
    using SetHolderPtr = std::unique_ptr<SetHolder>;

    ArrayHolder array_holder;
    SetHolderPtr set_holder_ptr;

    size_t items;

public:
    KnownRowsHolder()
        : items(0)
    {
    }


    template<class InputIt>
    void add(InputIt from, InputIt to)
    {
        const size_t new_items = std::distance(from, to);
        if (items + new_items <= MAX_LINEAR)
        {
            std::copy(from, to, &array_holder[items]);
        }
        else
        {
            if (items <= MAX_LINEAR)
            {
                set_holder_ptr = std::make_unique<SetHolder>();
                set_holder_ptr->insert(std::cbegin(array_holder), std::cbegin(array_holder) + items);
            }
            set_holder_ptr->insert(from, to);
        }
        items += new_items;
    }

    template<class Needle>
    bool isKnown(const Needle & needle)
    {
        return items <= MAX_LINEAR
            ? std::find(std::cbegin(array_holder), std::cbegin(array_holder) + items, needle) != std::cbegin(array_holder) + items
            : set_holder_ptr->find(needle) != set_holder_ptr->end();
    }
};

template<>
class KnownRowsHolder<false>
{
public:
    template<class InputIt>
    void add(InputIt, InputIt)
    {
    }

    template<class Needle>
    static bool isKnown(const Needle &)
    {
        return false;
    }
};

template <typename Map, bool add_missing, bool multiple_disjuncts>
void addFoundRowAll(
    const typename Map::mapped_type & mapped,
    AddedColumns & added,
    IColumn::Offset & current_offset,
    KnownRowsHolder<multiple_disjuncts> & known_rows [[maybe_unused]],
    JoinStuff::JoinUsedFlags * used_flags [[maybe_unused]])
{
    if constexpr (add_missing)
        added.applyLazyDefaults();

    if constexpr (multiple_disjuncts)
    {
        std::unique_ptr<std::vector<KnownRowsHolder<true>::Type>> new_known_rows_ptr;

        for (auto it = mapped.begin(); it.ok(); ++it)
        {
            if (!known_rows.isKnown(std::make_pair(it->block, it->row_num)))
            {
                added.appendFromBlock<false>(*it->block, it->row_num);
                ++current_offset;
                if (!new_known_rows_ptr)
                {
                    new_known_rows_ptr = std::make_unique<std::vector<KnownRowsHolder<true>::Type>>();
                }
                new_known_rows_ptr->push_back(std::make_pair(it->block, it->row_num));
                if (used_flags)
                {
                    used_flags->JoinStuff::JoinUsedFlags::setUsedOnce<true, multiple_disjuncts>(
                        FindResultImpl<const RowRef, false>(*it, true, 0));
                }
            }
        }

        if (new_known_rows_ptr)
        {
            known_rows.add(std::cbegin(*new_known_rows_ptr), std::cend(*new_known_rows_ptr));
        }
    }
    else
    {
        for (auto it = mapped.begin(); it.ok(); ++it)
        {
            added.appendFromBlock<false>(*it->block, it->row_num);
            ++current_offset;
        }
    }
};

template <bool add_missing, bool need_offset>
void addNotFoundRow(AddedColumns & added [[maybe_unused]], IColumn::Offset & current_offset [[maybe_unused]])
{
    if constexpr (add_missing)
    {
        added.appendDefaultRow();
        if constexpr (need_offset)
            ++current_offset;
    }
}

template <bool need_filter>
void setUsed(IColumn::Filter & filter [[maybe_unused]], size_t pos [[maybe_unused]])
{
    if constexpr (need_filter)
        filter[pos] = 1;
}

/// Joins right table columns which indexes are present in right_indexes using specified map.
/// Makes filter (1 if row presented in right table) and returns offsets to replicate (for ALL JOINS).
template <ASTTableJoin::Kind KIND, ASTTableJoin::Strictness STRICTNESS, typename KeyGetter, typename Map, bool need_filter, bool has_null_map, bool multiple_disjuncts>
NO_INLINE IColumn::Filter joinRightColumns(
    std::vector<KeyGetter> && key_getter_vector,
    const std::vector<const Map *> & mapv,
    AddedColumns & added_columns,
    JoinStuff::JoinUsedFlags & used_flags [[maybe_unused]])
{
    constexpr JoinFeatures<KIND, STRICTNESS> jf;

    size_t rows = added_columns.rows_to_add;
    IColumn::Filter filter;
    if constexpr (need_filter)
        filter = IColumn::Filter(rows, 0);

    Arena pool;

    if constexpr (jf.need_replication)
        added_columns.offsets_to_replicate = std::make_unique<IColumn::Offsets>(rows);

    IColumn::Offset current_offset = 0;

    for (size_t i = 0; i < rows; ++i)
    {
        bool right_row_found = false;
        bool null_element_found = false;

        KnownRowsHolder<multiple_disjuncts> known_rows;
        for (size_t onexpr_idx = 0; onexpr_idx < added_columns.join_on_keys.size(); ++onexpr_idx)
        {
            const auto & join_keys = added_columns.join_on_keys[onexpr_idx];
            if constexpr (has_null_map)
            {
                if (join_keys.null_map && (*join_keys.null_map)[i])
                {
                    null_element_found = true;
                    continue;
                }
            }

            bool row_acceptable = !join_keys.isRowFiltered(i);
            using FindResult = typename KeyGetter::FindResult;
            auto find_result = row_acceptable ? key_getter_vector[onexpr_idx].findKey(*(mapv[onexpr_idx]), i, pool) : FindResult();

            if (find_result.isFound())
            {
                right_row_found = true;
                auto & mapped = find_result.getMapped();
                if constexpr (jf.is_asof_join)
                {
                    TypeIndex asof_type = added_columns.asofType();
                    ASOF::Inequality asof_inequality = added_columns.asofInequality();
                    const IColumn & left_asof_key = added_columns.leftAsofKey();

                    if (const RowRef * found = mapped.findAsof(asof_type, asof_inequality, left_asof_key, i))
                    {
                        setUsed<need_filter>(filter, i);
                        if constexpr (multiple_disjuncts)
                            used_flags.template setUsed<jf.need_flags, multiple_disjuncts>(FindResultImpl<const RowRef, false>(found, true, 0));
                        else
                            used_flags.template setUsed<jf.need_flags, multiple_disjuncts>(find_result);

                        added_columns.appendFromBlock<jf.add_missing>(*found->block, found->row_num);
                    }
                    else
                        addNotFoundRow<jf.add_missing, jf.need_replication>(added_columns, current_offset);
                }
                else if constexpr (jf.is_all_join)
                {
                    setUsed<need_filter>(filter, i);
                    used_flags.template setUsed<jf.need_flags, multiple_disjuncts>(find_result);
                    auto used_flags_opt = jf.need_flags ? &used_flags : nullptr;
                    addFoundRowAll<Map, jf.add_missing>(mapped, added_columns, current_offset, known_rows, used_flags_opt);
                }
                else if constexpr ((jf.is_any_join || jf.is_semi_join) && jf.right)
                {
                    /// Use first appeared left key + it needs left columns replication
                    bool used_once = used_flags.template setUsedOnce<jf.need_flags, multiple_disjuncts>(find_result);
                    if (used_once)
                    {
                        auto used_flags_opt = jf.need_flags ? &used_flags : nullptr;
                        setUsed<need_filter>(filter, i);
                        addFoundRowAll<Map, jf.add_missing>(mapped, added_columns, current_offset, known_rows, used_flags_opt);
                    }
                }
                else if constexpr (jf.is_any_join && KIND == ASTTableJoin::Kind::Inner)
                {
                    bool used_once = used_flags.template setUsedOnce<jf.need_flags, multiple_disjuncts>(find_result);

                    /// Use first appeared left key only
                    if (used_once)
                    {
                        setUsed<need_filter>(filter, i);
                        added_columns.appendFromBlock<jf.add_missing>(*mapped.block, mapped.row_num);
                    }

                    break;
                }
                else if constexpr (jf.is_any_join && jf.full)
                {
                    /// TODO
                }
                else if constexpr (jf.is_anti_join)
                {
                    if constexpr (jf.right && jf.need_flags)
                        used_flags.template setUsed<jf.need_flags, multiple_disjuncts>(find_result);
                }
                else /// ANY LEFT, SEMI LEFT, old ANY (RightAny)
                {
                    setUsed<need_filter>(filter, i);
                    used_flags.template setUsed<jf.need_flags, multiple_disjuncts>(find_result);
                    added_columns.appendFromBlock<jf.add_missing>(*mapped.block, mapped.row_num);

                    if (jf.is_any_or_semi_join)
                    {
                        break;
                    }
                }
            }
        }

        if constexpr (has_null_map)
        {
            if (!right_row_found && null_element_found)
            {
                addNotFoundRow<jf.add_missing, jf.need_replication>(added_columns, current_offset);

                if constexpr (jf.need_replication)
                {
                   (*added_columns.offsets_to_replicate)[i] = current_offset;
                }
                continue;
            }
        }

        if (!right_row_found)
        {
            if constexpr (jf.is_anti_join && jf.left)
                setUsed<need_filter>(filter, i);
            addNotFoundRow<jf.add_missing, jf.need_replication>(added_columns, current_offset);
        }

        if constexpr (jf.need_replication)
        {
           (*added_columns.offsets_to_replicate)[i] = current_offset;
        }
    }

    added_columns.applyLazyDefaults();
    return filter;
}

template <ASTTableJoin::Kind KIND, ASTTableJoin::Strictness STRICTNESS, typename KeyGetter, typename Map, bool need_filter, bool has_null_map>
IColumn::Filter joinRightColumnsSwitchMultipleDisjuncts(
    std::vector<KeyGetter> && key_getter_vector,
    const std::vector<const Map *> & mapv,
    AddedColumns & added_columns,
    JoinStuff::JoinUsedFlags & used_flags [[maybe_unused]])
{
    return mapv.size() > 1
        ? joinRightColumns<KIND, STRICTNESS, KeyGetter, Map, true, true, true>(std::forward<std::vector<KeyGetter>>(key_getter_vector), mapv, added_columns, used_flags)
        : joinRightColumns<KIND, STRICTNESS, KeyGetter, Map, true, true, false>(std::forward<std::vector<KeyGetter>>(key_getter_vector), mapv, added_columns, used_flags);
}

template <ASTTableJoin::Kind KIND, ASTTableJoin::Strictness STRICTNESS, typename KeyGetter, typename Map>
IColumn::Filter joinRightColumnsSwitchNullability(
    std::vector<KeyGetter> && key_getter_vector,
    const std::vector<const Map *> & mapv,
    AddedColumns & added_columns,
    JoinStuff::JoinUsedFlags & used_flags)
{
    bool has_null_map = std::any_of(added_columns.join_on_keys.begin(), added_columns.join_on_keys.end(),
                                    [](const auto & k) { return k.null_map; });
    if (added_columns.need_filter)
    {
        if (has_null_map)
            return joinRightColumnsSwitchMultipleDisjuncts<KIND, STRICTNESS, KeyGetter, Map, true, true>(std::forward<std::vector<KeyGetter>>(key_getter_vector), mapv, added_columns, used_flags);
        else
            return joinRightColumnsSwitchMultipleDisjuncts<KIND, STRICTNESS, KeyGetter, Map, true, false>(std::forward<std::vector<KeyGetter>>(key_getter_vector), mapv, added_columns, used_flags);
    }
    else
    {
        if (has_null_map)
            return joinRightColumnsSwitchMultipleDisjuncts<KIND, STRICTNESS, KeyGetter, Map, false, true>(std::forward<std::vector<KeyGetter>>(key_getter_vector), mapv, added_columns, used_flags);
        else
            return joinRightColumnsSwitchMultipleDisjuncts<KIND, STRICTNESS, KeyGetter, Map, false, false>(std::forward<std::vector<KeyGetter>>(key_getter_vector), mapv, added_columns, used_flags);
    }
}

template <ASTTableJoin::Kind KIND, ASTTableJoin::Strictness STRICTNESS, typename Maps>
IColumn::Filter switchJoinRightColumns(
    const std::vector<const Maps *> & mapv,
    AddedColumns & added_columns,
    HashJoin::Type type,
    JoinStuff::JoinUsedFlags & used_flags)
{
    constexpr bool is_asof_join = STRICTNESS == ASTTableJoin::Strictness::Asof;
    switch (type)
    {
    #define M(TYPE) \
        case HashJoin::Type::TYPE: \
            {                                                           \
            using MapTypeVal = const typename std::remove_reference_t<decltype(Maps::TYPE)>::element_type; \
            using KeyGetter = typename KeyGetterForType<HashJoin::Type::TYPE, MapTypeVal>::Type; \
            std::vector<const MapTypeVal*> a_map_type_vector(mapv.size()); \
            std::vector<KeyGetter> key_getter_vector;                     \
            for (size_t d = 0; d < added_columns.join_on_keys.size(); ++d)                   \
            {       \
                const auto & join_on_key = added_columns.join_on_keys[d];     \
                a_map_type_vector[d] = mapv[d]->TYPE.get();              \
                key_getter_vector.push_back(std::move(createKeyGetter<KeyGetter, is_asof_join>(join_on_key.key_columns, join_on_key.key_sizes))); \
            }                                                           \
            return joinRightColumnsSwitchNullability<KIND, STRICTNESS, KeyGetter>( \
                              std::move(key_getter_vector), a_map_type_vector, added_columns, used_flags); \
    }
        APPLY_FOR_JOIN_VARIANTS(M)
    #undef M

        default:
            throw Exception("Unsupported JOIN keys. Type: " + toString(static_cast<UInt32>(type)), ErrorCodes::UNSUPPORTED_JOIN_KEYS);
    }
}

template <ASTTableJoin::Kind KIND, ASTTableJoin::Strictness STRICTNESS>
IColumn::Filter dictionaryJoinRightColumns(const TableJoin & table_join, AddedColumns & added_columns)
{
    if constexpr (KIND == ASTTableJoin::Kind::Left &&
        (STRICTNESS == ASTTableJoin::Strictness::Any ||
        STRICTNESS == ASTTableJoin::Strictness::Semi ||
        STRICTNESS == ASTTableJoin::Strictness::Anti))
    {
        assert(added_columns.join_on_keys.size() == 1);

        std::vector<const TableJoin *> maps_vector;
        maps_vector.push_back(&table_join);

        JoinStuff::JoinUsedFlags flags;
        std::vector<KeyGetterForDict> key_getter_vector;
        key_getter_vector.push_back(KeyGetterForDict(table_join, added_columns.join_on_keys[0].key_columns));
        return joinRightColumnsSwitchNullability<KIND, STRICTNESS, KeyGetterForDict>(std::move(key_getter_vector), maps_vector, added_columns, flags);
    }

    throw Exception(ErrorCodes::LOGICAL_ERROR, "Wrong JOIN combination: {} {}", STRICTNESS, KIND);
}

} /// nameless

template <ASTTableJoin::Kind KIND, ASTTableJoin::Strictness STRICTNESS, typename Maps>
void HashJoin::joinBlockImpl(
    Block & block,
    const Block & block_with_columns_to_add,
    const std::vector<const Maps *> & maps_,
    bool is_join_get) const
{
    constexpr JoinFeatures<KIND, STRICTNESS> jf;

    std::vector<JoinOnKeyColumns> join_on_keys;
    const auto & onexprs = table_join->getClauses();
    for (size_t i = 0; i < onexprs.size(); ++i)
    {
        const auto & key_names = !is_join_get ? onexprs[i].key_names_left : onexprs[i].key_names_right;
        join_on_keys.emplace_back(block, key_names, onexprs[i].condColumnNames().first, key_sizes[i]);
    }
    size_t existing_columns = block.columns();

    /** If you use FULL or RIGHT JOIN, then the columns from the "left" table must be materialized.
      * Because if they are constants, then in the "not joined" rows, they may have different values
      *  - default values, which can differ from the values of these constants.
      */
    if constexpr (jf.right || jf.full)
    {
        materializeBlockInplace(block);

        if (nullable_left_side)
            JoinCommon::convertColumnsToNullable(block);
    }

    /** For LEFT/INNER JOIN, the saved blocks do not contain keys.
      * For FULL/RIGHT JOIN, the saved blocks contain keys;
      *  but they will not be used at this stage of joining (and will be in `AdderNonJoined`), and they need to be skipped.
      * For ASOF, the last column is used as the ASOF column
      */
    AddedColumns added_columns(
        block_with_columns_to_add,
        block,
        savedBlockSample(),
        *this,
        std::move(join_on_keys),
        jf.is_asof_join,
        is_join_get);

    bool has_required_right_keys = (required_right_keys.columns() != 0);
    added_columns.need_filter = jf.need_filter || has_required_right_keys;

    IColumn::Filter row_filter = overDictionary() ?
        dictionaryJoinRightColumns<KIND, STRICTNESS>(*table_join, added_columns) :
        switchJoinRightColumns<KIND, STRICTNESS>(maps_, added_columns, data->type, used_flags);

    for (size_t i = 0; i < added_columns.size(); ++i)
        block.insert(added_columns.moveColumn(i));

    std::vector<size_t> right_keys_to_replicate [[maybe_unused]];

    if constexpr (jf.need_filter)
    {
        /// If ANY INNER | RIGHT JOIN - filter all the columns except the new ones.
        for (size_t i = 0; i < existing_columns; ++i)
            block.safeGetByPosition(i).column = block.safeGetByPosition(i).column->filter(row_filter, -1);

        /// Add join key columns from right block if needed using value from left table because of equality
        for (size_t i = 0; i < required_right_keys.columns(); ++i)
        {
            const auto & right_key = required_right_keys.getByPosition(i);
            // renamed ???
            if (!block.findByName(right_key.name))
            {
                const auto & left_name = required_right_keys_sources[i];

                /// asof column is already in block.
                if (jf.is_asof_join && right_key.name == table_join->getOnlyClause().key_names_right.back())
                    continue;

                const auto & col = block.getByName(left_name);
                bool is_nullable = nullable_right_side || right_key.type->isNullable();
                auto right_col_name = getTableJoin().renamedRightColumnName(right_key.name);
                ColumnWithTypeAndName right_col(col.column, col.type, right_col_name);
                if (right_col.type->lowCardinality() != right_key.type->lowCardinality())
                    JoinCommon::changeLowCardinalityInplace(right_col);
                right_col = correctNullability(std::move(right_col), is_nullable);
                block.insert(right_col);
            }
        }
    }
    else if (has_required_right_keys)
    {
        /// Some trash to represent IColumn::Filter as ColumnUInt8 needed for ColumnNullable::applyNullMap()
        auto null_map_filter_ptr = ColumnUInt8::create();
        ColumnUInt8 & null_map_filter = assert_cast<ColumnUInt8 &>(*null_map_filter_ptr);
        null_map_filter.getData().swap(row_filter);
        const IColumn::Filter & filter = null_map_filter.getData();

        /// Add join key columns from right block if needed.
        for (size_t i = 0; i < required_right_keys.columns(); ++i)
        {
            const auto & right_key = required_right_keys.getByPosition(i);
            auto right_col_name = getTableJoin().renamedRightColumnName(right_key.name);
            if (!block.findByName(right_col_name /*right_key.name*/))
            {
                const auto & left_name = required_right_keys_sources[i];

                /// asof column is already in block.
                if (jf.is_asof_join && right_key.name == table_join->getOnlyClause().key_names_right.back())
                    continue;

                const auto & col = block.getByName(left_name);
                bool is_nullable = nullable_right_side || right_key.type->isNullable();

                ColumnPtr thin_column = filterWithBlanks(col.column, filter);

                ColumnWithTypeAndName right_col(thin_column, col.type, right_col_name);
                if (right_col.type->lowCardinality() != right_key.type->lowCardinality())
                    JoinCommon::changeLowCardinalityInplace(right_col);
                right_col = correctNullability(std::move(right_col), is_nullable, null_map_filter);
                block.insert(right_col);

                if constexpr (jf.need_replication)
                    right_keys_to_replicate.push_back(block.getPositionByName(right_key.name));
            }
        }
    }

    if constexpr (jf.need_replication)
    {
        std::unique_ptr<IColumn::Offsets> & offsets_to_replicate = added_columns.offsets_to_replicate;

        /// If ALL ... JOIN - we replicate all the columns except the new ones.
        for (size_t i = 0; i < existing_columns; ++i)
            block.safeGetByPosition(i).column = block.safeGetByPosition(i).column->replicate(*offsets_to_replicate);

        /// Replicate additional right keys
        for (size_t pos : right_keys_to_replicate)
            block.safeGetByPosition(pos).column = block.safeGetByPosition(pos).column->replicate(*offsets_to_replicate);
    }
}

void HashJoin::joinBlockImplCross(Block & block, ExtraBlockPtr & not_processed) const
{
    size_t max_joined_block_rows = table_join->maxJoinedBlockRows();
    size_t start_left_row = 0;
    size_t start_right_block = 0;
    if (not_processed)
    {
        auto & continuation = static_cast<NotProcessedCrossJoin &>(*not_processed);
        start_left_row = continuation.left_position;
        start_right_block = continuation.right_block;
        not_processed.reset();
    }

    size_t num_existing_columns = block.columns();
    size_t num_columns_to_add = sample_block_with_columns_to_add.columns();

    ColumnRawPtrs src_left_columns;
    MutableColumns dst_columns;

    {
        src_left_columns.reserve(num_existing_columns);
        dst_columns.reserve(num_existing_columns + num_columns_to_add);

        for (const ColumnWithTypeAndName & left_column : block)
        {
            src_left_columns.push_back(left_column.column.get());
            dst_columns.emplace_back(src_left_columns.back()->cloneEmpty());
        }

        for (const ColumnWithTypeAndName & right_column : sample_block_with_columns_to_add)
            dst_columns.emplace_back(right_column.column->cloneEmpty());

        for (auto & dst : dst_columns)
            dst->reserve(max_joined_block_rows);
    }

    size_t rows_left = block.rows();
    size_t rows_added = 0;

    for (size_t left_row = start_left_row; left_row < rows_left; ++left_row)
    {
        size_t block_number = 0;
        for (const Block & block_right : data->blocks)
        {
            ++block_number;
            if (block_number < start_right_block)
                continue;

            size_t rows_right = block_right.rows();
            rows_added += rows_right;

            for (size_t col_num = 0; col_num < num_existing_columns; ++col_num)
                dst_columns[col_num]->insertManyFrom(*src_left_columns[col_num], left_row, rows_right);

            for (size_t col_num = 0; col_num < num_columns_to_add; ++col_num)
            {
                const IColumn & column_right = *block_right.getByPosition(col_num).column;
                dst_columns[num_existing_columns + col_num]->insertRangeFrom(column_right, 0, rows_right);
            }
        }

        start_right_block = 0;

        if (rows_added > max_joined_block_rows)
        {
            not_processed = std::make_shared<NotProcessedCrossJoin>(
                NotProcessedCrossJoin{{block.cloneEmpty()}, left_row, block_number + 1});
            not_processed->block.swap(block);
            break;
        }
    }

    for (const ColumnWithTypeAndName & src_column : sample_block_with_columns_to_add)
        block.insert(src_column);

    block = block.cloneWithColumns(std::move(dst_columns));
}

DataTypePtr HashJoin::joinGetCheckAndGetReturnType(const DataTypes & data_types, const String & column_name, bool or_null) const
{
    size_t num_keys = data_types.size();
    if (right_table_keys.columns() != num_keys)
        throw Exception(
            "Number of arguments for function joinGet" + toString(or_null ? "OrNull" : "")
                + " doesn't match: passed, should be equal to " + toString(num_keys),
            ErrorCodes::NUMBER_OF_ARGUMENTS_DOESNT_MATCH);

    for (size_t i = 0; i < num_keys; ++i)
    {
        const auto & left_type_origin = data_types[i];
        const auto & [c2, right_type_origin, right_name] = right_table_keys.safeGetByPosition(i);
        auto left_type = removeNullable(recursiveRemoveLowCardinality(left_type_origin));
        auto right_type = removeNullable(recursiveRemoveLowCardinality(right_type_origin));
        if (!left_type->equals(*right_type))
            throw Exception(
                "Type mismatch in joinGet key " + toString(i) + ": found type " + left_type->getName() + ", while the needed type is "
                    + right_type->getName(),
                ErrorCodes::TYPE_MISMATCH);
    }

    if (!sample_block_with_columns_to_add.has(column_name))
        throw Exception("StorageJoin doesn't contain column " + column_name, ErrorCodes::NO_SUCH_COLUMN_IN_TABLE);

    auto elem = sample_block_with_columns_to_add.getByName(column_name);
    if (or_null)
        elem.type = makeNullable(elem.type);
    return elem.type;
}

/// TODO: return multiple columns as named tuple
/// TODO: return array of values when strictness == ASTTableJoin::Strictness::All
ColumnWithTypeAndName HashJoin::joinGet(const Block & block, const Block & block_with_columns_to_add) const
{
    bool is_valid = (strictness == ASTTableJoin::Strictness::Any || strictness == ASTTableJoin::Strictness::RightAny)
        && kind == ASTTableJoin::Kind::Left;
    if (!is_valid)
        throw Exception("joinGet only supports StorageJoin of type Left Any", ErrorCodes::INCOMPATIBLE_TYPE_OF_JOIN);
    const auto & key_names_right = table_join->getOnlyClause().key_names_right;

    /// Assemble the key block with correct names.
    Block keys;
    for (size_t i = 0; i < block.columns(); ++i)
    {
        auto key = block.getByPosition(i);
        key.name = key_names_right[i];
        keys.insert(std::move(key));
    }

    static_assert(!MapGetter<ASTTableJoin::Kind::Left, ASTTableJoin::Strictness::Any>::flagged,
                  "joinGet are not protected from hash table changes between block processing");

    std::vector<const MapsOne *> maps_vector;
    maps_vector.push_back(&std::get<MapsOne>(data->maps[0]));
    joinBlockImpl<ASTTableJoin::Kind::Left, ASTTableJoin::Strictness::Any>(
        keys, block_with_columns_to_add, maps_vector, true);
    return keys.getByPosition(keys.columns() - 1);
}

void HashJoin::checkTypesOfKeys(const Block & block) const
{
    for (const auto & onexpr : table_join->getClauses())
    {
        JoinCommon::checkTypesOfKeys(block, onexpr.key_names_left, right_table_keys, onexpr.key_names_right);
    }
}

void HashJoin::joinBlock(Block & block, ExtraBlockPtr & not_processed)
{
    for (const auto & onexpr : table_join->getClauses())
    {
        auto cond_column_name = onexpr.condColumnNames();
        JoinCommon::checkTypesOfKeys(
            block, onexpr.key_names_left, cond_column_name.first,
            right_sample_block, onexpr.key_names_right, cond_column_name.second);
    }

    if (kind == ASTTableJoin::Kind::Cross)
    {
        joinBlockImplCross(block, not_processed);
        return;
    }

    if (kind == ASTTableJoin::Kind::Right || kind == ASTTableJoin::Kind::Full)
    {
        materializeBlockInplace(block);
        if (nullable_left_side)
            JoinCommon::convertColumnsToNullable(block);
    }

    if (overDictionary())
    {
        using Kind = ASTTableJoin::Kind;
        using Strictness = ASTTableJoin::Strictness;

        auto & map = std::get<MapsOne>(data->maps[0]);
        std::vector<const std::decay_t<decltype(map)>*> maps_vector;
        maps_vector.push_back(&map);

        if (kind == Kind::Left)
        {
            switch (strictness)
            {
            case Strictness::Any:
            case Strictness::All:
                    joinBlockImpl<Kind::Left, Strictness::Any>(block, sample_block_with_columns_to_add, maps_vector);
                    break;
            case Strictness::Semi:
                    joinBlockImpl<Kind::Left, Strictness::Semi>(block, sample_block_with_columns_to_add, maps_vector);
                    break;
            case Strictness::Anti:
                    joinBlockImpl<Kind::Left, Strictness::Anti>(block, sample_block_with_columns_to_add, maps_vector);
                    break;
            default:
                throw Exception(ErrorCodes::LOGICAL_ERROR, "Wrong JOIN combination: dictionary + {} {}", strictness, kind);
            }
        }
        else if (kind == Kind::Inner && strictness == Strictness::All)
            joinBlockImpl<Kind::Left, Strictness::Semi>(block, sample_block_with_columns_to_add, maps_vector);

        else
            throw Exception(ErrorCodes::LOGICAL_ERROR, "Wrong JOIN combination: {} {}", strictness, kind);
    }
    else
    {

        std::vector<const std::decay_t<decltype(data->maps[0])> * > maps_vector;
        for (size_t i = 0; i < table_join->getClauses().size(); ++i)
            maps_vector.push_back(&data->maps[i]);

        if (joinDispatch(kind, strictness, maps_vector, [&](auto kind_, auto strictness_, auto & maps_vector_)
        {
            joinBlockImpl<kind_, strictness_>(block, sample_block_with_columns_to_add, maps_vector_);
        }))
        {
            /// Joined
        }
        else
            throw Exception(ErrorCodes::LOGICAL_ERROR, "Wrong JOIN combination: {} {}", strictness, kind);
    }
}

template <typename Mapped>
struct AdderNonJoined
{
    static void add(const Mapped & mapped, size_t & rows_added, MutableColumns & columns_right)
    {
        constexpr bool mapped_asof = std::is_same_v<Mapped, AsofRowRefs>;
        [[maybe_unused]] constexpr bool mapped_one = std::is_same_v<Mapped, RowRef>;

        if constexpr (mapped_asof)
        {
            /// Do nothing
        }
        else if constexpr (mapped_one)
        {
            for (size_t j = 0; j < columns_right.size(); ++j)
            {
                const auto & mapped_column = mapped.block->getByPosition(j).column;
                columns_right[j]->insertFrom(*mapped_column, mapped.row_num);
            }

            ++rows_added;
        }
        else
        {
            for (auto it = mapped.begin(); it.ok(); ++it)
            {
                for (size_t j = 0; j < columns_right.size(); ++j)
                {
                    const auto & mapped_column = it->block->getByPosition(j).column;
                    columns_right[j]->insertFrom(*mapped_column, it->row_num);
                }

                ++rows_added;
            }
        }
    }
};


/// Stream from not joined earlier rows of the right table.
/// Based on:
///   - map offsetInternal saved in used_flags for single disjuncts
///   - flags in BlockWithFlags for multiple disjuncts
template<bool multiple_disjuncts>
class NotJoinedHash final : public NotJoinedBlocks::RightColumnsFiller
{
public:
    NotJoinedHash(const HashJoin & parent_, UInt64 max_block_size_)
        : parent(parent_), max_block_size(max_block_size_)
    {}

    Block getEmptyBlock() override { return parent.savedBlockSample().cloneEmpty(); }

    size_t fillColumns(MutableColumns & columns_right) override
    {
        size_t rows_added = 0;
        auto fill_callback = [&](auto, auto strictness, auto & map)
        {
            rows_added = fillColumnsFromMap<strictness>(map, columns_right);
        };

        if (!joinDispatch(parent.kind, parent.strictness, parent.data->maps.front(), fill_callback))
            throw Exception(ErrorCodes::LOGICAL_ERROR, "Unknown JOIN strictness '{}' (must be on of: ANY, ALL, ASOF)", parent.strictness);

        if constexpr (!multiple_disjuncts)
        {
            fillNullsFromBlocks(columns_right, rows_added);
        }

        return rows_added;
    }

private:
    const HashJoin & parent;
    UInt64 max_block_size;

    std::any position;
    std::optional<HashJoin::BlockNullmapList::const_iterator> nulls_position;
    std::optional<BlocksList::const_iterator> used_position;

    template <ASTTableJoin::Strictness STRICTNESS, typename Maps>
    size_t fillColumnsFromMap(const Maps & maps, MutableColumns & columns_keys_and_right)
    {
        switch (parent.data->type)
        {
        #define M(TYPE) \
            case HashJoin::Type::TYPE: \
                return fillColumns<STRICTNESS>(*maps.TYPE, columns_keys_and_right);
            APPLY_FOR_JOIN_VARIANTS(M)
        #undef M
            default:
                throw Exception("Unsupported JOIN keys. Type: " + toString(static_cast<UInt32>(parent.data->type)),
                                ErrorCodes::UNSUPPORTED_JOIN_KEYS);
        }

        __builtin_unreachable();
    }

    template <ASTTableJoin::Strictness STRICTNESS, typename Map>
    size_t fillColumns(const Map & map, MutableColumns & columns_keys_and_right)
    {
        size_t rows_added = 0;

        if constexpr (multiple_disjuncts)
        {
            if (!used_position.has_value())
                used_position = parent.data->blocks.begin();

            auto end = parent.data->blocks.end();

            for (auto & it = *used_position; it != end && rows_added < max_block_size; ++it)
            {
                const Block & mapped_block = *it;

                for (size_t row = 0; row < mapped_block.rows(); ++row)
                {
                    if (!parent.isUsed(&mapped_block, row))
                    {
                        for (size_t colnum = 0; colnum < columns_keys_and_right.size(); ++colnum)
                        {
                            columns_keys_and_right[colnum]->insertFrom(*mapped_block.getByPosition(colnum).column, row);
                        }

                        ++rows_added;
                    }
                }
            }
        }
        else
        {
            using Mapped = typename Map::mapped_type;
            using Iterator = typename Map::const_iterator;


            if (!position.has_value())
                position = std::make_any<Iterator>(map.begin());

            Iterator & it = std::any_cast<Iterator &>(position);
            auto end = map.end();

            for (; it != end; ++it)
            {
                const Mapped & mapped = it->getMapped();

                size_t off = map.offsetInternal(it.getPtr());
                if (parent.isUsed(off))
                    continue;
                AdderNonJoined<Mapped>::add(mapped, rows_added, columns_keys_and_right);

                if (rows_added >= max_block_size)
                {
                    ++it;
                    break;
                }
            }
        }

        return rows_added;
    }

    void fillNullsFromBlocks(MutableColumns & columns_keys_and_right, size_t & rows_added)
    {
        if (!nulls_position.has_value())
            nulls_position = parent.data->blocks_nullmaps.begin();

        auto end = parent.data->blocks_nullmaps.end();

        for (auto & it = *nulls_position; it != end && rows_added < max_block_size; ++it)
        {
            const Block * block = it->first;
            const NullMap & nullmap = assert_cast<const ColumnUInt8 &>(*it->second).getData();

            for (size_t row = 0; row < nullmap.size(); ++row)
            {
                if (nullmap[row])
                {
                    for (size_t col = 0; col < columns_keys_and_right.size(); ++col)
                        columns_keys_and_right[col]->insertFrom(*block->getByPosition(col).column, row);
                    ++rows_added;
                }
            }
        }
    }
};

std::shared_ptr<NotJoinedBlocks> HashJoin::getNonJoinedBlocks(const Block & left_sample_block,
                                                              const Block & result_sample_block,
                                                              UInt64 max_block_size) const
{
    if (table_join->strictness() == ASTTableJoin::Strictness::Asof ||
        table_join->strictness() == ASTTableJoin::Strictness::Semi ||
        !isRightOrFull(table_join->kind()))
    {
        return {};
    }
    bool multiple_disjuncts = !table_join->oneDisjunct();

    if (multiple_disjuncts)
    {
        /// ... calculate `left_columns_count` ...
        // throw DB::Exception(ErrorCodes::NOT_IMPLEMENTED, "TODO");
        size_t left_columns_count = left_sample_block.columns();
        auto non_joined = std::make_unique<NotJoinedHash<true>>(*this, max_block_size);
        return std::make_shared<NotJoinedBlocks>(std::move(non_joined), result_sample_block, left_columns_count, table_join->leftToRightKeyRemap());

    }
    else
    {
        size_t left_columns_count = left_sample_block.columns();
        assert(left_columns_count == result_sample_block.columns() - required_right_keys.columns() - sample_block_with_columns_to_add.columns());
        auto non_joined = std::make_unique<NotJoinedHash<false>>(*this, max_block_size);
        return std::make_shared<NotJoinedBlocks>(std::move(non_joined), result_sample_block, left_columns_count, table_join->leftToRightKeyRemap());
    }
}

void HashJoin::reuseJoinedData(const HashJoin & join)
{
    data = join.data;
    from_storage_join = true;

    bool multiple_disjuncts = !table_join->oneDisjunct();
    if (multiple_disjuncts)
        throw Exception("StorageJoin with ORs is not supported", ErrorCodes::NOT_IMPLEMENTED);

    for (auto & map : data->maps)
    {
        joinDispatch(kind, strictness, map, [this](auto kind_, auto strictness_, auto & map_)
        {
            used_flags.reinit<kind_, strictness_>(map_.getBufferSizeInCells(data->type) + 1);
        });
    }
}

const ColumnWithTypeAndName & HashJoin::rightAsofKeyColumn() const
{
    /// It should be nullable if nullable_right_side is true
    return savedBlockSample().getByName(table_join->getOnlyClause().key_names_right.back());
}

}<|MERGE_RESOLUTION|>--- conflicted
+++ resolved
@@ -268,14 +268,8 @@
         LOG_TRACE(log, "Joining on: {}", fmt::join(log_text, " | "));
     }
 
-<<<<<<< HEAD
     JoinCommon::convertToFullColumnsInplace(right_table_keys);
-=======
-    JoinCommon::removeLowCardinalityInplace(right_table_keys);
-
->>>>>>> 00d8eee3
     initRightBlockStructure(data->sample_block);
-
 
     JoinCommon::createMissedColumns(sample_block_with_columns_to_add);
 
