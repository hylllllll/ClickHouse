#pragma once

#include <mutex>
#include <memory>
#include <functional>

#include <common/logger_useful.h>

#include <common/StringRef.h>
#include <Common/Arena.h>
#include <Common/HashTable/FixedHashMap.h>
#include <Common/HashTable/HashMap.h>
#include <Common/HashTable/TwoLevelHashMap.h>
#include <Common/HashTable/StringHashMap.h>
#include <Common/HashTable/TwoLevelStringHashMap.h>

#include <Common/ThreadPool.h>
#include <Common/ColumnsHashing.h>
#include <Common/assert_cast.h>
#include <Common/filesystemHelpers.h>

#include <DataStreams/IBlockStream_fwd.h>
#include <DataStreams/SizeLimits.h>

#include <Disks/SingleDiskVolume.h>

#include <Interpreters/AggregateDescription.h>
#include <Interpreters/AggregationCommon.h>
#include <Interpreters/JIT/compileFunction.h>

#include <Columns/ColumnString.h>
#include <Columns/ColumnFixedString.h>
#include <Columns/ColumnAggregateFunction.h>
#include <Columns/ColumnVector.h>
#include <Columns/ColumnNullable.h>
#include <Columns/ColumnLowCardinality.h>


namespace DB
{

namespace ErrorCodes
{
    extern const int UNKNOWN_AGGREGATED_DATA_VARIANT;
}

class IBlockOutputStream;

/** Different data structures that can be used for aggregation
  * For efficiency, the aggregation data itself is put into the pool.
  * Data and pool ownership (states of aggregate functions)
  *  is acquired later - in `convertToBlocks` function, by the ColumnAggregateFunction object.
  *
  * Most data structures exist in two versions: normal and two-level (TwoLevel).
  * A two-level hash table works a little slower with a small number of different keys,
  *  but with a large number of different keys scales better, because it allows
  *  parallelize some operations (merging, post-processing) in a natural way.
  *
  * To ensure efficient work over a wide range of conditions,
  *  first single-level hash tables are used,
  *  and when the number of different keys is large enough,
  *  they are converted to two-level ones.
  *
  * PS. There are many different approaches to the effective implementation of parallel and distributed aggregation,
  *  best suited for different cases, and this approach is just one of them, chosen for a combination of reasons.
  */

using AggregatedDataWithoutKey = AggregateDataPtr;

using AggregatedDataWithUInt8Key = FixedImplicitZeroHashMapWithCalculatedSize<UInt8, AggregateDataPtr>;
using AggregatedDataWithUInt16Key = FixedImplicitZeroHashMap<UInt16, AggregateDataPtr>;

using AggregatedDataWithUInt32Key = HashMap<UInt32, AggregateDataPtr, HashCRC32<UInt32>>;
using AggregatedDataWithUInt64Key = HashMap<UInt64, AggregateDataPtr, HashCRC32<UInt64>>;

using AggregatedDataWithShortStringKey = StringHashMap<AggregateDataPtr>;

using AggregatedDataWithStringKey = HashMapWithSavedHash<StringRef, AggregateDataPtr>;

using AggregatedDataWithKeys128 = HashMap<UInt128, AggregateDataPtr, UInt128HashCRC32>;
using AggregatedDataWithKeys256 = HashMap<UInt256, AggregateDataPtr, UInt256HashCRC32>;

using AggregatedDataWithUInt32KeyTwoLevel = TwoLevelHashMap<UInt32, AggregateDataPtr, HashCRC32<UInt32>>;
using AggregatedDataWithUInt64KeyTwoLevel = TwoLevelHashMap<UInt64, AggregateDataPtr, HashCRC32<UInt64>>;

using AggregatedDataWithShortStringKeyTwoLevel = TwoLevelStringHashMap<AggregateDataPtr>;

using AggregatedDataWithStringKeyTwoLevel = TwoLevelHashMapWithSavedHash<StringRef, AggregateDataPtr>;

using AggregatedDataWithKeys128TwoLevel = TwoLevelHashMap<UInt128, AggregateDataPtr, UInt128HashCRC32>;
using AggregatedDataWithKeys256TwoLevel = TwoLevelHashMap<UInt256, AggregateDataPtr, UInt256HashCRC32>;

/** Variants with better hash function, using more than 32 bits for hash.
  * Using for merging phase of external aggregation, where number of keys may be far greater than 4 billion,
  *  but we keep in memory and merge only sub-partition of them simultaneously.
  * TODO We need to switch for better hash function not only for external aggregation,
  *  but also for huge aggregation results on machines with terabytes of RAM.
  */

using AggregatedDataWithUInt64KeyHash64 = HashMap<UInt64, AggregateDataPtr, DefaultHash<UInt64>>;
using AggregatedDataWithStringKeyHash64 = HashMapWithSavedHash<StringRef, AggregateDataPtr, StringRefHash64>;
using AggregatedDataWithKeys128Hash64 = HashMap<UInt128, AggregateDataPtr, UInt128Hash>;
using AggregatedDataWithKeys256Hash64 = HashMap<UInt256, AggregateDataPtr, UInt256Hash>;

template <typename Base>
struct AggregationDataWithNullKey : public Base
{
    using Base::Base;

    bool & hasNullKeyData() { return has_null_key_data; }
    AggregateDataPtr & getNullKeyData() { return null_key_data; }
    bool hasNullKeyData() const { return has_null_key_data; }
    const AggregateDataPtr & getNullKeyData() const { return null_key_data; }
    size_t size() const { return Base::size() + (has_null_key_data ? 1 : 0); }
    bool empty() const { return Base::empty() && !has_null_key_data; }
    void clear()
    {
        Base::clear();
        has_null_key_data = false;
    }
    void clearAndShrink()
    {
        Base::clearAndShrink();
        has_null_key_data = false;
    }

private:
    bool has_null_key_data = false;
    AggregateDataPtr null_key_data = nullptr;
};

template <typename Base>
struct AggregationDataWithNullKeyTwoLevel : public Base
{
    using Base::impls;

    AggregationDataWithNullKeyTwoLevel() = default;

    template <typename Other>
    explicit AggregationDataWithNullKeyTwoLevel(const Other & other) : Base(other)
    {
        impls[0].hasNullKeyData() = other.hasNullKeyData();
        impls[0].getNullKeyData() = other.getNullKeyData();
    }

    bool & hasNullKeyData() { return impls[0].hasNullKeyData(); }
    AggregateDataPtr & getNullKeyData() { return impls[0].getNullKeyData(); }
    bool hasNullKeyData() const { return impls[0].hasNullKeyData(); }
    const AggregateDataPtr & getNullKeyData() const { return impls[0].getNullKeyData(); }
};

template <typename ... Types>
using HashTableWithNullKey = AggregationDataWithNullKey<HashMapTable<Types ...>>;
template <typename ... Types>
using StringHashTableWithNullKey = AggregationDataWithNullKey<StringHashMap<Types ...>>;

using AggregatedDataWithNullableUInt8Key = AggregationDataWithNullKey<AggregatedDataWithUInt8Key>;
using AggregatedDataWithNullableUInt16Key = AggregationDataWithNullKey<AggregatedDataWithUInt16Key>;

using AggregatedDataWithNullableUInt64Key = AggregationDataWithNullKey<AggregatedDataWithUInt64Key>;
using AggregatedDataWithNullableStringKey = AggregationDataWithNullKey<AggregatedDataWithStringKey>;

using AggregatedDataWithNullableUInt64KeyTwoLevel = AggregationDataWithNullKeyTwoLevel<
        TwoLevelHashMap<UInt64, AggregateDataPtr, HashCRC32<UInt64>,
        TwoLevelHashTableGrower<>, HashTableAllocator, HashTableWithNullKey>>;

using AggregatedDataWithNullableShortStringKeyTwoLevel = AggregationDataWithNullKeyTwoLevel<
        TwoLevelStringHashMap<AggregateDataPtr, HashTableAllocator, StringHashTableWithNullKey>>;

using AggregatedDataWithNullableStringKeyTwoLevel = AggregationDataWithNullKeyTwoLevel<
        TwoLevelHashMapWithSavedHash<StringRef, AggregateDataPtr, DefaultHash<StringRef>,
        TwoLevelHashTableGrower<>, HashTableAllocator, HashTableWithNullKey>>;


/// For the case where there is one numeric key.
/// FieldType is UInt8/16/32/64 for any type with corresponding bit width.
template <typename FieldType, typename TData,
        bool consecutive_keys_optimization = true>
struct AggregationMethodOneNumber
{
    using Data = TData;
    using Key = typename Data::key_type;
    using Mapped = typename Data::mapped_type;

    Data data;

    AggregationMethodOneNumber() = default;

    template <typename Other>
    AggregationMethodOneNumber(const Other & other) : data(other.data) {}

    /// To use one `Method` in different threads, use different `State`.
    using State = ColumnsHashing::HashMethodOneNumber<typename Data::value_type,
        Mapped, FieldType, consecutive_keys_optimization>;

    /// Use optimization for low cardinality.
    static const bool low_cardinality_optimization = false;

    /// Shuffle key columns before `insertKeyIntoColumns` call if needed.
    std::optional<Sizes> shuffleKeyColumns(std::vector<IColumn *> &, const Sizes &) { return {}; }

    // Insert the key from the hash table into columns.
    static void insertKeyIntoColumns(const Key & key, std::vector<IColumn *> & key_columns, const Sizes & /*key_sizes*/)
    {
        const auto * key_holder = reinterpret_cast<const char *>(&key);
        auto * column = static_cast<ColumnVectorHelper *>(key_columns[0]);
        column->insertRawData<sizeof(FieldType)>(key_holder);
    }
};


/// For the case where there is one string key.
template <typename TData>
struct AggregationMethodString
{
    using Data = TData;
    using Key = typename Data::key_type;
    using Mapped = typename Data::mapped_type;

    Data data;

    AggregationMethodString() = default;

    template <typename Other>
    AggregationMethodString(const Other & other) : data(other.data) {}

    using State = ColumnsHashing::HashMethodString<typename Data::value_type, Mapped>;

    static const bool low_cardinality_optimization = false;

    std::optional<Sizes> shuffleKeyColumns(std::vector<IColumn *> &, const Sizes &) { return {}; }

    static void insertKeyIntoColumns(const StringRef & key, std::vector<IColumn *> & key_columns, const Sizes &)
    {
        static_cast<ColumnString *>(key_columns[0])->insertData(key.data, key.size);
    }
};


/// Same as above but without cache
template <typename TData>
struct AggregationMethodStringNoCache
{
    using Data = TData;
    using Key = typename Data::key_type;
    using Mapped = typename Data::mapped_type;

    Data data;

    AggregationMethodStringNoCache() = default;

    template <typename Other>
    AggregationMethodStringNoCache(const Other & other) : data(other.data) {}

    using State = ColumnsHashing::HashMethodString<typename Data::value_type, Mapped, true, false>;

    static const bool low_cardinality_optimization = false;

    std::optional<Sizes> shuffleKeyColumns(std::vector<IColumn *> &, const Sizes &) { return {}; }

    static void insertKeyIntoColumns(const StringRef & key, std::vector<IColumn *> & key_columns, const Sizes &)
    {
        static_cast<ColumnString *>(key_columns[0])->insertData(key.data, key.size);
    }
};


/// For the case where there is one fixed-length string key.
template <typename TData>
struct AggregationMethodFixedString
{
    using Data = TData;
    using Key = typename Data::key_type;
    using Mapped = typename Data::mapped_type;

    Data data;

    AggregationMethodFixedString() = default;

    template <typename Other>
    AggregationMethodFixedString(const Other & other) : data(other.data) {}

    using State = ColumnsHashing::HashMethodFixedString<typename Data::value_type, Mapped>;

    static const bool low_cardinality_optimization = false;

    std::optional<Sizes> shuffleKeyColumns(std::vector<IColumn *> &, const Sizes &) { return {}; }

    static void insertKeyIntoColumns(const StringRef & key, std::vector<IColumn *> & key_columns, const Sizes &)
    {
        static_cast<ColumnFixedString *>(key_columns[0])->insertData(key.data, key.size);
    }
};

/// Same as above but without cache
template <typename TData>
struct AggregationMethodFixedStringNoCache
{
    using Data = TData;
    using Key = typename Data::key_type;
    using Mapped = typename Data::mapped_type;

    Data data;

    AggregationMethodFixedStringNoCache() = default;

    template <typename Other>
    AggregationMethodFixedStringNoCache(const Other & other) : data(other.data) {}

    using State = ColumnsHashing::HashMethodFixedString<typename Data::value_type, Mapped, true, false>;

    static const bool low_cardinality_optimization = false;

    std::optional<Sizes> shuffleKeyColumns(std::vector<IColumn *> &, const Sizes &) { return {}; }

    static void insertKeyIntoColumns(const StringRef & key, std::vector<IColumn *> & key_columns, const Sizes &)
    {
        static_cast<ColumnFixedString *>(key_columns[0])->insertData(key.data, key.size);
    }
};


/// Single low cardinality column.
template <typename SingleColumnMethod>
struct AggregationMethodSingleLowCardinalityColumn : public SingleColumnMethod
{
    using Base = SingleColumnMethod;
    using BaseState = typename Base::State;

    using Data = typename Base::Data;
    using Key = typename Base::Key;
    using Mapped = typename Base::Mapped;

    using Base::data;

    AggregationMethodSingleLowCardinalityColumn() = default;

    template <typename Other>
    explicit AggregationMethodSingleLowCardinalityColumn(const Other & other) : Base(other) {}

    using State = ColumnsHashing::HashMethodSingleLowCardinalityColumn<BaseState, Mapped, true>;

    static const bool low_cardinality_optimization = true;

    std::optional<Sizes> shuffleKeyColumns(std::vector<IColumn *> &, const Sizes &) { return {}; }

    static void insertKeyIntoColumns(const Key & key,
         std::vector<IColumn *> & key_columns_low_cardinality, const Sizes & /*key_sizes*/)
    {
        auto * col = assert_cast<ColumnLowCardinality *>(key_columns_low_cardinality[0]);

        if constexpr (std::is_same_v<Key, StringRef>)
        {
            col->insertData(key.data, key.size);
        }
        else
        {
            col->insertData(reinterpret_cast<const char *>(&key), sizeof(key));
        }
    }
};


/// For the case where all keys are of fixed length, and they fit in N (for example, 128) bits.
template <typename TData, bool has_nullable_keys_ = false, bool has_low_cardinality_ = false, bool use_cache = true>
struct AggregationMethodKeysFixed
{
    using Data = TData;
    using Key = typename Data::key_type;
    using Mapped = typename Data::mapped_type;
    static constexpr bool has_nullable_keys = has_nullable_keys_;
    static constexpr bool has_low_cardinality = has_low_cardinality_;

    Data data;

    AggregationMethodKeysFixed() = default;

    template <typename Other>
    AggregationMethodKeysFixed(const Other & other) : data(other.data) {}

    using State = ColumnsHashing::HashMethodKeysFixed<
        typename Data::value_type,
        Key,
        Mapped,
        has_nullable_keys,
        has_low_cardinality,
        use_cache>;

    static const bool low_cardinality_optimization = false;

    std::optional<Sizes> shuffleKeyColumns(std::vector<IColumn *> & key_columns, const Sizes & key_sizes)
    {
        return State::shuffleKeyColumns(key_columns, key_sizes);
    }

    static void insertKeyIntoColumns(const Key & key, std::vector<IColumn *> & key_columns, const Sizes & key_sizes)
    {
        size_t keys_size = key_columns.size();

        static constexpr auto bitmap_size = has_nullable_keys ? std::tuple_size<KeysNullMap<Key>>::value : 0;
        /// In any hash key value, column values to be read start just after the bitmap, if it exists.
        size_t pos = bitmap_size;

        for (size_t i = 0; i < keys_size; ++i)
        {
            IColumn * observed_column;
            ColumnUInt8 * null_map;

            bool column_nullable = false;
            if constexpr (has_nullable_keys)
                column_nullable = isColumnNullable(*key_columns[i]);

            /// If we have a nullable column, get its nested column and its null map.
            if (column_nullable)
            {
                ColumnNullable & nullable_col = assert_cast<ColumnNullable &>(*key_columns[i]);
                observed_column = &nullable_col.getNestedColumn();
                null_map = assert_cast<ColumnUInt8 *>(&nullable_col.getNullMapColumn());
            }
            else
            {
                observed_column = key_columns[i];
                null_map = nullptr;
            }

            bool is_null = false;
            if (column_nullable)
            {
                /// The current column is nullable. Check if the value of the
                /// corresponding key is nullable. Update the null map accordingly.
                size_t bucket = i / 8;
                size_t offset = i % 8;
                UInt8 val = (reinterpret_cast<const UInt8 *>(&key)[bucket] >> offset) & 1;
                null_map->insertValue(val);
                is_null = val == 1;
            }

            if (has_nullable_keys && is_null)
                observed_column->insertDefault();
            else
            {
                size_t size = key_sizes[i];
                observed_column->insertData(reinterpret_cast<const char *>(&key) + pos, size);
                pos += size;
            }
        }
    }
};


/** Aggregates by concatenating serialized key values.
  * The serialized value differs in that it uniquely allows to deserialize it, having only the position with which it starts.
  * That is, for example, for strings, it contains first the serialized length of the string, and then the bytes.
  * Therefore, when aggregating by several strings, there is no ambiguity.
  */
template <typename TData>
struct AggregationMethodSerialized
{
    using Data = TData;
    using Key = typename Data::key_type;
    using Mapped = typename Data::mapped_type;

    Data data;

    AggregationMethodSerialized() = default;

    template <typename Other>
    AggregationMethodSerialized(const Other & other) : data(other.data) {}

    using State = ColumnsHashing::HashMethodSerialized<typename Data::value_type, Mapped>;

    static const bool low_cardinality_optimization = false;

    std::optional<Sizes> shuffleKeyColumns(std::vector<IColumn *> &, const Sizes &) { return {}; }

    static void insertKeyIntoColumns(const StringRef & key, std::vector<IColumn *> & key_columns, const Sizes &)
    {
        const auto * pos = key.data;
        for (auto & column : key_columns)
            pos = column->deserializeAndInsertFromArena(pos);
    }
};


class Aggregator;

using ColumnsHashing::HashMethodContext;
using ColumnsHashing::HashMethodContextPtr;

struct AggregatedDataVariants : private boost::noncopyable
{
    /** Working with states of aggregate functions in the pool is arranged in the following (inconvenient) way:
      * - when aggregating, states are created in the pool using IAggregateFunction::create (inside - `placement new` of arbitrary structure);
      * - they must then be destroyed using IAggregateFunction::destroy (inside - calling the destructor of arbitrary structure);
      * - if aggregation is complete, then, in the Aggregator::convertToBlocks function, pointers to the states of aggregate functions
      *   are written to ColumnAggregateFunction; ColumnAggregateFunction "acquires ownership" of them, that is - calls `destroy` in its destructor.
      * - if during the aggregation, before call to Aggregator::convertToBlocks, an exception was thrown,
      *   then the states of aggregate functions must still be destroyed,
      *   otherwise, for complex states (eg, AggregateFunctionUniq), there will be memory leaks;
      * - in this case, to destroy states, the destructor calls Aggregator::destroyAggregateStates method,
      *   but only if the variable aggregator (see below) is not nullptr;
      * - that is, until you transfer ownership of the aggregate function states in the ColumnAggregateFunction, set the variable `aggregator`,
      *   so that when an exception occurs, the states are correctly destroyed.
      *
      * PS. This can be corrected by making a pool that knows about which states of aggregate functions and in which order are put in it, and knows how to destroy them.
      * But this can hardly be done simply because it is planned to put variable-length strings into the same pool.
      * In this case, the pool will not be able to know with what offsets objects are stored.
      */
    Aggregator * aggregator = nullptr;

    size_t keys_size{};  /// Number of keys. NOTE do we need this field?
    Sizes key_sizes;     /// Dimensions of keys, if keys of fixed length

    /// Pools for states of aggregate functions. Ownership will be later transferred to ColumnAggregateFunction.
    Arenas aggregates_pools;
    Arena * aggregates_pool{};    /// The pool that is currently used for allocation.

    /** Specialization for the case when there are no keys, and for keys not fitted into max_rows_to_group_by.
      */
    AggregatedDataWithoutKey without_key = nullptr;

    // Disable consecutive key optimization for Uint8/16, because they use a FixedHashMap
    // and the lookup there is almost free, so we don't need to cache the last lookup result
    std::unique_ptr<AggregationMethodOneNumber<UInt8, AggregatedDataWithUInt8Key, false>>           key8;
    std::unique_ptr<AggregationMethodOneNumber<UInt16, AggregatedDataWithUInt16Key, false>>         key16;

    std::unique_ptr<AggregationMethodOneNumber<UInt32, AggregatedDataWithUInt64Key>>         key32;
    std::unique_ptr<AggregationMethodOneNumber<UInt64, AggregatedDataWithUInt64Key>>         key64;
    std::unique_ptr<AggregationMethodStringNoCache<AggregatedDataWithShortStringKey>>               key_string;
    std::unique_ptr<AggregationMethodFixedStringNoCache<AggregatedDataWithShortStringKey>>          key_fixed_string;
    std::unique_ptr<AggregationMethodKeysFixed<AggregatedDataWithUInt16Key, false, false, false>>  keys16;
    std::unique_ptr<AggregationMethodKeysFixed<AggregatedDataWithUInt32Key>>                   keys32;
    std::unique_ptr<AggregationMethodKeysFixed<AggregatedDataWithUInt64Key>>                   keys64;
    std::unique_ptr<AggregationMethodKeysFixed<AggregatedDataWithKeys128>>                   keys128;
    std::unique_ptr<AggregationMethodKeysFixed<AggregatedDataWithKeys256>>                   keys256;
    std::unique_ptr<AggregationMethodSerialized<AggregatedDataWithStringKey>>                serialized;

    std::unique_ptr<AggregationMethodOneNumber<UInt32, AggregatedDataWithUInt64KeyTwoLevel>> key32_two_level;
    std::unique_ptr<AggregationMethodOneNumber<UInt64, AggregatedDataWithUInt64KeyTwoLevel>> key64_two_level;
    std::unique_ptr<AggregationMethodStringNoCache<AggregatedDataWithShortStringKeyTwoLevel>>       key_string_two_level;
    std::unique_ptr<AggregationMethodFixedStringNoCache<AggregatedDataWithShortStringKeyTwoLevel>>  key_fixed_string_two_level;
    std::unique_ptr<AggregationMethodKeysFixed<AggregatedDataWithUInt32KeyTwoLevel>>           keys32_two_level;
    std::unique_ptr<AggregationMethodKeysFixed<AggregatedDataWithUInt64KeyTwoLevel>>           keys64_two_level;
    std::unique_ptr<AggregationMethodKeysFixed<AggregatedDataWithKeys128TwoLevel>>           keys128_two_level;
    std::unique_ptr<AggregationMethodKeysFixed<AggregatedDataWithKeys256TwoLevel>>           keys256_two_level;
    std::unique_ptr<AggregationMethodSerialized<AggregatedDataWithStringKeyTwoLevel>>        serialized_two_level;

    std::unique_ptr<AggregationMethodOneNumber<UInt64, AggregatedDataWithUInt64KeyHash64>>   key64_hash64;
    std::unique_ptr<AggregationMethodString<AggregatedDataWithStringKeyHash64>>              key_string_hash64;
    std::unique_ptr<AggregationMethodFixedString<AggregatedDataWithStringKeyHash64>>         key_fixed_string_hash64;
    std::unique_ptr<AggregationMethodKeysFixed<AggregatedDataWithKeys128Hash64>>             keys128_hash64;
    std::unique_ptr<AggregationMethodKeysFixed<AggregatedDataWithKeys256Hash64>>             keys256_hash64;
    std::unique_ptr<AggregationMethodSerialized<AggregatedDataWithStringKeyHash64>>          serialized_hash64;

    /// Support for nullable keys.
    std::unique_ptr<AggregationMethodKeysFixed<AggregatedDataWithKeys128, true>>             nullable_keys128;
    std::unique_ptr<AggregationMethodKeysFixed<AggregatedDataWithKeys256, true>>             nullable_keys256;
    std::unique_ptr<AggregationMethodKeysFixed<AggregatedDataWithKeys128TwoLevel, true>>     nullable_keys128_two_level;
    std::unique_ptr<AggregationMethodKeysFixed<AggregatedDataWithKeys256TwoLevel, true>>     nullable_keys256_two_level;

    /// Support for low cardinality.
    std::unique_ptr<AggregationMethodSingleLowCardinalityColumn<AggregationMethodOneNumber<UInt8, AggregatedDataWithNullableUInt8Key, false>>> low_cardinality_key8;
    std::unique_ptr<AggregationMethodSingleLowCardinalityColumn<AggregationMethodOneNumber<UInt16, AggregatedDataWithNullableUInt16Key, false>>> low_cardinality_key16;
    std::unique_ptr<AggregationMethodSingleLowCardinalityColumn<AggregationMethodOneNumber<UInt32, AggregatedDataWithNullableUInt64Key>>> low_cardinality_key32;
    std::unique_ptr<AggregationMethodSingleLowCardinalityColumn<AggregationMethodOneNumber<UInt64, AggregatedDataWithNullableUInt64Key>>> low_cardinality_key64;
    std::unique_ptr<AggregationMethodSingleLowCardinalityColumn<AggregationMethodString<AggregatedDataWithNullableStringKey>>> low_cardinality_key_string;
    std::unique_ptr<AggregationMethodSingleLowCardinalityColumn<AggregationMethodFixedString<AggregatedDataWithNullableStringKey>>> low_cardinality_key_fixed_string;

    std::unique_ptr<AggregationMethodSingleLowCardinalityColumn<AggregationMethodOneNumber<UInt32, AggregatedDataWithNullableUInt64KeyTwoLevel>>> low_cardinality_key32_two_level;
    std::unique_ptr<AggregationMethodSingleLowCardinalityColumn<AggregationMethodOneNumber<UInt64, AggregatedDataWithNullableUInt64KeyTwoLevel>>> low_cardinality_key64_two_level;
    std::unique_ptr<AggregationMethodSingleLowCardinalityColumn<AggregationMethodString<AggregatedDataWithNullableStringKeyTwoLevel>>> low_cardinality_key_string_two_level;
    std::unique_ptr<AggregationMethodSingleLowCardinalityColumn<AggregationMethodFixedString<AggregatedDataWithNullableStringKeyTwoLevel>>> low_cardinality_key_fixed_string_two_level;

    std::unique_ptr<AggregationMethodKeysFixed<AggregatedDataWithKeys128, false, true>>      low_cardinality_keys128;
    std::unique_ptr<AggregationMethodKeysFixed<AggregatedDataWithKeys256, false, true>>      low_cardinality_keys256;
    std::unique_ptr<AggregationMethodKeysFixed<AggregatedDataWithKeys128TwoLevel, false, true>> low_cardinality_keys128_two_level;
    std::unique_ptr<AggregationMethodKeysFixed<AggregatedDataWithKeys256TwoLevel, false, true>> low_cardinality_keys256_two_level;

    /// In this and similar macros, the option without_key is not considered.
    #define APPLY_FOR_AGGREGATED_VARIANTS(M) \
        M(key8,                       false) \
        M(key16,                      false) \
        M(key32,                      false) \
        M(key64,                      false) \
        M(key_string,                 false) \
        M(key_fixed_string,           false) \
        M(keys16,                    false) \
        M(keys32,                    false) \
        M(keys64,                    false) \
        M(keys128,                    false) \
        M(keys256,                    false) \
        M(serialized,                 false) \
        M(key32_two_level,            true) \
        M(key64_two_level,            true) \
        M(key_string_two_level,       true) \
        M(key_fixed_string_two_level, true) \
        M(keys32_two_level,          true) \
        M(keys64_two_level,          true) \
        M(keys128_two_level,          true) \
        M(keys256_two_level,          true) \
        M(serialized_two_level,       true) \
        M(key64_hash64,               false) \
        M(key_string_hash64,          false) \
        M(key_fixed_string_hash64,    false) \
        M(keys128_hash64,             false) \
        M(keys256_hash64,             false) \
        M(serialized_hash64,          false) \
        M(nullable_keys128,           false) \
        M(nullable_keys256,           false) \
        M(nullable_keys128_two_level, true) \
        M(nullable_keys256_two_level, true) \
        M(low_cardinality_key8, false) \
        M(low_cardinality_key16, false) \
        M(low_cardinality_key32, false) \
        M(low_cardinality_key64, false) \
        M(low_cardinality_keys128, false) \
        M(low_cardinality_keys256, false) \
        M(low_cardinality_key_string, false) \
        M(low_cardinality_key_fixed_string, false) \
        M(low_cardinality_key32_two_level, true) \
        M(low_cardinality_key64_two_level, true) \
        M(low_cardinality_keys128_two_level, true) \
        M(low_cardinality_keys256_two_level, true) \
        M(low_cardinality_key_string_two_level, true) \
        M(low_cardinality_key_fixed_string_two_level, true) \

    enum class Type
    {
        EMPTY = 0,
        without_key,

    #define M(NAME, IS_TWO_LEVEL) NAME,
        APPLY_FOR_AGGREGATED_VARIANTS(M)
    #undef M
    };
    Type type = Type::EMPTY;

    AggregatedDataVariants() : aggregates_pools(1, std::make_shared<Arena>()), aggregates_pool(aggregates_pools.back().get()) {}
    bool empty() const { return type == Type::EMPTY; }
    void invalidate() { type = Type::EMPTY; }

    ~AggregatedDataVariants();

    void init(Type type_)
    {
        switch (type_)
        {
            case Type::EMPTY:       break;
            case Type::without_key: break;

        #define M(NAME, IS_TWO_LEVEL) \
            case Type::NAME: NAME = std::make_unique<decltype(NAME)::element_type>(); break;
            APPLY_FOR_AGGREGATED_VARIANTS(M)
        #undef M
        }

        type = type_;
    }

    /// Number of rows (different keys).
    size_t size() const
    {
        switch (type)
        {
            case Type::EMPTY:       return 0;
            case Type::without_key: return 1;

        #define M(NAME, IS_TWO_LEVEL) \
            case Type::NAME: return NAME->data.size() + (without_key != nullptr);
            APPLY_FOR_AGGREGATED_VARIANTS(M)
        #undef M
        }

        __builtin_unreachable();
    }

    /// The size without taking into account the row in which data is written for the calculation of TOTALS.
    size_t sizeWithoutOverflowRow() const
    {
        switch (type)
        {
            case Type::EMPTY:       return 0;
            case Type::without_key: return 1;

            #define M(NAME, IS_TWO_LEVEL) \
            case Type::NAME: return NAME->data.size();
            APPLY_FOR_AGGREGATED_VARIANTS(M)
            #undef M
        }

        __builtin_unreachable();
    }

    const char * getMethodName() const
    {
        switch (type)
        {
            case Type::EMPTY:       return "EMPTY";
            case Type::without_key: return "without_key";

        #define M(NAME, IS_TWO_LEVEL) \
            case Type::NAME: return #NAME;
            APPLY_FOR_AGGREGATED_VARIANTS(M)
        #undef M
        }

        __builtin_unreachable();
    }

    bool isTwoLevel() const
    {
        switch (type)
        {
            case Type::EMPTY:       return false;
            case Type::without_key: return false;

        #define M(NAME, IS_TWO_LEVEL) \
            case Type::NAME: return IS_TWO_LEVEL;
            APPLY_FOR_AGGREGATED_VARIANTS(M)
        #undef M
        }

        __builtin_unreachable();
    }

    #define APPLY_FOR_VARIANTS_CONVERTIBLE_TO_TWO_LEVEL(M) \
        M(key32)            \
        M(key64)            \
        M(key_string)       \
        M(key_fixed_string) \
        M(keys32)           \
        M(keys64)           \
        M(keys128)          \
        M(keys256)          \
        M(serialized)       \
        M(nullable_keys128) \
        M(nullable_keys256) \
        M(low_cardinality_key32) \
        M(low_cardinality_key64) \
        M(low_cardinality_keys128) \
        M(low_cardinality_keys256) \
        M(low_cardinality_key_string) \
        M(low_cardinality_key_fixed_string) \

    #define APPLY_FOR_VARIANTS_NOT_CONVERTIBLE_TO_TWO_LEVEL(M) \
        M(key8)             \
        M(key16)            \
        M(keys16)           \
        M(key64_hash64)     \
        M(key_string_hash64)\
        M(key_fixed_string_hash64) \
        M(keys128_hash64)   \
        M(keys256_hash64)   \
        M(serialized_hash64) \
        M(low_cardinality_key8) \
        M(low_cardinality_key16) \

    #define APPLY_FOR_VARIANTS_SINGLE_LEVEL(M) \
        APPLY_FOR_VARIANTS_NOT_CONVERTIBLE_TO_TWO_LEVEL(M) \
        APPLY_FOR_VARIANTS_CONVERTIBLE_TO_TWO_LEVEL(M) \

    bool isConvertibleToTwoLevel() const
    {
        switch (type)
        {
        #define M(NAME) \
            case Type::NAME: return true;

            APPLY_FOR_VARIANTS_CONVERTIBLE_TO_TWO_LEVEL(M)

        #undef M
            default:
                return false;
        }
    }

    void convertToTwoLevel();

    #define APPLY_FOR_VARIANTS_TWO_LEVEL(M) \
        M(key32_two_level)            \
        M(key64_two_level)            \
        M(key_string_two_level)       \
        M(key_fixed_string_two_level) \
        M(keys32_two_level)           \
        M(keys64_two_level)           \
        M(keys128_two_level)          \
        M(keys256_two_level)          \
        M(serialized_two_level)       \
        M(nullable_keys128_two_level) \
        M(nullable_keys256_two_level) \
        M(low_cardinality_key32_two_level) \
        M(low_cardinality_key64_two_level) \
        M(low_cardinality_keys128_two_level) \
        M(low_cardinality_keys256_two_level) \
        M(low_cardinality_key_string_two_level) \
        M(low_cardinality_key_fixed_string_two_level) \

    #define APPLY_FOR_LOW_CARDINALITY_VARIANTS(M) \
        M(low_cardinality_key8) \
        M(low_cardinality_key16) \
        M(low_cardinality_key32) \
        M(low_cardinality_key64) \
        M(low_cardinality_keys128) \
        M(low_cardinality_keys256) \
        M(low_cardinality_key_string) \
        M(low_cardinality_key_fixed_string) \
        M(low_cardinality_key32_two_level) \
        M(low_cardinality_key64_two_level) \
        M(low_cardinality_keys128_two_level) \
        M(low_cardinality_keys256_two_level) \
        M(low_cardinality_key_string_two_level) \
        M(low_cardinality_key_fixed_string_two_level)

    bool isLowCardinality() const
    {
        switch (type)
        {
        #define M(NAME) \
            case Type::NAME: return true;

            APPLY_FOR_LOW_CARDINALITY_VARIANTS(M)
        #undef M
            default:
                return false;
        }
    }

    static HashMethodContextPtr createCache(Type type, const HashMethodContext::Settings & settings)
    {
        switch (type)
        {
            case Type::without_key: return nullptr;

            #define M(NAME, IS_TWO_LEVEL) \
            case Type::NAME: \
            { \
                using TPtr ## NAME = decltype(AggregatedDataVariants::NAME); \
                using T ## NAME = typename TPtr ## NAME ::element_type; \
                return T ## NAME ::State::createContext(settings); \
            }

            APPLY_FOR_AGGREGATED_VARIANTS(M)
            #undef M

            default:
                throw Exception("Unknown aggregated data variant.", ErrorCodes::UNKNOWN_AGGREGATED_DATA_VARIANT);
        }
    }
};

using AggregatedDataVariantsPtr = std::shared_ptr<AggregatedDataVariants>;
using ManyAggregatedDataVariants = std::vector<AggregatedDataVariantsPtr>;
using ManyAggregatedDataVariantsPtr = std::shared_ptr<ManyAggregatedDataVariants>;

class CompiledAggregateFunctionsHolder;

/** How are "total" values calculated with WITH TOTALS?
  * (For more details, see TotalsHavingTransform.)
  *
  * In the absence of group_by_overflow_mode = 'any', the data is aggregated as usual, but the states of the aggregate functions are not finalized.
  * Later, the aggregate function states for all rows (passed through HAVING) are merged into one - this will be TOTALS.
  *
  * If there is group_by_overflow_mode = 'any', the data is aggregated as usual, except for the keys that did not fit in max_rows_to_group_by.
  * For these keys, the data is aggregated into one additional row - see below under the names `overflow_row`, `overflows`...
  * Later, the aggregate function states for all rows (passed through HAVING) are merged into one,
  *  also overflow_row is added or not added (depending on the totals_mode setting) also - this will be TOTALS.
  */


/** Aggregates the source of the blocks.
  */
class Aggregator final
{
public:
    struct Params
    {
        /// Data structure of source blocks.
        Block src_header;
        /// Data structure of intermediate blocks before merge.
        Block intermediate_header;

        /// What to count.
        const ColumnNumbers keys;
        const AggregateDescriptions aggregates;
        const size_t keys_size;
        const size_t aggregates_size;

        /// The settings of approximate calculation of GROUP BY.
        const bool overflow_row;    /// Do we need to put into AggregatedDataVariants::without_key aggregates for keys that are not in max_rows_to_group_by.
        const size_t max_rows_to_group_by;
        const OverflowMode group_by_overflow_mode;

        /// Two-level aggregation settings (used for a large number of keys).
        /** With how many keys or the size of the aggregation state in bytes,
          *  two-level aggregation begins to be used. Enough to reach of at least one of the thresholds.
          * 0 - the corresponding threshold is not specified.
          */
        size_t group_by_two_level_threshold;
        size_t group_by_two_level_threshold_bytes;

        /// Settings to flush temporary data to the filesystem (external aggregation).
        const size_t max_bytes_before_external_group_by;        /// 0 - do not use external aggregation.

        /// Return empty result when aggregating without keys on empty set.
        bool empty_result_for_aggregation_by_empty_set;

        VolumePtr tmp_volume;

        /// Settings is used to determine cache size. No threads are created.
        size_t max_threads;

        const size_t min_free_disk_space;

<<<<<<< HEAD
        /// Do not drop aggregator state after read, allowing more than one read of aggregation result.
        const bool keep_state_after_read;
=======
        bool compile_aggregate_expressions;
        size_t min_count_to_compile_aggregate_expression;
>>>>>>> ee1b3696

        Params(
            const Block & src_header_,
            const ColumnNumbers & keys_, const AggregateDescriptions & aggregates_,
            bool overflow_row_, size_t max_rows_to_group_by_, OverflowMode group_by_overflow_mode_,
            size_t group_by_two_level_threshold_, size_t group_by_two_level_threshold_bytes_,
            size_t max_bytes_before_external_group_by_,
            bool empty_result_for_aggregation_by_empty_set_,
            VolumePtr tmp_volume_, size_t max_threads_,
            size_t min_free_disk_space_,
<<<<<<< HEAD
            bool keep_state_after_read_,
=======
            bool compile_aggregate_expressions_,
            size_t min_count_to_compile_aggregate_expression_,
>>>>>>> ee1b3696
            const Block & intermediate_header_ = {})
            : src_header(src_header_),
            intermediate_header(intermediate_header_),
            keys(keys_), aggregates(aggregates_), keys_size(keys.size()), aggregates_size(aggregates.size()),
            overflow_row(overflow_row_), max_rows_to_group_by(max_rows_to_group_by_), group_by_overflow_mode(group_by_overflow_mode_),
            group_by_two_level_threshold(group_by_two_level_threshold_), group_by_two_level_threshold_bytes(group_by_two_level_threshold_bytes_),
            max_bytes_before_external_group_by(max_bytes_before_external_group_by_),
            empty_result_for_aggregation_by_empty_set(empty_result_for_aggregation_by_empty_set_),
            tmp_volume(tmp_volume_), max_threads(max_threads_),
            min_free_disk_space(min_free_disk_space_),
<<<<<<< HEAD
            keep_state_after_read(keep_state_after_read_)
=======
            compile_aggregate_expressions(compile_aggregate_expressions_),
            min_count_to_compile_aggregate_expression(min_count_to_compile_aggregate_expression_)
>>>>>>> ee1b3696
        {
        }

        /// Only parameters that matter during merge.
        Params(const Block & intermediate_header_,
            const ColumnNumbers & keys_, const AggregateDescriptions & aggregates_, bool overflow_row_, size_t max_threads_)
<<<<<<< HEAD
            : Params(Block(), keys_, aggregates_, overflow_row_, 0, OverflowMode::THROW, 0, 0, 0, false, nullptr, max_threads_, 0, false)
=======
            : Params(Block(), keys_, aggregates_, overflow_row_, 0, OverflowMode::THROW, 0, 0, 0, false, nullptr, max_threads_, 0, false, 0)
>>>>>>> ee1b3696
        {
            intermediate_header = intermediate_header_;
        }

        static Block getHeader(
            const Block & src_header,
            const Block & intermediate_header,
            const ColumnNumbers & keys,
            const AggregateDescriptions & aggregates,
            bool final);

        Block getHeader(bool final) const
        {
            return getHeader(src_header, intermediate_header, keys, aggregates, final);
        }

        /// Returns keys and aggregated for EXPLAIN query
        void explain(WriteBuffer & out, size_t indent) const;
        void explain(JSONBuilder::JSONMap & map) const;
    };

    explicit Aggregator(const Params & params_);

    using AggregateColumns = std::vector<ColumnRawPtrs>;
    using AggregateColumnsData = std::vector<ColumnAggregateFunction::Container *>;
    using AggregateColumnsConstData = std::vector<const ColumnAggregateFunction::Container *>;
    using AggregateFunctionsPlainPtrs = std::vector<const IAggregateFunction *>;

    /// Process one block. Return false if the processing should be aborted (with group_by_overflow_mode = 'break').
    bool executeOnBlock(const Block & block, AggregatedDataVariants & result,
        ColumnRawPtrs & key_columns, AggregateColumns & aggregate_columns,    /// Passed to not create them anew for each block
        bool & no_more_keys);

    bool executeOnBlock(Columns columns, UInt64 num_rows, AggregatedDataVariants & result,
        ColumnRawPtrs & key_columns, AggregateColumns & aggregate_columns,    /// Passed to not create them anew for each block
        bool & no_more_keys);

    /** Convert the aggregation data structure into a block.
      * If overflow_row = true, then aggregates for rows that are not included in max_rows_to_group_by are put in the first block.
      *
      * If final = false, then ColumnAggregateFunction is created as the aggregation columns with the state of the calculations,
      *  which can then be combined with other states (for distributed query processing).
      * If final = true, then columns with ready values are created as aggregate columns.
      */
    BlocksList convertToBlocks(AggregatedDataVariants & data_variants, bool final, size_t max_threads) const;

    ManyAggregatedDataVariants prepareVariantsToMerge(ManyAggregatedDataVariants & data_variants) const;

    using BucketToBlocks = std::map<Int32, BlocksList>;
    /// Merge partially aggregated blocks separated to buckets into one data structure.
    void mergeBlocks(BucketToBlocks bucket_to_blocks, AggregatedDataVariants & result, size_t max_threads);

    bool mergeBlock(Block block, AggregatedDataVariants & result, bool & no_more_keys);

    /// Merge several partially aggregated blocks into one.
    /// Precondition: for all blocks block.info.is_overflows flag must be the same.
    /// (either all blocks are from overflow data or none blocks are).
    /// The resulting block has the same value of is_overflows flag.
    Block mergeBlocks(BlocksList & blocks, bool final);

    /** Split block with partially-aggregated data to many blocks, as if two-level method of aggregation was used.
      * This is needed to simplify merging of that data with other results, that are already two-level.
      */
    std::vector<Block> convertBlockToTwoLevel(const Block & block);

    /// For external aggregation.
    void writeToTemporaryFile(AggregatedDataVariants & data_variants, const String & tmp_path);
    void writeToTemporaryFile(AggregatedDataVariants & data_variants);

    bool hasTemporaryFiles() const { return !temporary_files.empty(); }

    struct TemporaryFiles
    {
        std::vector<std::unique_ptr<Poco::TemporaryFile>> files;
        size_t sum_size_uncompressed = 0;
        size_t sum_size_compressed = 0;
        mutable std::mutex mutex;

        bool empty() const
        {
            std::lock_guard lock(mutex);
            return files.empty();
        }
    };

    const TemporaryFiles & getTemporaryFiles() const { return temporary_files; }

    /// Get data structure of the result.
    Block getHeader(bool final) const;

private:

    friend struct AggregatedDataVariants;
    friend class ConvertingAggregatedToChunksTransform;
    friend class ConvertingAggregatedToChunksSource;
    friend class AggregatingInOrderTransform;
    friend class StorageAggregatingMemory;

    Params params;

    AggregatedDataVariants::Type method_chosen;
    Sizes key_sizes;

    HashMethodContextPtr aggregation_state_cache;

    AggregateFunctionsPlainPtrs aggregate_functions;

    /** This array serves two purposes.
      *
      * Function arguments are collected side by side, and they do not need to be collected from different places. Also the array is made zero-terminated.
      * The inner loop (for the case without_key) is almost twice as compact; performance gain of about 30%.
      */
    struct AggregateFunctionInstruction
    {
        const IAggregateFunction * that{};
        size_t state_offset{};
        const IColumn ** arguments{};
        const IAggregateFunction * batch_that{};
        const IColumn ** batch_arguments{};
        const UInt64 * offsets{};
    };

    using AggregateFunctionInstructions = std::vector<AggregateFunctionInstruction>;
    using NestedColumnsHolder = std::vector<std::vector<const IColumn *>>;

    Sizes offsets_of_aggregate_states;    /// The offset to the n-th aggregate function in a row of aggregate functions.
    size_t total_size_of_aggregate_states = 0;    /// The total size of the row from the aggregate functions.

    // add info to track alignment requirement
    // If there are states whose alignment are v1, ..vn, align_aggregate_states will be max(v1, ... vn)
    size_t align_aggregate_states = 1;

    bool all_aggregates_has_trivial_destructor = false;

    /// How many RAM were used to process the query before processing the first block.
    Int64 memory_usage_before_aggregation = 0;

    Poco::Logger * log = &Poco::Logger::get("Aggregator");

    /// For external aggregation.
    TemporaryFiles temporary_files;

#if USE_EMBEDDED_COMPILER
    std::shared_ptr<CompiledAggregateFunctionsHolder> compiled_aggregate_functions_holder;
#endif

    std::vector<bool> is_aggregate_function_compiled;

    /** Try to compile aggregate functions.
      */
    void compileAggregateFunctions();

    /** Select the aggregation method based on the number and types of keys. */
    AggregatedDataVariants::Type chooseAggregationMethod();

    /** Create states of aggregate functions for one key.
      */
    template <bool skip_compiled_aggregate_functions = false>
    void createAggregateStates(AggregateDataPtr & aggregate_data) const;

    /** Call `destroy` methods for states of aggregate functions.
      * Used in the exception handler for aggregation, since RAII in this case is not applicable.
      */
    void destroyAllAggregateStates(AggregatedDataVariants & result);


    /// Process one data block, aggregate the data into a hash table.
    template <typename Method>
    void executeImpl(
        Method & method,
        Arena * aggregates_pool,
        size_t rows,
        ColumnRawPtrs & key_columns,
        AggregateFunctionInstruction * aggregate_instructions,
        bool no_more_keys,
        AggregateDataPtr overflow_row) const;

    /// Specialization for a particular value no_more_keys.
    template <bool no_more_keys, bool use_compiled_expressions, typename Method>
    void executeImplBatch(
        Method & method,
        typename Method::State & state,
        Arena * aggregates_pool,
        size_t rows,
        AggregateFunctionInstruction * aggregate_instructions,
        AggregateDataPtr overflow_row) const;

    /// For case when there are no keys (all aggregate into one row).
    static void executeWithoutKeyImpl(
        AggregatedDataWithoutKey & res,
        size_t rows,
        AggregateFunctionInstruction * aggregate_instructions,
        Arena * arena);

    static void executeOnIntervalWithoutKeyImpl(
        AggregatedDataWithoutKey & res,
        size_t row_begin,
        size_t row_end,
        AggregateFunctionInstruction * aggregate_instructions,
        Arena * arena);

    template <typename Method>
    void writeToTemporaryFileImpl(
        AggregatedDataVariants & data_variants,
        Method & method,
        IBlockOutputStream & out);

    /// Merge NULL key data from hash table `src` into `dst`.
    template <typename Method, typename Table>
    void mergeDataNullKey(
            Table & table_dst,
            Table & table_src,
            Arena * arena) const;

    /// Merge data from hash table `src` into `dst`.
    template <typename Method, bool use_compiled_functions, typename Table>
    void mergeDataImpl(
        Table & table_dst,
        Table & table_src,
        Arena * arena) const;

    /// Merge data from hash table `src` into `dst`, but only for keys that already exist in dst. In other cases, merge the data into `overflows`.
    template <typename Method, typename Table>
    void mergeDataNoMoreKeysImpl(
        Table & table_dst,
        AggregatedDataWithoutKey & overflows,
        Table & table_src,
        Arena * arena) const;

    /// Same, but ignores the rest of the keys.
    template <typename Method, typename Table>
    void mergeDataOnlyExistingKeysImpl(
        Table & table_dst,
        Table & table_src,
        Arena * arena) const;

    void mergeWithoutKeyDataImpl(
        ManyAggregatedDataVariants & non_empty_data) const;

    template <typename Method>
    void mergeSingleLevelDataImpl(
        ManyAggregatedDataVariants & non_empty_data) const;

    template <typename Method, typename Table>
    void convertToBlockImpl(
        Method & method,
        Table & data,
        MutableColumns & key_columns,
        AggregateColumnsData & aggregate_columns,
        MutableColumns & final_aggregate_columns,
        Arena * arena,
        bool final) const;

    template <typename Mapped>
    void insertAggregatesIntoColumns(
        Mapped & mapped,
        MutableColumns & final_aggregate_columns,
        Arena * arena) const;

    template <typename Method, bool use_compiled_functions, typename Table>
    void convertToBlockImplFinal(
        Method & method,
        Table & data,
        std::vector<IColumn *> key_columns,
        MutableColumns & final_aggregate_columns,
        Arena * arena) const;

    template <typename Method, typename Table>
    void convertToBlockImplNotFinal(
        Method & method,
        Table & data,
        std::vector<IColumn *>  key_columns,
        AggregateColumnsData & aggregate_columns) const;

    template <typename Filler>
    Block prepareBlockAndFill(
        AggregatedDataVariants & data_variants,
        bool final,
        size_t rows,
        Filler && filler) const;

    template <typename Method>
    Block convertOneBucketToBlock(
        AggregatedDataVariants & data_variants,
        Method & method,
        Arena * arena,
        bool final,
        size_t bucket) const;

    Block mergeAndConvertOneBucketToBlock(
        ManyAggregatedDataVariants & variants,
        Arena * arena,
        bool final,
        size_t bucket,
        std::atomic<bool> * is_cancelled = nullptr) const;

    Block prepareBlockAndFillWithoutKey(AggregatedDataVariants & data_variants, bool final, bool is_overflows) const;
    Block prepareBlockAndFillSingleLevel(AggregatedDataVariants & data_variants, bool final) const;
    BlocksList prepareBlocksAndFillTwoLevel(AggregatedDataVariants & data_variants, bool final, ThreadPool * thread_pool) const;

    template <typename Method>
    BlocksList prepareBlocksAndFillTwoLevelImpl(
        AggregatedDataVariants & data_variants,
        Method & method,
        bool final,
        ThreadPool * thread_pool) const;

    template <typename Method, typename Table>
    void convertToBlockImplByFilterKeys(
        Method & method,
        Table & data,
        MutableColumns & key_columns,
        MutableColumns & final_aggregate_columns,
        Arena * arena,
        const ColumnRawPtrs & filter_keys) const;

    template <typename Method>
    Block convertOneBucketToBlockByFilterKeys(
        AggregatedDataVariants & data_variants,
        Method & method,
        Arena * arena,
        size_t bucket,
        const ColumnRawPtrs & filter_keys) const;

    Block readBlockByFilterKeys(
        ManyAggregatedDataVariantsPtr data,
        const ColumnRawPtrs & filter_keys) const;

    template <bool no_more_keys, typename Method, typename Table>
    void mergeStreamsImplCase(
        Block & block,
        Arena * aggregates_pool,
        Method & method,
        Table & data,
        AggregateDataPtr overflow_row) const;

    template <typename Method, typename Table>
    void mergeStreamsImpl(
        Block & block,
        Arena * aggregates_pool,
        Method & method,
        Table & data,
        AggregateDataPtr overflow_row,
        bool no_more_keys) const;

    void mergeWithoutKeyStreamsImpl(
        Block & block,
        AggregatedDataVariants & result) const;

    template <typename Method>
    void mergeBucketImpl(
        ManyAggregatedDataVariants & data, Int32 bucket, Arena * arena, std::atomic<bool> * is_cancelled = nullptr) const;

    template <typename Method>
    void convertBlockToTwoLevelImpl(
        Method & method,
        Arena * pool,
        ColumnRawPtrs & key_columns,
        const Block & source,
        std::vector<Block> & destinations) const;

    template <typename Method, typename Table>
    void destroyImpl(Table & table) const;

    void destroyWithoutKey(
        AggregatedDataVariants & result) const;


    /** Checks constraints on the maximum number of keys for aggregation.
      * If it is exceeded, then, depending on the group_by_overflow_mode, either
      * - throws an exception;
      * - returns false, which means that execution must be aborted;
      * - sets the variable no_more_keys to true.
      */
    bool checkLimits(size_t result_size, bool & no_more_keys) const;

    void prepareAggregateInstructions(
        Columns columns,
        AggregateColumns & aggregate_columns,
        Columns & materialized_columns,
        AggregateFunctionInstructions & instructions,
        NestedColumnsHolder & nested_columns_holder);

    void addSingleKeyToAggregateColumns(
        const AggregatedDataVariants & data_variants,
        MutableColumns & aggregate_columns) const;

    void addArenasToAggregateColumns(
        const AggregatedDataVariants & data_variants,
        MutableColumns & aggregate_columns) const;

    void createStatesAndFillKeyColumnsWithSingleKey(
        AggregatedDataVariants & data_variants,
        Columns & key_columns, size_t key_row,
        MutableColumns & final_key_columns) const;
};


/** Get the aggregation variant by its type. */
template <typename Method> Method & getDataVariant(AggregatedDataVariants & variants);

#define M(NAME, IS_TWO_LEVEL) \
    template <> inline decltype(AggregatedDataVariants::NAME)::element_type & getDataVariant<decltype(AggregatedDataVariants::NAME)::element_type>(AggregatedDataVariants & variants) { return *variants.NAME; }

APPLY_FOR_AGGREGATED_VARIANTS(M)

#undef M

}<|MERGE_RESOLUTION|>--- conflicted
+++ resolved
@@ -911,13 +911,11 @@
 
         const size_t min_free_disk_space;
 
-<<<<<<< HEAD
+        bool compile_aggregate_expressions;
+        size_t min_count_to_compile_aggregate_expression;
+
         /// Do not drop aggregator state after read, allowing more than one read of aggregation result.
         const bool keep_state_after_read;
-=======
-        bool compile_aggregate_expressions;
-        size_t min_count_to_compile_aggregate_expression;
->>>>>>> ee1b3696
 
         Params(
             const Block & src_header_,
@@ -928,12 +926,9 @@
             bool empty_result_for_aggregation_by_empty_set_,
             VolumePtr tmp_volume_, size_t max_threads_,
             size_t min_free_disk_space_,
-<<<<<<< HEAD
-            bool keep_state_after_read_,
-=======
             bool compile_aggregate_expressions_,
             size_t min_count_to_compile_aggregate_expression_,
->>>>>>> ee1b3696
+            bool keep_state_after_read_,
             const Block & intermediate_header_ = {})
             : src_header(src_header_),
             intermediate_header(intermediate_header_),
@@ -944,23 +939,16 @@
             empty_result_for_aggregation_by_empty_set(empty_result_for_aggregation_by_empty_set_),
             tmp_volume(tmp_volume_), max_threads(max_threads_),
             min_free_disk_space(min_free_disk_space_),
-<<<<<<< HEAD
+            compile_aggregate_expressions(compile_aggregate_expressions_),
+            min_count_to_compile_aggregate_expression(min_count_to_compile_aggregate_expression_),
             keep_state_after_read(keep_state_after_read_)
-=======
-            compile_aggregate_expressions(compile_aggregate_expressions_),
-            min_count_to_compile_aggregate_expression(min_count_to_compile_aggregate_expression_)
->>>>>>> ee1b3696
         {
         }
 
         /// Only parameters that matter during merge.
         Params(const Block & intermediate_header_,
             const ColumnNumbers & keys_, const AggregateDescriptions & aggregates_, bool overflow_row_, size_t max_threads_)
-<<<<<<< HEAD
-            : Params(Block(), keys_, aggregates_, overflow_row_, 0, OverflowMode::THROW, 0, 0, 0, false, nullptr, max_threads_, 0, false)
-=======
-            : Params(Block(), keys_, aggregates_, overflow_row_, 0, OverflowMode::THROW, 0, 0, 0, false, nullptr, max_threads_, 0, false, 0)
->>>>>>> ee1b3696
+            : Params(Block(), keys_, aggregates_, overflow_row_, 0, OverflowMode::THROW, 0, 0, 0, false, nullptr, max_threads_, 0, false, 0, false)
         {
             intermediate_header = intermediate_header_;
         }
