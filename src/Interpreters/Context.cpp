--- conflicted
+++ resolved
@@ -282,14 +282,12 @@
 
     Context::ConfigReloadCallback config_reload_callback;
 
-<<<<<<< HEAD
     bool is_server_completely_started = false;
-=======
+
 #if USE_ROCKSDB
     /// Global merge tree metadata cache, stored in rocksdb.
     MergeTreeMetadataCachePtr merge_tree_metadata_cache;
 #endif
->>>>>>> fe60560c
 
     ContextSharedPart()
         : access_control(std::make_unique<AccessControl>())
