#pragma once

#include <Core/Block.h>
#include <Core/NamesAndTypes.h>
#include <Core/Settings.h>
#include <Core/UUID.h>
#include <Interpreters/ClientInfo.h>
#include <Interpreters/Context_fwd.h>
#include <Interpreters/DatabaseCatalog.h>
#include <Interpreters/MergeTreeTransactionHolder.h>
#include <Parsers/IAST_fwd.h>
#include <Storages/IStorage_fwd.h>
#include <Common/MultiVersion.h>
#include <Common/OpenTelemetryTraceContext.h>
#include <Common/RemoteHostFilter.h>
#include <Common/isLocalAddress.h>
#include <base/types.h>
#include <Storages/MergeTree/ParallelReplicasReadingCoordinator.h>
#include <Storages/ColumnsDescription.h>


#include "config_core.h"

#include <boost/container/flat_set.hpp>
#include <functional>
#include <memory>
#include <mutex>
#include <optional>

#include <thread>
#include <exception>


namespace Poco::Net { class IPAddress; }
namespace zkutil { class ZooKeeper; }

struct OvercommitTracker;

namespace DB
{

struct ContextSharedPart;
class ContextAccess;
struct User;
using UserPtr = std::shared_ptr<const User>;
struct EnabledRolesInfo;
class EnabledRowPolicies;
class EnabledQuota;
struct QuotaUsage;
class AccessFlags;
struct AccessRightsElement;
class AccessRightsElements;
enum class RowPolicyFilterType;
class EmbeddedDictionaries;
class ExternalDictionariesLoader;
class ExternalModelsLoader;
class ExternalUserDefinedExecutableFunctionsLoader;
class InterserverCredentials;
using InterserverCredentialsPtr = std::shared_ptr<const InterserverCredentials>;
class InterserverIOHandler;
class BackgroundSchedulePool;
class MergeList;
class ReplicatedFetchList;
class Cluster;
class Compiler;
class MarkCache;
class MMappedFileCache;
class UncompressedCache;
class ProcessList;
class QueryStatus;
class Macros;
struct Progress;
struct FileProgress;
class Clusters;
class QueryLog;
class QueryThreadLog;
class QueryViewsLog;
class PartLog;
class TextLog;
class TraceLog;
class MetricLog;
class AsynchronousMetricLog;
class OpenTelemetrySpanLog;
class ZooKeeperLog;
class SessionLog;
class BackupsWorker;
class TransactionsInfoLog;
class ProcessorsProfileLog;
class FilesystemCacheLog;
struct MergeTreeSettings;
class StorageS3Settings;
class IDatabase;
class DDLWorker;
class ITableFunction;
class Block;
class ActionLocksManager;
using ActionLocksManagerPtr = std::shared_ptr<ActionLocksManager>;
class ShellCommand;
class ICompressionCodec;
class AccessControl;
class Credentials;
class GSSAcceptorContext;
struct SettingsConstraintsAndProfileIDs;
class RemoteHostFilter;
struct StorageID;
class IDisk;
using DiskPtr = std::shared_ptr<IDisk>;
class DiskSelector;
using DiskSelectorPtr = std::shared_ptr<const DiskSelector>;
using DisksMap = std::map<String, DiskPtr>;
class IStoragePolicy;
using StoragePolicyPtr = std::shared_ptr<const IStoragePolicy>;
using StoragePoliciesMap = std::map<String, StoragePolicyPtr>;
class StoragePolicySelector;
using StoragePolicySelectorPtr = std::shared_ptr<const StoragePolicySelector>;
template <class Queue>
class MergeTreeBackgroundExecutor;
class MergeMutateRuntimeQueue;
class OrdinaryRuntimeQueue;
using MergeMutateBackgroundExecutor = MergeTreeBackgroundExecutor<MergeMutateRuntimeQueue>;
using MergeMutateBackgroundExecutorPtr = std::shared_ptr<MergeMutateBackgroundExecutor>;
using OrdinaryBackgroundExecutor = MergeTreeBackgroundExecutor<OrdinaryRuntimeQueue>;
using OrdinaryBackgroundExecutorPtr = std::shared_ptr<OrdinaryBackgroundExecutor>;
struct PartUUIDs;
using PartUUIDsPtr = std::shared_ptr<PartUUIDs>;
class KeeperDispatcher;
class Session;
struct WriteSettings;

class IInputFormat;
class IOutputFormat;
using InputFormatPtr = std::shared_ptr<IInputFormat>;
using OutputFormatPtr = std::shared_ptr<IOutputFormat>;
class IVolume;
using VolumePtr = std::shared_ptr<IVolume>;
struct NamedSession;
struct BackgroundTaskSchedulingSettings;

#if USE_NLP
    class SynonymsExtensions;
    class Lemmatizers;
#endif

class Throttler;
using ThrottlerPtr = std::shared_ptr<Throttler>;

class ZooKeeperMetadataTransaction;
using ZooKeeperMetadataTransactionPtr = std::shared_ptr<ZooKeeperMetadataTransaction>;

class AsynchronousInsertQueue;

/// Callback for external tables initializer
using ExternalTablesInitializer = std::function<void(ContextPtr)>;

/// Callback for initialize input()
using InputInitializer = std::function<void(ContextPtr, const StoragePtr &)>;
/// Callback for reading blocks of data from client for function input()
using InputBlocksReader = std::function<Block(ContextPtr)>;

/// Used in distributed task processing
using ReadTaskCallback = std::function<String()>;

using MergeTreeReadTaskCallback = std::function<std::optional<PartitionReadResponse>(PartitionReadRequest)>;


#if USE_ROCKSDB
class MergeTreeMetadataCache;
using MergeTreeMetadataCachePtr = std::shared_ptr<MergeTreeMetadataCache>;
#endif

/// An empty interface for an arbitrary object that may be attached by a shared pointer
/// to query context, when using ClickHouse as a library.
struct IHostContext
{
    virtual ~IHostContext() = default;
};

using IHostContextPtr = std::shared_ptr<IHostContext>;

/// A small class which owns ContextShared.
/// We don't use something like unique_ptr directly to allow ContextShared type to be incomplete.
struct SharedContextHolder
{
    ~SharedContextHolder();
    SharedContextHolder();
    explicit SharedContextHolder(std::unique_ptr<ContextSharedPart> shared_context);
    SharedContextHolder(SharedContextHolder &&) noexcept;

    SharedContextHolder & operator=(SharedContextHolder &&) noexcept;

    ContextSharedPart * get() const { return shared.get(); }
    void reset();

private:
    std::unique_ptr<ContextSharedPart> shared;
};


/** A set of known objects that can be used in the query.
  * Consists of a shared part (always common to all sessions and queries)
  *  and copied part (which can be its own for each session or query).
  *
  * Everything is encapsulated for all sorts of checks and locks.
  */
class Context: public std::enable_shared_from_this<Context>
{
private:
    ContextSharedPart * shared;

    ClientInfo client_info;
    ExternalTablesInitializer external_tables_initializer_callback;

    InputInitializer input_initializer_callback;
    InputBlocksReader input_blocks_reader;

    std::optional<UUID> user_id;
    std::shared_ptr<std::vector<UUID>> current_roles;
    std::shared_ptr<const SettingsConstraintsAndProfileIDs> settings_constraints_and_current_profiles;
    std::shared_ptr<const ContextAccess> access;
    std::shared_ptr<const EnabledRowPolicies> row_policies_of_initial_user;
    String current_database;
    Settings settings;  /// Setting for query execution.

    using ProgressCallback = std::function<void(const Progress & progress)>;
    ProgressCallback progress_callback;  /// Callback for tracking progress of query execution.

    using FileProgressCallback = std::function<void(const FileProgress & progress)>;
    FileProgressCallback file_progress_callback; /// Callback for tracking progress of file loading.

    QueryStatus * process_list_elem = nullptr;  /// For tracking total resource usage for query.
    StorageID insertion_table = StorageID::createEmpty();  /// Saved insertion table in query context
    bool is_distributed = false;  /// Whether the current context it used for distributed query

    String default_format;  /// Format, used when server formats data by itself and if query does not have FORMAT specification.
                            /// Thus, used in HTTP interface. If not specified - then some globally default format is used.
    TemporaryTablesMapping external_tables_mapping;
    Scalars scalars;
    /// Used to store constant values which are different on each instance during distributed plan, such as _shard_num.
    Scalars special_scalars;

    /// Used in s3Cluster table function. With this callback, a worker node could ask an initiator
    /// about next file to read from s3.
    std::optional<ReadTaskCallback> next_task_callback;
    /// Used in parallel reading from replicas. A replica tells about its intentions to read
    /// some ranges from some part and initiator will tell the replica about whether it is accepted or denied.
    std::optional<MergeTreeReadTaskCallback> merge_tree_read_task_callback;

    /// Record entities accessed by current query, and store this information in system.query_log.
    struct QueryAccessInfo
    {
        QueryAccessInfo() = default;

        QueryAccessInfo(const QueryAccessInfo & rhs)
        {
            std::lock_guard<std::mutex> lock(rhs.mutex);
            databases = rhs.databases;
            tables = rhs.tables;
            columns = rhs.columns;
            projections = rhs.projections;
            views = rhs.views;
        }

        QueryAccessInfo(QueryAccessInfo && rhs) = delete;

        QueryAccessInfo & operator=(QueryAccessInfo rhs)
        {
            swap(rhs);
            return *this;
        }

        void swap(QueryAccessInfo & rhs)
        {
            std::swap(databases, rhs.databases);
            std::swap(tables, rhs.tables);
            std::swap(columns, rhs.columns);
            std::swap(projections, rhs.projections);
            std::swap(views, rhs.views);
        }

        /// To prevent a race between copy-constructor and other uses of this structure.
        mutable std::mutex mutex{};
        std::set<std::string> databases{};
        std::set<std::string> tables{};
        std::set<std::string> columns{};
        std::set<std::string> projections{};
        std::set<std::string> views{};
    };

    QueryAccessInfo query_access_info;

    /// Record names of created objects of factories (for testing, etc)
    struct QueryFactoriesInfo
    {
        QueryFactoriesInfo() = default;

        QueryFactoriesInfo(const QueryFactoriesInfo & rhs)
        {
            std::lock_guard<std::mutex> lock(rhs.mutex);
            aggregate_functions = rhs.aggregate_functions;
            aggregate_function_combinators = rhs.aggregate_function_combinators;
            database_engines = rhs.database_engines;
            data_type_families = rhs.data_type_families;
            dictionaries = rhs.dictionaries;
            formats = rhs.formats;
            functions = rhs.functions;
            storages = rhs.storages;
            table_functions = rhs.table_functions;
        }

        QueryFactoriesInfo(QueryFactoriesInfo && rhs) = delete;

        QueryFactoriesInfo & operator=(QueryFactoriesInfo rhs)
        {
            swap(rhs);
            return *this;
        }

        void swap(QueryFactoriesInfo & rhs)
        {
            std::swap(aggregate_functions, rhs.aggregate_functions);
            std::swap(aggregate_function_combinators, rhs.aggregate_function_combinators);
            std::swap(database_engines, rhs.database_engines);
            std::swap(data_type_families, rhs.data_type_families);
            std::swap(dictionaries, rhs.dictionaries);
            std::swap(formats, rhs.formats);
            std::swap(functions, rhs.functions);
            std::swap(storages, rhs.storages);
            std::swap(table_functions, rhs.table_functions);
        }

        std::unordered_set<std::string> aggregate_functions;
        std::unordered_set<std::string> aggregate_function_combinators;
        std::unordered_set<std::string> database_engines;
        std::unordered_set<std::string> data_type_families;
        std::unordered_set<std::string> dictionaries;
        std::unordered_set<std::string> formats;
        std::unordered_set<std::string> functions;
        std::unordered_set<std::string> storages;
        std::unordered_set<std::string> table_functions;

        mutable std::mutex mutex;
    };

    /// Needs to be changed while having const context in factories methods
    mutable QueryFactoriesInfo query_factories_info;

    /// TODO: maybe replace with temporary tables?
    StoragePtr view_source;                 /// Temporary StorageValues used to generate alias columns for materialized views
    Tables table_function_results;          /// Temporary tables obtained by execution of table functions. Keyed by AST tree id.

    ContextWeakMutablePtr query_context;
    ContextWeakMutablePtr session_context;  /// Session context or nullptr. Could be equal to this.
    ContextWeakMutablePtr global_context;   /// Global context. Could be equal to this.

    /// XXX: move this stuff to shared part instead.
    ContextMutablePtr buffer_context;  /// Buffer context. Could be equal to this.

    /// A flag, used to distinguish between user query and internal query to a database engine (MaterializedPostgreSQL).
    bool is_internal_query = false;

    inline static ContextPtr global_context_instance;

    /// A flag, used to mark if reader needs to apply deleted rows mask.
    bool apply_deleted_mask = true;

public:
<<<<<<< HEAD
    /// Some counters for current query execution.
    /// Most of them are workarounds and should be removed in the future.
    struct KitchenSink
    {
        std::atomic<size_t> analyze_counter = 0;

        KitchenSink() = default;

        KitchenSink(const KitchenSink & rhs)
            : analyze_counter(rhs.analyze_counter.load())
        {}

        KitchenSink & operator=(const KitchenSink & rhs)
        {
            analyze_counter = rhs.analyze_counter.load();
            return *this;
        }
    };

    KitchenSink kitchen_sink;
=======
    // Top-level OpenTelemetry trace context for the query. Makes sense only for a query context.
    OpenTelemetryTraceContext query_trace_context;
>>>>>>> f150966f

private:
    using SampleBlockCache = std::unordered_map<std::string, Block>;
    mutable SampleBlockCache sample_block_cache;

    PartUUIDsPtr part_uuids; /// set of parts' uuids, is used for query parts deduplication
    PartUUIDsPtr ignored_part_uuids; /// set of parts' uuids are meant to be excluded from query processing

    NameToNameMap query_parameters;   /// Dictionary with query parameters for prepared statements.
                                                     /// (key=name, value)

    IHostContextPtr host_context;  /// Arbitrary object that may used to attach some host specific information to query context,
                                   /// when using ClickHouse as a library in some project. For example, it may contain host
                                   /// logger, some query identification information, profiling guards, etc. This field is
                                   /// to be customized in HTTP and TCP servers by overloading the customizeContext(DB::ContextPtr)
                                   /// methods.

    ZooKeeperMetadataTransactionPtr metadata_transaction;    /// Distributed DDL context. I'm not sure if it's a suitable place for this,
                                                    /// but it's the easiest way to pass this through the whole stack from executeQuery(...)
                                                    /// to DatabaseOnDisk::commitCreateTable(...) or IStorage::alter(...) without changing
                                                    /// thousands of signatures.
                                                    /// And I hope it will be replaced with more common Transaction sometime.

    MergeTreeTransactionPtr merge_tree_transaction;     /// Current transaction context. Can be inside session or query context.
                                                        /// It's shared with all children contexts.
    MergeTreeTransactionHolder merge_tree_transaction_holder;   /// It will rollback or commit transaction on Context destruction.

    /// Use copy constructor or createGlobal() instead
    Context();
    Context(const Context &);
    Context & operator=(const Context &);

public:
    /// Create initial Context with ContextShared and etc.
    static ContextMutablePtr createGlobal(ContextSharedPart * shared);
    static ContextMutablePtr createCopy(const ContextWeakPtr & other);
    static ContextMutablePtr createCopy(const ContextMutablePtr & other);
    static ContextMutablePtr createCopy(const ContextPtr & other);
    static SharedContextHolder createShared();

    ~Context();

    String getPath() const;
    String getFlagsPath() const;
    String getUserFilesPath() const;
    String getDictionariesLibPath() const;
    String getUserScriptsPath() const;
    String getUserDefinedPath() const;

    /// A list of warnings about server configuration to place in `system.warnings` table.
    Strings getWarnings() const;

    VolumePtr getTemporaryVolume() const;

    void setPath(const String & path);
    void setFlagsPath(const String & path);
    void setUserFilesPath(const String & path);
    void setDictionariesLibPath(const String & path);
    void setUserScriptsPath(const String & path);
    void setUserDefinedPath(const String & path);

    void addWarningMessage(const String & msg) const;

    VolumePtr setTemporaryStorage(const String & path, const String & policy_name = "");

    using ConfigurationPtr = Poco::AutoPtr<Poco::Util::AbstractConfiguration>;

    /// Global application configuration settings.
    void setConfig(const ConfigurationPtr & config);
    const Poco::Util::AbstractConfiguration & getConfigRef() const;

    AccessControl & getAccessControl();
    const AccessControl & getAccessControl() const;

    /// Sets external authenticators config (LDAP, Kerberos).
    void setExternalAuthenticatorsConfig(const Poco::Util::AbstractConfiguration & config);

    /// Creates GSSAcceptorContext instance based on external authenticator params.
    std::unique_ptr<GSSAcceptorContext> makeGSSAcceptorContext() const;

    /** Take the list of users, quotas and configuration profiles from this config.
      * The list of users is completely replaced.
      * The accumulated quota values are not reset if the quota is not deleted.
      */
    void setUsersConfig(const ConfigurationPtr & config);
    ConfigurationPtr getUsersConfig();

    /// Sets the current user assuming that he/she is already authenticated.
    /// WARNING: This function doesn't check password!
    void setUser(const UUID & user_id_);

    UserPtr getUser() const;
    String getUserName() const;
    std::optional<UUID> getUserID() const;

    void setQuotaKey(String quota_key_);

    void setCurrentRoles(const std::vector<UUID> & current_roles_);
    void setCurrentRolesDefault();
    boost::container::flat_set<UUID> getCurrentRoles() const;
    boost::container::flat_set<UUID> getEnabledRoles() const;
    std::shared_ptr<const EnabledRolesInfo> getRolesInfo() const;

    void setCurrentProfile(const String & profile_name);
    void setCurrentProfile(const UUID & profile_id);
    std::vector<UUID> getCurrentProfiles() const;
    std::vector<UUID> getEnabledProfiles() const;

    /// Checks access rights.
    /// Empty database means the current database.
    void checkAccess(const AccessFlags & flags) const;
    void checkAccess(const AccessFlags & flags, std::string_view database) const;
    void checkAccess(const AccessFlags & flags, std::string_view database, std::string_view table) const;
    void checkAccess(const AccessFlags & flags, std::string_view database, std::string_view table, std::string_view column) const;
    void checkAccess(const AccessFlags & flags, std::string_view database, std::string_view table, const std::vector<std::string_view> & columns) const;
    void checkAccess(const AccessFlags & flags, std::string_view database, std::string_view table, const Strings & columns) const;
    void checkAccess(const AccessFlags & flags, const StorageID & table_id) const;
    void checkAccess(const AccessFlags & flags, const StorageID & table_id, std::string_view column) const;
    void checkAccess(const AccessFlags & flags, const StorageID & table_id, const std::vector<std::string_view> & columns) const;
    void checkAccess(const AccessFlags & flags, const StorageID & table_id, const Strings & columns) const;
    void checkAccess(const AccessRightsElement & element) const;
    void checkAccess(const AccessRightsElements & elements) const;

    std::shared_ptr<const ContextAccess> getAccess() const;

    ASTPtr getRowPolicyFilter(const String & database, const String & table_name, RowPolicyFilterType filter_type) const;

    /// Finds and sets extra row policies to be used based on `client_info.initial_user`,
    /// if the initial user exists.
    /// TODO: we need a better solution here. It seems we should pass the initial row policy
    /// because a shard is allowed to not have the initial user or it might be another user
    /// with the same name.
    void enableRowPoliciesOfInitialUser();

    std::shared_ptr<const EnabledQuota> getQuota() const;
    std::optional<QuotaUsage> getQuotaUsage() const;

    /// We have to copy external tables inside executeQuery() to track limits. Therefore, set callback for it. Must set once.
    void setExternalTablesInitializer(ExternalTablesInitializer && initializer);
    /// This method is called in executeQuery() and will call the external tables initializer.
    void initializeExternalTablesIfSet();

    /// When input() is present we have to send columns structure to client
    void setInputInitializer(InputInitializer && initializer);
    /// This method is called in StorageInput::read while executing query
    void initializeInput(const StoragePtr & input_storage);

    /// Callback for read data blocks from client one by one for function input()
    void setInputBlocksReaderCallback(InputBlocksReader && reader);
    /// Get callback for reading data for input()
    InputBlocksReader getInputBlocksReaderCallback() const;
    void resetInputCallbacks();

    ClientInfo & getClientInfo() { return client_info; }
    const ClientInfo & getClientInfo() const { return client_info; }

    enum StorageNamespace
    {
         ResolveGlobal = 1u,                                           /// Database name must be specified
         ResolveCurrentDatabase = 2u,                                  /// Use current database
         ResolveOrdinary = ResolveGlobal | ResolveCurrentDatabase,     /// If database name is not specified, use current database
         ResolveExternal = 4u,                                         /// Try get external table
         ResolveAll = ResolveExternal | ResolveOrdinary                /// If database name is not specified, try get external table,
                                                                       ///    if external table not found use current database.
    };

    String resolveDatabase(const String & database_name) const;
    StorageID resolveStorageID(StorageID storage_id, StorageNamespace where = StorageNamespace::ResolveAll) const;
    StorageID tryResolveStorageID(StorageID storage_id, StorageNamespace where = StorageNamespace::ResolveAll) const;
    StorageID resolveStorageIDImpl(StorageID storage_id, StorageNamespace where, std::optional<Exception> * exception) const;

    Tables getExternalTables() const;
    void addExternalTable(const String & table_name, TemporaryTableHolder && temporary_table);
    std::shared_ptr<TemporaryTableHolder> removeExternalTable(const String & table_name);

    const Scalars & getScalars() const;
    const Block & getScalar(const String & name) const;
    void addScalar(const String & name, const Block & block);
    bool hasScalar(const String & name) const;

    const Block * tryGetSpecialScalar(const String & name) const;
    void addSpecialScalar(const String & name, const Block & block);

    const QueryAccessInfo & getQueryAccessInfo() const { return query_access_info; }
    void addQueryAccessInfo(
        const String & quoted_database_name,
        const String & full_quoted_table_name,
        const Names & column_names,
        const String & projection_name = {},
        const String & view_name = {});

    /// Supported factories for records in query_log
    enum class QueryLogFactories
    {
        AggregateFunction,
        AggregateFunctionCombinator,
        Database,
        DataType,
        Dictionary,
        Format,
        Function,
        Storage,
        TableFunction
    };

    const QueryFactoriesInfo & getQueryFactoriesInfo() const { return query_factories_info; }
    void addQueryFactoriesInfo(QueryLogFactories factory_type, const String & created_object) const;

    StoragePtr executeTableFunction(const ASTPtr & table_expression);

    void addViewSource(const StoragePtr & storage);
    StoragePtr getViewSource() const;

    String getCurrentDatabase() const;
    String getCurrentQueryId() const { return client_info.current_query_id; }

    /// Id of initiating query for distributed queries; or current query id if it's not a distributed query.
    String getInitialQueryId() const;

    void setCurrentDatabase(const String & name);
    /// Set current_database for global context. We don't validate that database
    /// exists because it should be set before databases loading.
    void setCurrentDatabaseNameInGlobalContext(const String & name);
    void setCurrentQueryId(const String & query_id);

    void killCurrentQuery();

    void setInsertionTable(StorageID db_and_table) { insertion_table = std::move(db_and_table); }
    const StorageID & getInsertionTable() const { return insertion_table; }

    void setDistributed(bool is_distributed_) { is_distributed = is_distributed_; }
    bool isDistributed() const { return is_distributed; }

    String getDefaultFormat() const;    /// If default_format is not specified, some global default format is returned.
    void setDefaultFormat(const String & name);

    MultiVersion<Macros>::Version getMacros() const;
    void setMacros(std::unique_ptr<Macros> && macros);

    Settings getSettings() const;
    void setSettings(const Settings & settings_);

    /// Set settings by name.
    void setSetting(std::string_view name, const String & value);
    void setSetting(std::string_view name, const Field & value);
    void applySettingChange(const SettingChange & change);
    void applySettingsChanges(const SettingsChanges & changes);

    /// Checks the constraints.
    void checkSettingsConstraints(const SettingChange & change) const;
    void checkSettingsConstraints(const SettingsChanges & changes) const;
    void checkSettingsConstraints(SettingsChanges & changes) const;
    void clampToSettingsConstraints(SettingsChanges & changes) const;

    /// Returns the current constraints (can return null).
    std::shared_ptr<const SettingsConstraintsAndProfileIDs> getSettingsConstraintsAndCurrentProfiles() const;

    const EmbeddedDictionaries & getEmbeddedDictionaries() const;
    const ExternalDictionariesLoader & getExternalDictionariesLoader() const;
    const ExternalModelsLoader & getExternalModelsLoader() const;
    const ExternalUserDefinedExecutableFunctionsLoader & getExternalUserDefinedExecutableFunctionsLoader() const;
    EmbeddedDictionaries & getEmbeddedDictionaries();
    ExternalDictionariesLoader & getExternalDictionariesLoader();
    ExternalDictionariesLoader & getExternalDictionariesLoaderUnlocked();
    ExternalUserDefinedExecutableFunctionsLoader & getExternalUserDefinedExecutableFunctionsLoader();
    ExternalUserDefinedExecutableFunctionsLoader & getExternalUserDefinedExecutableFunctionsLoaderUnlocked();
    ExternalModelsLoader & getExternalModelsLoader();
    ExternalModelsLoader & getExternalModelsLoaderUnlocked();
    void tryCreateEmbeddedDictionaries(const Poco::Util::AbstractConfiguration & config) const;
    void loadOrReloadDictionaries(const Poco::Util::AbstractConfiguration & config);
    void loadOrReloadUserDefinedExecutableFunctions(const Poco::Util::AbstractConfiguration & config);
    void loadOrReloadModels(const Poco::Util::AbstractConfiguration & config);

#if USE_NLP
    SynonymsExtensions & getSynonymsExtensions() const;
    Lemmatizers & getLemmatizers() const;
#endif

    BackupsWorker & getBackupsWorker() const;

    /// I/O formats.
    InputFormatPtr getInputFormat(const String & name, ReadBuffer & buf, const Block & sample, UInt64 max_block_size, const std::optional<FormatSettings> & format_settings = std::nullopt) const;

    OutputFormatPtr getOutputFormat(const String & name, WriteBuffer & buf, const Block & sample) const;
    OutputFormatPtr getOutputFormatParallelIfPossible(const String & name, WriteBuffer & buf, const Block & sample) const;

    InterserverIOHandler & getInterserverIOHandler();
    const InterserverIOHandler & getInterserverIOHandler() const;

    /// How other servers can access this for downloading replicated data.
    void setInterserverIOAddress(const String & host, UInt16 port);
    std::pair<String, UInt16> getInterserverIOAddress() const;

    /// Credentials which server will use to communicate with others
    void updateInterserverCredentials(const Poco::Util::AbstractConfiguration & config);
    InterserverCredentialsPtr getInterserverCredentials() const;

    /// Interserver requests scheme (http or https)
    void setInterserverScheme(const String & scheme);
    String getInterserverScheme() const;

    /// Storage of allowed hosts from config.xml
    void setRemoteHostFilter(const Poco::Util::AbstractConfiguration & config);
    const RemoteHostFilter & getRemoteHostFilter() const;

    /// The port that the server listens for executing SQL queries.
    UInt16 getTCPPort() const;

    std::optional<UInt16> getTCPPortSecure() const;

    /// Register server ports during server starting up. No lock is held.
    void registerServerPort(String port_name, UInt16 port);

    UInt16 getServerPort(const String & port_name) const;

    /// For methods below you may need to acquire the context lock by yourself.

    ContextMutablePtr getQueryContext() const;
    bool hasQueryContext() const { return !query_context.expired(); }
    bool isInternalSubquery() const;

    ContextMutablePtr getSessionContext() const;
    bool hasSessionContext() const { return !session_context.expired(); }

    ContextMutablePtr getGlobalContext() const;

    static ContextPtr getGlobalContextInstance() { return global_context_instance; }

    bool hasGlobalContext() const { return !global_context.expired(); }
    bool isGlobalContext() const
    {
        auto ptr = global_context.lock();
        return ptr && ptr.get() == this;
    }

    ContextMutablePtr getBufferContext() const;

    void setQueryContext(ContextMutablePtr context_) { query_context = context_; }
    void setSessionContext(ContextMutablePtr context_) { session_context = context_; }

    void makeQueryContext() { query_context = shared_from_this(); }
    void makeSessionContext() { session_context = shared_from_this(); }
    void makeGlobalContext() { initGlobal(); global_context = shared_from_this(); }

    const Settings & getSettingsRef() const { return settings; }

    void setProgressCallback(ProgressCallback callback);
    /// Used in executeQuery() to pass it to the QueryPipeline.
    ProgressCallback getProgressCallback() const;

    void setFileProgressCallback(FileProgressCallback && callback) { file_progress_callback = callback; }
    FileProgressCallback getFileProgressCallback() const { return file_progress_callback; }

    /** Set in executeQuery and InterpreterSelectQuery. Then it is used in QueryPipeline,
      *  to update and monitor information about the total number of resources spent for the query.
      */
    void setProcessListElement(QueryStatus * elem);
    /// Can return nullptr if the query was not inserted into the ProcessList.
    QueryStatus * getProcessListElement() const;

    /// List all queries.
    ProcessList & getProcessList();
    const ProcessList & getProcessList() const;

    OvercommitTracker * getGlobalOvercommitTracker() const;

    MergeList & getMergeList();
    const MergeList & getMergeList() const;

    ReplicatedFetchList & getReplicatedFetchList();
    const ReplicatedFetchList & getReplicatedFetchList() const;

    /// If the current session is expired at the time of the call, synchronously creates and returns a new session with the startNewSession() call.
    /// If no ZooKeeper configured, throws an exception.
    std::shared_ptr<zkutil::ZooKeeper> getZooKeeper() const;
    /// Same as above but return a zookeeper connection from auxiliary_zookeepers configuration entry.
    std::shared_ptr<zkutil::ZooKeeper> getAuxiliaryZooKeeper(const String & name) const;

    /// Try to connect to Keeper using get(Auxiliary)ZooKeeper. Useful for
    /// internal Keeper start (check connection to some other node). Return true
    /// if connected successfully (without exception) or our zookeeper client
    /// connection configured for some other cluster without our node.
    bool tryCheckClientConnectionToMyKeeperCluster() const;

    UInt32 getZooKeeperSessionUptime() const;

#if USE_ROCKSDB
    MergeTreeMetadataCachePtr getMergeTreeMetadataCache() const;
    MergeTreeMetadataCachePtr tryGetMergeTreeMetadataCache() const;
#endif

#if USE_NURAFT
    std::shared_ptr<KeeperDispatcher> & getKeeperDispatcher() const;
    std::shared_ptr<KeeperDispatcher> & tryGetKeeperDispatcher() const;
#endif
    void initializeKeeperDispatcher(bool start_async) const;
    void shutdownKeeperDispatcher() const;
    void updateKeeperConfiguration(const Poco::Util::AbstractConfiguration & config);

    /// Set auxiliary zookeepers configuration at server starting or configuration reloading.
    void reloadAuxiliaryZooKeepersConfigIfChanged(const ConfigurationPtr & config);
    /// Has ready or expired ZooKeeper
    bool hasZooKeeper() const;
    /// Has ready or expired auxiliary ZooKeeper
    bool hasAuxiliaryZooKeeper(const String & name) const;
    /// Reset current zookeeper session. Do not create a new one.
    void resetZooKeeper() const;
    // Reload Zookeeper
    void reloadZooKeeperIfChanged(const ConfigurationPtr & config) const;

    void setSystemZooKeeperLogAfterInitializationIfNeeded();

    /// Create a cache of uncompressed blocks of specified size. This can be done only once.
    void setUncompressedCache(size_t max_size_in_bytes);
    std::shared_ptr<UncompressedCache> getUncompressedCache() const;
    void dropUncompressedCache() const;

    /// Create a cache of marks of specified size. This can be done only once.
    void setMarkCache(size_t cache_size_in_bytes);
    std::shared_ptr<MarkCache> getMarkCache() const;
    void dropMarkCache() const;

    /// Create a cache of index uncompressed blocks of specified size. This can be done only once.
    void setIndexUncompressedCache(size_t max_size_in_bytes);
    std::shared_ptr<UncompressedCache> getIndexUncompressedCache() const;
    void dropIndexUncompressedCache() const;

    /// Create a cache of index marks of specified size. This can be done only once.
    void setIndexMarkCache(size_t cache_size_in_bytes);
    std::shared_ptr<MarkCache> getIndexMarkCache() const;
    void dropIndexMarkCache() const;

    /// Create a cache of mapped files to avoid frequent open/map/unmap/close and to reuse from several threads.
    void setMMappedFileCache(size_t cache_size_in_num_entries);
    std::shared_ptr<MMappedFileCache> getMMappedFileCache() const;
    void dropMMappedFileCache() const;

    /** Clear the caches of the uncompressed blocks and marks.
      * This is usually done when renaming tables, changing the type of columns, deleting a table.
      *  - since caches are linked to file names, and become incorrect.
      *  (when deleting a table - it is necessary, since in its place another can appear)
      * const - because the change in the cache is not considered significant.
      */
    void dropCaches() const;

    /// Settings for MergeTree background tasks stored in config.xml
    BackgroundTaskSchedulingSettings getBackgroundProcessingTaskSchedulingSettings() const;
    BackgroundTaskSchedulingSettings getBackgroundMoveTaskSchedulingSettings() const;

    BackgroundSchedulePool & getBufferFlushSchedulePool() const;
    BackgroundSchedulePool & getSchedulePool() const;
    BackgroundSchedulePool & getMessageBrokerSchedulePool() const;
    BackgroundSchedulePool & getDistributedSchedulePool() const;

    ThrottlerPtr getReplicatedFetchesThrottler() const;
    ThrottlerPtr getReplicatedSendsThrottler() const;
    ThrottlerPtr getRemoteReadThrottler() const;
    ThrottlerPtr getRemoteWriteThrottler() const;

    /// Has distributed_ddl configuration or not.
    bool hasDistributedDDL() const;
    void setDDLWorker(std::unique_ptr<DDLWorker> ddl_worker);
    DDLWorker & getDDLWorker() const;

    std::shared_ptr<Clusters> getClusters() const;
    std::shared_ptr<Cluster> getCluster(const std::string & cluster_name) const;
    std::shared_ptr<Cluster> tryGetCluster(const std::string & cluster_name) const;
    void setClustersConfig(const ConfigurationPtr & config, bool enable_discovery = false, const String & config_name = "remote_servers");

    void startClusterDiscovery();

    /// Sets custom cluster, but doesn't update configuration
    void setCluster(const String & cluster_name, const std::shared_ptr<Cluster> & cluster);
    void reloadClusterConfig() const;

    Compiler & getCompiler();

    /// Call after initialization before using system logs. Call for global context.
    void initializeSystemLogs();

    /// Call after initialization before using trace collector.
    void initializeTraceCollector();

#if USE_ROCKSDB
    void initializeMergeTreeMetadataCache(const String & dir, size_t size);
#endif

    bool hasTraceCollector() const;

    /// Nullptr if the query log is not ready for this moment.
    std::shared_ptr<QueryLog> getQueryLog() const;
    std::shared_ptr<QueryThreadLog> getQueryThreadLog() const;
    std::shared_ptr<QueryViewsLog> getQueryViewsLog() const;
    std::shared_ptr<TraceLog> getTraceLog() const;
    std::shared_ptr<TextLog> getTextLog() const;
    std::shared_ptr<MetricLog> getMetricLog() const;
    std::shared_ptr<AsynchronousMetricLog> getAsynchronousMetricLog() const;
    std::shared_ptr<OpenTelemetrySpanLog> getOpenTelemetrySpanLog() const;
    std::shared_ptr<ZooKeeperLog> getZooKeeperLog() const;
    std::shared_ptr<SessionLog> getSessionLog() const;
    std::shared_ptr<TransactionsInfoLog> getTransactionsInfoLog() const;
    std::shared_ptr<ProcessorsProfileLog> getProcessorsProfileLog() const;

    std::shared_ptr<FilesystemCacheLog> getFilesystemCacheLog() const;

    /// Returns an object used to log operations with parts if it possible.
    /// Provide table name to make required checks.
    std::shared_ptr<PartLog> getPartLog(const String & part_database) const;

    const MergeTreeSettings & getMergeTreeSettings() const;
    const MergeTreeSettings & getReplicatedMergeTreeSettings() const;
    const StorageS3Settings & getStorageS3Settings() const;

    /// Prevents DROP TABLE if its size is greater than max_size (50GB by default, max_size=0 turn off this check)
    void setMaxTableSizeToDrop(size_t max_size);
    void checkTableCanBeDropped(const String & database, const String & table, const size_t & table_size) const;

    /// Prevents DROP PARTITION if its size is greater than max_size (50GB by default, max_size=0 turn off this check)
    void setMaxPartitionSizeToDrop(size_t max_size);
    void checkPartitionCanBeDropped(const String & database, const String & table, const size_t & partition_size) const;

    /// Lets you select the compression codec according to the conditions described in the configuration file.
    std::shared_ptr<ICompressionCodec> chooseCompressionCodec(size_t part_size, double part_size_ratio) const;


    /// Provides storage disks
    DiskPtr getDisk(const String & name) const;

    StoragePoliciesMap getPoliciesMap() const;
    DisksMap getDisksMap() const;
    void updateStorageConfiguration(const Poco::Util::AbstractConfiguration & config);


    /// Provides storage politics schemes
    StoragePolicyPtr getStoragePolicy(const String & name) const;

    /// Get the server uptime in seconds.
    time_t getUptimeSeconds() const;

    using ConfigReloadCallback = std::function<void()>;
    void setConfigReloadCallback(ConfigReloadCallback && callback);
    void reloadConfig() const;

    void shutdown();

    bool isInternalQuery() const { return is_internal_query; }
    void setInternalQuery(bool internal) { is_internal_query = internal; }

    bool applyDeletedMask() const { return apply_deleted_mask; }
    void setApplyDeletedMask(bool apply) { apply_deleted_mask = apply; }

    ActionLocksManagerPtr getActionLocksManager();

    enum class ApplicationType
    {
        SERVER,         /// The program is run as clickhouse-server daemon (default behavior)
        CLIENT,         /// clickhouse-client
        LOCAL,          /// clickhouse-local
        KEEPER,         /// clickhouse-keeper (also daemon)
        DISKS,          /// clickhouse-disks
    };

    ApplicationType getApplicationType() const;
    void setApplicationType(ApplicationType type);

    /// Sets default_profile and system_profile, must be called once during the initialization
    void setDefaultProfiles(const Poco::Util::AbstractConfiguration & config);
    String getDefaultProfileName() const;
    String getSystemProfileName() const;

    /// Base path for format schemas
    String getFormatSchemaPath() const;
    void setFormatSchemaPath(const String & path);

    SampleBlockCache & getSampleBlockCache() const;

    /// Query parameters for prepared statements.
    bool hasQueryParameters() const;
    const NameToNameMap & getQueryParameters() const;
    void setQueryParameter(const String & name, const String & value);
    void setQueryParameters(const NameToNameMap & parameters) { query_parameters = parameters; }

    /// Add started bridge command. It will be killed after context destruction
    void addBridgeCommand(std::unique_ptr<ShellCommand> cmd) const;

    IHostContextPtr & getHostContext();
    const IHostContextPtr & getHostContext() const;

    /// Initialize context of distributed DDL query with Replicated database.
    void initZooKeeperMetadataTransaction(ZooKeeperMetadataTransactionPtr txn, bool attach_existing = false);
    /// Returns context of current distributed DDL query or nullptr.
    ZooKeeperMetadataTransactionPtr getZooKeeperMetadataTransaction() const;
    /// Removes context of current distributed DDL.
    void resetZooKeeperMetadataTransaction();

    void checkTransactionsAreAllowed(bool explicit_tcl_query = false) const;
    void initCurrentTransaction(MergeTreeTransactionPtr txn);
    void setCurrentTransaction(MergeTreeTransactionPtr txn);
    MergeTreeTransactionPtr getCurrentTransaction() const;

    bool isServerCompletelyStarted() const;
    void setServerCompletelyStarted();

    PartUUIDsPtr getPartUUIDs() const;
    PartUUIDsPtr getIgnoredPartUUIDs() const;

    AsynchronousInsertQueue * getAsynchronousInsertQueue() const;
    void setAsynchronousInsertQueue(const std::shared_ptr<AsynchronousInsertQueue> & ptr);

    ReadTaskCallback getReadTaskCallback() const;
    void setReadTaskCallback(ReadTaskCallback && callback);

    MergeTreeReadTaskCallback getMergeTreeReadTaskCallback() const;
    void setMergeTreeReadTaskCallback(MergeTreeReadTaskCallback && callback);

    /// Background executors related methods
    void initializeBackgroundExecutorsIfNeeded();
    bool areBackgroundExecutorsInitialized();

    MergeMutateBackgroundExecutorPtr getMergeMutateExecutor() const;
    OrdinaryBackgroundExecutorPtr getMovesExecutor() const;
    OrdinaryBackgroundExecutorPtr getFetchesExecutor() const;
    OrdinaryBackgroundExecutorPtr getCommonExecutor() const;

    /** Get settings for reading from filesystem. */
    ReadSettings getReadSettings() const;

    /** Get settings for writing to filesystem. */
    WriteSettings getWriteSettings() const;

private:
    std::unique_lock<std::recursive_mutex> getLock() const;

    void initGlobal();

    /// Compute and set actual user settings, client_info.current_user should be set
    void calculateAccessRights();

    template <typename... Args>
    void checkAccessImpl(const Args &... args) const;

    EmbeddedDictionaries & getEmbeddedDictionariesImpl(bool throw_on_error) const;

    void checkCanBeDropped(const String & database, const String & table, const size_t & size, const size_t & max_size_to_drop) const;

    StoragePolicySelectorPtr getStoragePolicySelector(std::lock_guard<std::mutex> & lock) const;

    DiskSelectorPtr getDiskSelector(std::lock_guard<std::mutex> & /* lock */) const;
};

}<|MERGE_RESOLUTION|>--- conflicted
+++ resolved
@@ -363,33 +363,6 @@
     /// A flag, used to mark if reader needs to apply deleted rows mask.
     bool apply_deleted_mask = true;
 
-public:
-<<<<<<< HEAD
-    /// Some counters for current query execution.
-    /// Most of them are workarounds and should be removed in the future.
-    struct KitchenSink
-    {
-        std::atomic<size_t> analyze_counter = 0;
-
-        KitchenSink() = default;
-
-        KitchenSink(const KitchenSink & rhs)
-            : analyze_counter(rhs.analyze_counter.load())
-        {}
-
-        KitchenSink & operator=(const KitchenSink & rhs)
-        {
-            analyze_counter = rhs.analyze_counter.load();
-            return *this;
-        }
-    };
-
-    KitchenSink kitchen_sink;
-=======
-    // Top-level OpenTelemetry trace context for the query. Makes sense only for a query context.
-    OpenTelemetryTraceContext query_trace_context;
->>>>>>> f150966f
-
 private:
     using SampleBlockCache = std::unordered_map<std::string, Block>;
     mutable SampleBlockCache sample_block_cache;
@@ -579,6 +552,7 @@
         const Names & column_names,
         const String & projection_name = {},
         const String & view_name = {});
+
 
     /// Supported factories for records in query_log
     enum class QueryLogFactories
