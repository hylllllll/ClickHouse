#include <Storages/MergeTree/DataPartsExchange.h>

#include <Formats/NativeWriter.h>
#include <Disks/SingleDiskVolume.h>
#include <Disks/createVolume.h>
#include <IO/HTTPCommon.h>
#include <Server/HTTP/HTMLForm.h>
#include <Server/HTTP/HTTPServerResponse.h>
#include <Storages/MergeTree/MergeTreeDataPartInMemory.h>
#include <Storages/MergeTree/MergedBlockOutputStream.h>
#include <Storages/MergeTree/ReplicatedFetchList.h>
#include <Storages/StorageReplicatedMergeTree.h>
#include <Common/CurrentMetrics.h>
#include <Common/NetException.h>
#include <Storages/MergeTree/DataPartStorageOnDisk.h>
#include <Disks/IO/createReadBufferFromFileBase.h>
#include <base/scope_guard.h>
#include <Poco/Net/HTTPRequest.h>
#include <boost/algorithm/string/join.hpp>
#include <iterator>
#include <regex>
#include <base/sort.h>


namespace fs = std::filesystem;

namespace CurrentMetrics
{
    extern const Metric ReplicatedSend;
    extern const Metric ReplicatedFetch;
}

namespace DB
{

namespace ErrorCodes
{
    extern const int DIRECTORY_ALREADY_EXISTS;
    extern const int NO_SUCH_DATA_PART;
    extern const int ABORTED;
    extern const int BAD_SIZE_OF_FILE_IN_DATA_PART;
    extern const int CANNOT_WRITE_TO_OSTREAM;
    extern const int CHECKSUM_DOESNT_MATCH;
    extern const int INSECURE_PATH;
    extern const int CORRUPTED_DATA;
    extern const int LOGICAL_ERROR;
    extern const int S3_ERROR;
    extern const int INCORRECT_PART_TYPE;
    extern const int ZERO_COPY_REPLICATION_ERROR;
}

namespace DataPartsExchange
{

namespace
{
constexpr auto REPLICATION_PROTOCOL_VERSION_WITH_PARTS_SIZE = 1;
constexpr auto REPLICATION_PROTOCOL_VERSION_WITH_PARTS_SIZE_AND_TTL_INFOS = 2;
constexpr auto REPLICATION_PROTOCOL_VERSION_WITH_PARTS_TYPE = 3;
constexpr auto REPLICATION_PROTOCOL_VERSION_WITH_PARTS_DEFAULT_COMPRESSION = 4;
constexpr auto REPLICATION_PROTOCOL_VERSION_WITH_PARTS_UUID = 5;
constexpr auto REPLICATION_PROTOCOL_VERSION_WITH_PARTS_ZERO_COPY = 6;
constexpr auto REPLICATION_PROTOCOL_VERSION_WITH_PARTS_PROJECTION = 7;
// Reserved for ALTER PRIMARY KEY
// constexpr auto REPLICATION_PROTOCOL_VERSION_WITH_PARTS_PRIMARY_KEY = 8;


std::string getEndpointId(const std::string & node_id)
{
    return "DataPartsExchange:" + node_id;
}

/// Simple functor for tracking fetch progress in system.replicated_fetches table.
struct ReplicatedFetchReadCallback
{
    ReplicatedFetchList::Entry & replicated_fetch_entry;

    explicit ReplicatedFetchReadCallback(ReplicatedFetchList::Entry & replicated_fetch_entry_)
        : replicated_fetch_entry(replicated_fetch_entry_)
    {}

    void operator() (size_t bytes_count)
    {
        replicated_fetch_entry->bytes_read_compressed.store(bytes_count, std::memory_order_relaxed);

        /// It's possible when we fetch part from very old clickhouse version
        /// which doesn't send total size.
        if (replicated_fetch_entry->total_size_bytes_compressed != 0)
        {
            replicated_fetch_entry->progress.store(
                    static_cast<double>(bytes_count) / replicated_fetch_entry->total_size_bytes_compressed,
                    std::memory_order_relaxed);
        }
    }
};

}


Service::Service(StorageReplicatedMergeTree & data_) :
    data(data_), log(&Poco::Logger::get(data.getLogName() + " (Replicated PartsService)")) {}

std::string Service::getId(const std::string & node_id) const
{
    return getEndpointId(node_id);
}

void Service::processQuery(const HTMLForm & params, ReadBuffer & /*body*/, WriteBuffer & out, HTTPServerResponse & response)
{
    int client_protocol_version = parse<int>(params.get("client_protocol_version", "0"));

    String part_name = params.get("part");

    const auto data_settings = data.getSettings();

    /// Validation of the input that may come from malicious replica.
    MergeTreePartInfo::fromPartName(part_name, data.format_version);

    /// We pretend to work as older server version, to be sure that client will correctly process our version
    response.addCookie({"server_protocol_version", toString(std::min(client_protocol_version, REPLICATION_PROTOCOL_VERSION_WITH_PARTS_PROJECTION))});

    LOG_TRACE(log, "Sending part {}", part_name);

    MergeTreeData::DataPartPtr part;

    auto report_broken_part = [&]()
    {
        if (part && part->isProjectionPart())
        {
            auto parent_part = part->getParentPart()->shared_from_this();
            data.reportBrokenPart(parent_part);
        }
        else if (part)
            data.reportBrokenPart(part);
        else
            LOG_TRACE(log, "Part {} was not found, do not report it as broken", part_name);
    };

    try
    {
        part = findPart(part_name);

        CurrentMetrics::Increment metric_increment{CurrentMetrics::ReplicatedSend};

        if (part->data_part_storage->isStoredOnRemoteDisk())
        {
            UInt64 revision = parse<UInt64>(params.get("disk_revision", "0"));
            if (revision)
                part->data_part_storage->syncRevision(revision);
            revision = part->data_part_storage->getRevision();
            if (revision)
                response.addCookie({"disk_revision", toString(revision)});
        }

        if (client_protocol_version >= REPLICATION_PROTOCOL_VERSION_WITH_PARTS_SIZE)
            writeBinary(part->checksums.getTotalSizeOnDisk(), out);

        if (client_protocol_version >= REPLICATION_PROTOCOL_VERSION_WITH_PARTS_SIZE_AND_TTL_INFOS)
        {
            WriteBufferFromOwnString ttl_infos_buffer;
            part->ttl_infos.write(ttl_infos_buffer);
            writeBinary(ttl_infos_buffer.str(), out);
        }

        if (client_protocol_version >= REPLICATION_PROTOCOL_VERSION_WITH_PARTS_TYPE)
            writeStringBinary(part->getType().toString(), out);

        if (client_protocol_version >= REPLICATION_PROTOCOL_VERSION_WITH_PARTS_UUID)
            writeUUIDText(part->uuid, out);

        String remote_fs_metadata = parse<String>(params.get("remote_fs_metadata", ""));

        std::regex re("\\s*,\\s*");
        Strings capability(
            std::sregex_token_iterator(remote_fs_metadata.begin(), remote_fs_metadata.end(), re, -1),
            std::sregex_token_iterator());

        if (data_settings->allow_remote_fs_zero_copy_replication &&
            /// In memory data part does not have metadata yet.
            !isInMemoryPart(part) &&
            client_protocol_version >= REPLICATION_PROTOCOL_VERSION_WITH_PARTS_ZERO_COPY)
        {
            auto disk_type = part->data_part_storage->getDiskType();
            if (part->data_part_storage->supportZeroCopyReplication() && std::find(capability.begin(), capability.end(), disk_type) != capability.end())
            {
                /// Send metadata if the receiver's capability covers the source disk type.
                response.addCookie({"remote_fs_metadata", disk_type});
                sendPartFromDiskRemoteMeta(part, out);
                return;
            }
        }

        if (client_protocol_version >= REPLICATION_PROTOCOL_VERSION_WITH_PARTS_PROJECTION)
        {
            const auto & projections = part->getProjectionParts();
            writeBinary(projections.size(), out);
            if (isInMemoryPart(part))
                sendPartFromMemory(part, out, projections);
            else
                sendPartFromDisk(part, out, client_protocol_version, projections);
        }
        else
        {
            if (isInMemoryPart(part))
                sendPartFromMemory(part, out);
            else
                sendPartFromDisk(part, out, client_protocol_version);
        }
    }
    catch (const NetException &)
    {
        /// Network error or error on remote side. No need to enqueue part for check.
        throw;
    }
    catch (const Exception & e)
    {
        if (e.code() != ErrorCodes::ABORTED && e.code() != ErrorCodes::CANNOT_WRITE_TO_OSTREAM)
            report_broken_part();

        throw;
    }
    catch (...)
    {
        report_broken_part();
        throw;
    }
}

void Service::sendPartFromMemory(
    const MergeTreeData::DataPartPtr & part, WriteBuffer & out, const std::map<String, std::shared_ptr<IMergeTreeDataPart>> & projections)
{
    auto metadata_snapshot = data.getInMemoryMetadataPtr();
    for (const auto & [name, projection] : projections)
    {
        auto projection_sample_block = metadata_snapshot->projections.get(name).sample_block;
        auto part_in_memory = asInMemoryPart(projection);
        if (!part_in_memory)
            throw Exception(ErrorCodes::LOGICAL_ERROR, "Projection {} of part {} is not stored in memory", name, part->name);

        writeStringBinary(name, out);
        projection->checksums.write(out);
        NativeWriter block_out(out, 0, projection_sample_block);
        block_out.write(part_in_memory->block);
    }

    auto part_in_memory = asInMemoryPart(part);
    if (!part_in_memory)
        throw Exception(ErrorCodes::LOGICAL_ERROR, "Part {} is not stored in memory", part->name);

    NativeWriter block_out(out, 0, metadata_snapshot->getSampleBlock());
    part->checksums.write(out);
    block_out.write(part_in_memory->block);

    data.getSendsThrottler()->add(part_in_memory->block.bytes());
}

MergeTreeData::DataPart::Checksums Service::sendPartFromDisk(
    const MergeTreeData::DataPartPtr & part,
    WriteBuffer & out,
    int client_protocol_version,
    const std::map<String, std::shared_ptr<IMergeTreeDataPart>> & projections)
{
    /// We'll take a list of files from the list of checksums.
    MergeTreeData::DataPart::Checksums checksums = part->checksums;
    /// Add files that are not in the checksum list.
    auto file_names_without_checksums = part->getFileNamesWithoutChecksums();
    for (const auto & file_name : file_names_without_checksums)
    {
        if (client_protocol_version < REPLICATION_PROTOCOL_VERSION_WITH_PARTS_DEFAULT_COMPRESSION && file_name == IMergeTreeDataPart::DEFAULT_COMPRESSION_CODEC_FILE_NAME)
            continue;

        checksums.files[file_name] = {};
    }

    //auto disk = part->volume->getDisk();
    MergeTreeData::DataPart::Checksums data_checksums;
    for (const auto & [name, projection] : part->getProjectionParts())
    {
        // Get rid of projection files
        checksums.files.erase(name + ".proj");
        auto it = projections.find(name);
        if (it != projections.end())
        {
            writeStringBinary(name, out);
            MergeTreeData::DataPart::Checksums projection_checksum = sendPartFromDisk(it->second, out, client_protocol_version);
            data_checksums.addFile(name + ".proj", projection_checksum.getTotalSizeOnDisk(), projection_checksum.getTotalChecksumUInt128());
        }
        else if (part->checksums.has(name + ".proj"))
        {
            // We don't send this projection, just add out checksum to bypass the following check
            const auto & our_checksum = part->checksums.files.find(name + ".proj")->second;
            data_checksums.addFile(name + ".proj", our_checksum.file_size, our_checksum.file_hash);
        }
    }

    writeBinary(checksums.files.size(), out);
    for (const auto & it : checksums.files)
    {
        String file_name = it.first;

        UInt64 size = part->data_part_storage->getFileSize(file_name);

        writeStringBinary(it.first, out);
        writeBinary(size, out);

        auto file_in = part->data_part_storage->readFile(file_name, {}, std::nullopt, std::nullopt);
        HashingWriteBuffer hashing_out(out);
        copyDataWithThrottler(*file_in, hashing_out, blocker.getCounter(), data.getSendsThrottler());

        if (blocker.isCancelled())
            throw Exception("Transferring part to replica was cancelled", ErrorCodes::ABORTED);

        if (hashing_out.count() != size)
            throw Exception(
                ErrorCodes::BAD_SIZE_OF_FILE_IN_DATA_PART,
                "Unexpected size of file {}, expected {} got {}",
                std::string(fs::path(part->data_part_storage->getRelativePath()) / file_name),
                hashing_out.count(), size);

        writePODBinary(hashing_out.getHash(), out);

        if (!file_names_without_checksums.contains(file_name))
            data_checksums.addFile(file_name, hashing_out.count(), hashing_out.getHash());
    }

    part->checksums.checkEqual(data_checksums, false);
    return data_checksums;
}

void Service::sendPartFromDiskRemoteMeta(const MergeTreeData::DataPartPtr & part, WriteBuffer & out)
{
    const auto * data_part_storage_on_disk = dynamic_cast<const DataPartStorageOnDisk *>(part->data_part_storage.get());
    if (!data_part_storage_on_disk)
        throw Exception(ErrorCodes::LOGICAL_ERROR, "Storage '{}' doesn't support zero-copy replication", part->data_part_storage->getDiskName());

    if (!data_part_storage_on_disk->supportZeroCopyReplication())
        throw Exception(ErrorCodes::LOGICAL_ERROR, "Disk '{}' doesn't support zero-copy replication", data_part_storage_on_disk->getDiskName());

    /// We'll take a list of files from the list of checksums.
    MergeTreeData::DataPart::Checksums checksums = part->checksums;
    /// Add files that are not in the checksum list.
    auto file_names_without_checksums = part->getFileNamesWithoutChecksums();
    for (const auto & file_name : file_names_without_checksums)
        checksums.files[file_name] = {};

    std::vector<std::string> paths;
    paths.reserve(checksums.files.size());
    for (const auto & it : checksums.files)
        paths.push_back(fs::path(part->data_part_storage->getRelativePath()) / it.first);

    /// Serialized metadatadatas with zero ref counts.
    auto metadatas = data_part_storage_on_disk->getSerializedMetadata(paths);

    String part_id = data_part_storage_on_disk->getUniqueId();
    writeStringBinary(part_id, out);

    writeBinary(checksums.files.size(), out);
    for (const auto & it : checksums.files)
    {
        const String & file_name = it.first;
        String file_path_prefix = fs::path(part->data_part_storage->getRelativePath()) / file_name;

        /// Just some additional checks
        String metadata_file_path = fs::path(data_part_storage_on_disk->getDiskPath()) / file_path_prefix;
        fs::path metadata(metadata_file_path);
        if (!fs::exists(metadata))
            throw Exception(ErrorCodes::CORRUPTED_DATA, "Remote metadata '{}' is not exists", file_name);
        if (!fs::is_regular_file(metadata))
            throw Exception(ErrorCodes::CORRUPTED_DATA, "Remote metadata '{}' is not a file", file_name);

        /// Actual metadata send
        auto metadata_str = metadatas[file_path_prefix];
        UInt64 file_size = metadata_str.size();
        ReadBufferFromString buf(metadata_str);

        writeStringBinary(it.first, out);
        writeBinary(file_size, out);

        HashingWriteBuffer hashing_out(out);
        copyDataWithThrottler(buf, hashing_out, blocker.getCounter(), data.getSendsThrottler());
        if (blocker.isCancelled())
            throw Exception("Transferring part to replica was cancelled", ErrorCodes::ABORTED);

        if (hashing_out.count() != file_size)
            throw Exception(ErrorCodes::BAD_SIZE_OF_FILE_IN_DATA_PART, "Unexpected size of file {}", metadata_file_path);

        writePODBinary(hashing_out.getHash(), out);
    }
}

MergeTreeData::DataPartPtr Service::findPart(const String & name)
{
    /// It is important to include PreActive and Outdated parts here because remote replicas cannot reliably
    /// determine the local state of the part, so queries for the parts in these states are completely normal.
    auto part = data.getPartIfExists(
        name, {MergeTreeDataPartState::PreActive, MergeTreeDataPartState::Active, MergeTreeDataPartState::Outdated});
    if (part)
        return part;

    throw Exception(ErrorCodes::NO_SUCH_DATA_PART, "No part {} in table", name);
}

MergeTreeData::MutableDataPartPtr Fetcher::fetchPart(
    const StorageMetadataPtr & metadata_snapshot,
    ContextPtr context,
    const String & part_name,
    const String & replica_path,
    const String & host,
    int port,
    const ConnectionTimeouts & timeouts,
    const String & user,
    const String & password,
    const String & interserver_scheme,
    ThrottlerPtr throttler,
    bool to_detached,
    const String & tmp_prefix_,
    std::optional<CurrentlySubmergingEmergingTagger> * tagger_ptr,
    bool try_zero_copy,
    DiskPtr disk)
{
    if (blocker.isCancelled())
        throw Exception("Fetching of part was cancelled", ErrorCodes::ABORTED);

    /// It should be "tmp-fetch_" and not "tmp_fetch_", because we can fetch part to detached/,
    /// but detached part name prefix should not contain underscore.
    static const String TMP_PREFIX = "tmp-fetch_";
    String tmp_prefix = tmp_prefix_.empty() ? TMP_PREFIX : tmp_prefix_;
    String part_dir = tmp_prefix + part_name;
    auto temporary_directory_lock = data.getTemporaryPartDirectoryHolder(part_dir);

    /// Validation of the input that may come from malicious replica.
    auto part_info = MergeTreePartInfo::fromPartName(part_name, data.format_version);
    const auto data_settings = data.getSettings();

    Poco::URI uri;
    uri.setScheme(interserver_scheme);
    uri.setHost(host);
    uri.setPort(port);
    uri.setQueryParameters(
    {
        {"endpoint",                getEndpointId(replica_path)},
        {"part",                    part_name},
        {"client_protocol_version", toString(REPLICATION_PROTOCOL_VERSION_WITH_PARTS_PROJECTION)},
        {"compress",                "false"}
    });

    if (disk)
    {
        UInt64 revision = disk->getRevision();
        if (revision)
            uri.addQueryParameter("disk_revision", toString(revision));
    }

    Strings capability;
    if (try_zero_copy && data_settings->allow_remote_fs_zero_copy_replication)
    {
        if (!disk)
        {
            Disks disks = data.getDisks();
            for (const auto & data_disk : disks)
                if (data_disk->supportZeroCopyReplication())
                    capability.push_back(toString(data_disk->getType()));
        }
        else if (disk->supportZeroCopyReplication())
        {
            capability.push_back(toString(disk->getType()));
        }
    }
    if (!capability.empty())
    {
        ::sort(capability.begin(), capability.end());
        capability.erase(std::unique(capability.begin(), capability.end()), capability.end());
        const String & remote_fs_metadata = boost::algorithm::join(capability, ", ");
        uri.addQueryParameter("remote_fs_metadata", remote_fs_metadata);
    }
    else
    {
        try_zero_copy = false;
    }

    Poco::Net::HTTPBasicCredentials creds{};
    if (!user.empty())
    {
        creds.setUsername(user);
        creds.setPassword(password);
    }

    std::unique_ptr<PooledReadWriteBufferFromHTTP> in = std::make_unique<PooledReadWriteBufferFromHTTP>(
        uri,
        Poco::Net::HTTPRequest::HTTP_POST,
        nullptr,
        timeouts,
        creds,
        DBMS_DEFAULT_BUFFER_SIZE,
        0, /* no redirects */
        static_cast<uint64_t>(data_settings->replicated_max_parallel_fetches_for_host));

    int server_protocol_version = parse<int>(in->getResponseCookie("server_protocol_version", "0"));

    String remote_fs_metadata = parse<String>(in->getResponseCookie("remote_fs_metadata", ""));

    DiskPtr preffered_disk = disk;

    if (!preffered_disk)
    {
        for (const auto & disk_candidate : data.getDisks())
        {
            if (toString(disk_candidate->getDataSourceDescription().type) == remote_fs_metadata)
            {
                preffered_disk = disk_candidate;
                break;
            }
        }
    }

    ReservationPtr reservation;
    size_t sum_files_size = 0;
    if (server_protocol_version >= REPLICATION_PROTOCOL_VERSION_WITH_PARTS_SIZE)
    {
        readBinary(sum_files_size, *in);
        if (server_protocol_version >= REPLICATION_PROTOCOL_VERSION_WITH_PARTS_SIZE_AND_TTL_INFOS)
        {
            IMergeTreeDataPart::TTLInfos ttl_infos;
            String ttl_infos_string;
            readBinary(ttl_infos_string, *in);
            ReadBufferFromString ttl_infos_buffer(ttl_infos_string);
            assertString("ttl format version: 1\n", ttl_infos_buffer);
            ttl_infos.read(ttl_infos_buffer);
            if (!disk)
            {
                reservation
                    = data.balancedReservation(metadata_snapshot, sum_files_size, 0, part_name, part_info, {}, tagger_ptr, &ttl_infos, true);

                if (!reservation)
                    reservation
<<<<<<< HEAD
                        = data.reserveSpacePreferringTTLRules(metadata_snapshot, sum_files_size, ttl_infos, std::time(nullptr), 0, true, preffered_disk);
                }
=======
                        = data.reserveSpacePreferringTTLRules(metadata_snapshot, sum_files_size, ttl_infos, std::time(nullptr), 0, true);
>>>>>>> 502142e7
            }
        }
        else if (!disk)
        {
            reservation = data.balancedReservation(metadata_snapshot, sum_files_size, 0, part_name, part_info, {}, tagger_ptr, nullptr);
            if (!reservation)
                reservation = data.reserveSpace(sum_files_size);
        }
    }
    else if (!disk)
    {
        /// We don't know real size of part because sender server version is too old
        reservation = data.makeEmptyReservationOnLargestDisk();
    }
    if (!disk)
        disk = reservation->getDisk();
<<<<<<< HEAD
        LOG_TRACE(log, "Disk for fetch is not provided, getting disk from reservation {} with type '{}'", disk->getName(), toString(disk->getDataSourceDescription().type));
    }
    else
    {
        LOG_TEST(log, "Disk for fetch is disk {} with type {}", disk->getName(), toString(disk->getDataSourceDescription().type));
    }
=======
>>>>>>> 502142e7

    UInt64 revision = parse<UInt64>(in->getResponseCookie("disk_revision", "0"));
    if (revision)
        disk->syncRevision(revision);

    bool sync = (data_settings->min_compressed_bytes_to_fsync_after_fetch
                    && sum_files_size >= data_settings->min_compressed_bytes_to_fsync_after_fetch);

    String part_type = "Wide";
    if (server_protocol_version >= REPLICATION_PROTOCOL_VERSION_WITH_PARTS_TYPE)
        readStringBinary(part_type, *in);

    UUID part_uuid = UUIDHelpers::Nil;
    if (server_protocol_version >= REPLICATION_PROTOCOL_VERSION_WITH_PARTS_UUID)
        readUUIDText(part_uuid, *in);

<<<<<<< HEAD
    size_t projections = 0;
    if (server_protocol_version >= REPLICATION_PROTOCOL_VERSION_WITH_PARTS_PROJECTION)
        readBinary(projections, *in);

=======
    String remote_fs_metadata = parse<String>(in->getResponseCookie("remote_fs_metadata", ""));
>>>>>>> 502142e7
    if (!remote_fs_metadata.empty())
    {
        if (!try_zero_copy)
            throw Exception("Got unexpected 'remote_fs_metadata' cookie", ErrorCodes::LOGICAL_ERROR);
        if (std::find(capability.begin(), capability.end(), remote_fs_metadata) == capability.end())
            throw Exception(ErrorCodes::LOGICAL_ERROR, "Got 'remote_fs_metadata' cookie {}, expect one from {}", remote_fs_metadata, fmt::join(capability, ", "));
        if (server_protocol_version < REPLICATION_PROTOCOL_VERSION_WITH_PARTS_ZERO_COPY)
            throw Exception(ErrorCodes::LOGICAL_ERROR, "Got 'remote_fs_metadata' cookie with old protocol version {}", server_protocol_version);
        if (part_type == "InMemory")
            throw Exception("Got 'remote_fs_metadata' cookie for in-memory part", ErrorCodes::INCORRECT_PART_TYPE);

        try
        {
            return downloadPartToDiskRemoteMeta(part_name, replica_path, to_detached, tmp_prefix, disk, *in, throttler);
        }
        catch (const Exception & e)
        {
            if (e.code() != ErrorCodes::S3_ERROR && e.code() != ErrorCodes::ZERO_COPY_REPLICATION_ERROR)
                throw;

            LOG_WARNING(log, fmt::runtime(e.message() + " Will retry fetching part without zero-copy."));

            /// It's important to release session from HTTP pool. Otherwise it's possible to get deadlock
            /// on http pool.
            try
            {
                in.reset();
            }
            catch (...)
            {
                tryLogCurrentException(log);
            }

            temporary_directory_lock = {};

            /// Try again but without zero-copy
            return fetchPart(metadata_snapshot, context, part_name, replica_path, host, port, timeouts,
                user, password, interserver_scheme, throttler, to_detached, tmp_prefix, nullptr, false, disk);
        }
    }

    auto storage_id = data.getStorageID();
    String new_part_path = part_type == "InMemory" ? "memory" : fs::path(data.getFullPathOnDisk(disk)) / part_name / "";
    auto entry = data.getContext()->getReplicatedFetchList().insert(
        storage_id.getDatabaseName(), storage_id.getTableName(),
        part_info.partition_id, part_name, new_part_path,
        replica_path, uri, to_detached, sum_files_size);

    in->setNextCallback(ReplicatedFetchReadCallback(*entry));

    size_t projections = 0;
    if (server_protocol_version >= REPLICATION_PROTOCOL_VERSION_WITH_PARTS_PROJECTION)
        readBinary(projections, *in);

    MergeTreeData::DataPart::Checksums checksums;
    return part_type == "InMemory"
        ? downloadPartToMemory(part_name, part_uuid, metadata_snapshot, context, disk, *in, projections, throttler)
        : downloadPartToDisk(part_name, replica_path, to_detached, tmp_prefix, sync, disk, *in, projections, checksums, throttler);
}

MergeTreeData::MutableDataPartPtr Fetcher::downloadPartToMemory(
    const String & part_name,
    const UUID & part_uuid,
    const StorageMetadataPtr & metadata_snapshot,
    ContextPtr context,
    DiskPtr disk,
    PooledReadWriteBufferFromHTTP & in,
    size_t projections,
    ThrottlerPtr throttler)
{
    auto volume = std::make_shared<SingleDiskVolume>("volume_" + part_name, disk, 0);

    auto data_part_storage = std::make_shared<DataPartStorageOnDisk>(
        volume,
        data.getRelativeDataPath(),
        part_name);

    auto data_part_storage_builder = std::make_shared<DataPartStorageBuilderOnDisk>(
        volume,
        data.getRelativeDataPath(),
        part_name);

    MergeTreeData::MutableDataPartPtr new_data_part =
        std::make_shared<MergeTreeDataPartInMemory>(data, part_name, data_part_storage);
    new_data_part->version.setCreationTID(Tx::PrehistoricTID, nullptr);

    for (auto i = 0ul; i < projections; ++i)
    {
        String projection_name;
        readStringBinary(projection_name, in);
        MergeTreeData::DataPart::Checksums checksums;
        if (!checksums.read(in))
            throw Exception("Cannot deserialize checksums", ErrorCodes::CORRUPTED_DATA);

        NativeReader block_in(in, 0);
        auto block = block_in.read();
        throttler->add(block.bytes());

        auto projection_part_storage = data_part_storage->getProjection(projection_name + ".proj");
        auto projection_part_storage_builder = data_part_storage_builder->getProjection(projection_name + ".proj");

        MergeTreePartInfo new_part_info("all", 0, 0, 0);
        MergeTreeData::MutableDataPartPtr new_projection_part =
            std::make_shared<MergeTreeDataPartInMemory>(data, projection_name, new_part_info, projection_part_storage, new_data_part.get());

        new_projection_part->is_temp = false;
        new_projection_part->setColumns(block.getNamesAndTypesList(), {});
        MergeTreePartition partition{};
        new_projection_part->partition = std::move(partition);
        new_projection_part->minmax_idx = std::make_shared<IMergeTreeDataPart::MinMaxIndex>();

        MergedBlockOutputStream part_out(
            new_projection_part,
            projection_part_storage_builder,
            metadata_snapshot->projections.get(projection_name).metadata,
            block.getNamesAndTypesList(),
            {},
            CompressionCodecFactory::instance().get("NONE", {}),
            NO_TRANSACTION_PTR);

        part_out.write(block);
        part_out.finalizePart(new_projection_part, false);
        new_projection_part->checksums.checkEqual(checksums, /* have_uncompressed = */ true);
        new_data_part->addProjectionPart(projection_name, std::move(new_projection_part));
    }

    MergeTreeData::DataPart::Checksums checksums;
    if (!checksums.read(in))
        throw Exception("Cannot deserialize checksums", ErrorCodes::CORRUPTED_DATA);

    NativeReader block_in(in, 0);
    auto block = block_in.read();
    throttler->add(block.bytes());

    new_data_part->uuid = part_uuid;
    new_data_part->is_temp = true;
    new_data_part->setColumns(block.getNamesAndTypesList(), {});
    new_data_part->minmax_idx->update(block, data.getMinMaxColumnsNames(metadata_snapshot->getPartitionKey()));
    new_data_part->partition.create(metadata_snapshot, block, 0, context);

    MergedBlockOutputStream part_out(
        new_data_part, data_part_storage_builder, metadata_snapshot, block.getNamesAndTypesList(), {},
        CompressionCodecFactory::instance().get("NONE", {}), NO_TRANSACTION_PTR);

    part_out.write(block);
    part_out.finalizePart(new_data_part, false);
    new_data_part->checksums.checkEqual(checksums, /* have_uncompressed = */ true);

    return new_data_part;
}

void Fetcher::downloadBaseOrProjectionPartToDisk(
    const String & replica_path,
    DataPartStorageBuilderPtr & data_part_storage_builder,
    bool sync,
    PooledReadWriteBufferFromHTTP & in,
    MergeTreeData::DataPart::Checksums & checksums,
    ThrottlerPtr throttler) const
{
    size_t files;
    readBinary(files, in);

    for (size_t i = 0; i < files; ++i)
    {
        String file_name;
        UInt64 file_size;

        readStringBinary(file_name, in);
        readBinary(file_size, in);

        /// File must be inside "absolute_part_path" directory.
        /// Otherwise malicious ClickHouse replica may force us to write to arbitrary path.
        String absolute_file_path = fs::weakly_canonical(fs::path(data_part_storage_builder->getRelativePath()) / file_name);
        if (!startsWith(absolute_file_path, fs::weakly_canonical(data_part_storage_builder->getRelativePath()).string()))
            throw Exception(ErrorCodes::INSECURE_PATH,
                "File path ({}) doesn't appear to be inside part path ({}). "
                "This may happen if we are trying to download part from malicious replica or logical error.",
                absolute_file_path, data_part_storage_builder->getRelativePath());

        auto file_out = data_part_storage_builder->writeFile(file_name, std::min<UInt64>(file_size, DBMS_DEFAULT_BUFFER_SIZE), {});
        HashingWriteBuffer hashing_out(*file_out);
        copyDataWithThrottler(in, hashing_out, file_size, blocker.getCounter(), throttler);

        if (blocker.isCancelled())
        {
            /// NOTE The is_cancelled flag also makes sense to check every time you read over the network,
            /// performing a poll with a not very large timeout.
            /// And now we check it only between read chunks (in the `copyData` function).
            data_part_storage_builder->removeRecursive();
            throw Exception("Fetching of part was cancelled", ErrorCodes::ABORTED);
        }

        MergeTreeDataPartChecksum::uint128 expected_hash;
        readPODBinary(expected_hash, in);

        if (expected_hash != hashing_out.getHash())
            throw Exception(ErrorCodes::CHECKSUM_DOESNT_MATCH,
                "Checksum mismatch for file {} transferred from {}",
                (fs::path(data_part_storage_builder->getFullPath()) / file_name).string(),
                replica_path);

        if (file_name != "checksums.txt" &&
            file_name != "columns.txt" &&
            file_name != IMergeTreeDataPart::DEFAULT_COMPRESSION_CODEC_FILE_NAME)
            checksums.addFile(file_name, file_size, expected_hash);

        if (sync)
            hashing_out.sync();
    }
}

MergeTreeData::MutableDataPartPtr Fetcher::downloadPartToDisk(
    const String & part_name,
    const String & replica_path,
    bool to_detached,
    const String & tmp_prefix,
    bool sync,
    DiskPtr disk,
    PooledReadWriteBufferFromHTTP & in,
    size_t projections,
    MergeTreeData::DataPart::Checksums & checksums,
    ThrottlerPtr throttler)
{
    assert(!tmp_prefix.empty());

    /// We will remove directory if it's already exists. Make precautions.
    if (tmp_prefix.empty() //-V560
        || part_name.empty()
        || std::string::npos != tmp_prefix.find_first_of("/.")
        || std::string::npos != part_name.find_first_of("/."))
        throw Exception("Logical error: tmp_prefix and part_name cannot be empty or contain '.' or '/' characters.", ErrorCodes::LOGICAL_ERROR);

    String part_dir = tmp_prefix + part_name;
    String part_relative_path = data.getRelativeDataPath() + String(to_detached ? "detached/" : "");

    auto volume = std::make_shared<SingleDiskVolume>("volume_" + part_name, disk, 0);

    auto data_part_storage = std::make_shared<DataPartStorageOnDisk>(
        volume,
        part_relative_path,
        part_dir);

    DataPartStorageBuilderPtr data_part_storage_builder = std::make_shared<DataPartStorageBuilderOnDisk>(
        volume,
        part_relative_path,
        part_dir);

    if (data_part_storage_builder->exists())
    {
        LOG_WARNING(log, "Directory {} already exists, probably result of a failed fetch. Will remove it before fetching part.",
            data_part_storage_builder->getFullPath());
        data_part_storage_builder->removeRecursive();
    }

    data_part_storage_builder->createDirectories();

    SyncGuardPtr sync_guard;
    if (data.getSettings()->fsync_part_directory)
        sync_guard = disk->getDirectorySyncGuard(data_part_storage->getRelativePath());

    CurrentMetrics::Increment metric_increment{CurrentMetrics::ReplicatedFetch};

    for (auto i = 0ul; i < projections; ++i)
    {
        String projection_name;
        readStringBinary(projection_name, in);
        MergeTreeData::DataPart::Checksums projection_checksum;

        auto projection_part_storage = data_part_storage->getProjection(projection_name + ".proj");
        auto projection_part_storage_builder = data_part_storage_builder->getProjection(projection_name + ".proj");

        projection_part_storage_builder->createDirectories();
        downloadBaseOrProjectionPartToDisk(
            replica_path, projection_part_storage_builder, sync, in, projection_checksum, throttler);
        checksums.addFile(
            projection_name + ".proj", projection_checksum.getTotalSizeOnDisk(), projection_checksum.getTotalChecksumUInt128());
    }

    // Download the base part
    downloadBaseOrProjectionPartToDisk(replica_path, data_part_storage_builder, sync, in, checksums, throttler);

    assertEOF(in);
    MergeTreeData::MutableDataPartPtr new_data_part = data.createPart(part_name, data_part_storage);
    new_data_part->version.setCreationTID(Tx::PrehistoricTID, nullptr);
    new_data_part->is_temp = true;
    new_data_part->modification_time = time(nullptr);
    new_data_part->loadColumnsChecksumsIndexes(true, false);
    new_data_part->checksums.checkEqual(checksums, false);
    return new_data_part;
}

MergeTreeData::MutableDataPartPtr Fetcher::downloadPartToDiskRemoteMeta(
    const String & part_name,
    const String & replica_path,
    bool to_detached,
    const String & tmp_prefix,
    DiskPtr disk,
    PooledReadWriteBufferFromHTTP & in,
    ThrottlerPtr throttler)
{
    String part_id;
    readStringBinary(part_id, in);

    if (!disk->supportZeroCopyReplication() || !disk->checkUniqueId(part_id))
    {
        throw Exception(ErrorCodes::ZERO_COPY_REPLICATION_ERROR, "Part {} unique id {} doesn't exist on {}.", part_name, part_id, disk->getName());
    }

    LOG_DEBUG(log, "Downloading Part {} unique id {} metadata onto disk {}.",
        part_name, part_id, disk->getName());

    data.lockSharedDataTemporary(part_name, part_id, disk);

    assert(!tmp_prefix.empty());

    String part_dir = tmp_prefix + part_name;
    String part_relative_path = data.getRelativeDataPath() + String(to_detached ? "detached/" : "");

    auto volume = std::make_shared<SingleDiskVolume>("volume_" + part_name, disk);

    auto data_part_storage = std::make_shared<DataPartStorageOnDisk>(
        volume,
        part_relative_path,
        part_dir);

    DataPartStorageBuilderPtr data_part_storage_builder = std::make_shared<DataPartStorageBuilderOnDisk>(
        volume,
        part_relative_path,
        part_dir);

    if (data_part_storage->exists())
        throw Exception(ErrorCodes::DIRECTORY_ALREADY_EXISTS, "Directory {} already exists.", data_part_storage->getFullPath());

    CurrentMetrics::Increment metric_increment{CurrentMetrics::ReplicatedFetch};

    volume->getDisk()->createDirectories(data_part_storage->getFullPath());

    size_t files;
    readBinary(files, in);

    for (size_t i = 0; i < files; ++i)
    {
        String file_name;
        UInt64 file_size;

        readStringBinary(file_name, in);
        readBinary(file_size, in);

        String metadata_file = fs::path(data_part_storage->getFullPath()) / file_name;

        {
            auto file_out = std::make_unique<WriteBufferFromFile>(metadata_file, DBMS_DEFAULT_BUFFER_SIZE, -1, 0666, nullptr, 0);

            HashingWriteBuffer hashing_out(*file_out);

            copyDataWithThrottler(in, hashing_out, file_size, blocker.getCounter(), throttler);

            if (blocker.isCancelled())
            {
                /// NOTE The is_cancelled flag also makes sense to check every time you read over the network,
                /// performing a poll with a not very large timeout.
                /// And now we check it only between read chunks (in the `copyData` function).
                data_part_storage_builder->removeSharedRecursive(true);
                data_part_storage_builder->commit();
                throw Exception("Fetching of part was cancelled", ErrorCodes::ABORTED);
            }

            MergeTreeDataPartChecksum::uint128 expected_hash;
            readPODBinary(expected_hash, in);

            if (expected_hash != hashing_out.getHash())
            {
                throw Exception(ErrorCodes::CHECKSUM_DOESNT_MATCH,
                    "Checksum mismatch for file {} transferred from {}",
                    metadata_file, replica_path);
            }
        }
    }

    assertEOF(in);

    data_part_storage_builder->commit();

    MergeTreeData::MutableDataPartPtr new_data_part = data.createPart(part_name, data_part_storage);
    new_data_part->version.setCreationTID(Tx::PrehistoricTID, nullptr);
    new_data_part->is_temp = true;
    new_data_part->modification_time = time(nullptr);
    new_data_part->loadColumnsChecksumsIndexes(true, false);

    data.lockSharedData(*new_data_part, /* replace_existing_lock = */ true, {});

    LOG_DEBUG(log, "Download of part {} unique id {} metadata onto disk {} finished.",
        part_name, part_id, disk->getName());

    return new_data_part;
}

}

}<|MERGE_RESOLUTION|>--- conflicted
+++ resolved
@@ -532,13 +532,8 @@
                     = data.balancedReservation(metadata_snapshot, sum_files_size, 0, part_name, part_info, {}, tagger_ptr, &ttl_infos, true);
 
                 if (!reservation)
-                    reservation
-<<<<<<< HEAD
-                        = data.reserveSpacePreferringTTLRules(metadata_snapshot, sum_files_size, ttl_infos, std::time(nullptr), 0, true, preffered_disk);
+                    reservation = data.reserveSpacePreferringTTLRules(metadata_snapshot, sum_files_size, ttl_infos, std::time(nullptr), 0, true, preffered_disk);
                 }
-=======
-                        = data.reserveSpacePreferringTTLRules(metadata_snapshot, sum_files_size, ttl_infos, std::time(nullptr), 0, true);
->>>>>>> 502142e7
             }
         }
         else if (!disk)
@@ -553,17 +548,16 @@
         /// We don't know real size of part because sender server version is too old
         reservation = data.makeEmptyReservationOnLargestDisk();
     }
+    
     if (!disk)
+    {
         disk = reservation->getDisk();
-<<<<<<< HEAD
-        LOG_TRACE(log, "Disk for fetch is not provided, getting disk from reservation {} with type '{}'", disk->getName(), toString(disk->getDataSourceDescription().type));
+        LOG_TEST(log, "Disk for fetch is not provided, getting disk from reservation {} with type '{}'", disk->getName(), toString(disk->getDataSourceDescription().type));
     }
     else
     {
         LOG_TEST(log, "Disk for fetch is disk {} with type {}", disk->getName(), toString(disk->getDataSourceDescription().type));
     }
-=======
->>>>>>> 502142e7
 
     UInt64 revision = parse<UInt64>(in->getResponseCookie("disk_revision", "0"));
     if (revision)
@@ -580,14 +574,10 @@
     if (server_protocol_version >= REPLICATION_PROTOCOL_VERSION_WITH_PARTS_UUID)
         readUUIDText(part_uuid, *in);
 
-<<<<<<< HEAD
     size_t projections = 0;
     if (server_protocol_version >= REPLICATION_PROTOCOL_VERSION_WITH_PARTS_PROJECTION)
         readBinary(projections, *in);
 
-=======
-    String remote_fs_metadata = parse<String>(in->getResponseCookie("remote_fs_metadata", ""));
->>>>>>> 502142e7
     if (!remote_fs_metadata.empty())
     {
         if (!try_zero_copy)
