#include "Storages/MergeTree/MergeTask.h"

#include <memory>
#include <fmt/format.h>

#include <base/logger_useful.h>
#include "Common/ActionBlocker.h"

#include "Storages/MergeTree/MergeTreeData.h"
#include "Storages/MergeTree/IMergeTreeDataPart.h"
#include "Storages/MergeTree/MergeTreeSequentialSource.h"
#include "Storages/MergeTree/FutureMergedMutatedPart.h"
#include "Processors/Transforms/ExpressionTransform.h"
#include "Processors/Transforms/MaterializingTransform.h"
#include "Processors/Merges/MergingSortedTransform.h"
#include "Processors/Merges/CollapsingSortedTransform.h"
#include "Processors/Merges/SummingSortedTransform.h"
#include "Processors/Merges/ReplacingSortedTransform.h"
#include "Processors/Merges/GraphiteRollupSortedTransform.h"
#include "Processors/Merges/AggregatingSortedTransform.h"
#include "Processors/Merges/VersionedCollapsingTransform.h"
#include "Processors/Executors/PipelineExecutingBlockInputStream.h"
#include "DataStreams/TTLBlockInputStream.h"
#include <DataStreams/TTLCalcInputStream.h>
#include <Processors/Transforms/DistinctSortedTransform.h>

namespace DB
{

namespace ErrorCodes
{
    extern const int ABORTED;
    extern const int DIRECTORY_ALREADY_EXISTS;
    extern const int LOGICAL_ERROR;
}


/// PK columns are sorted and merged, ordinary columns are gathered using info from merge step
static void extractMergingAndGatheringColumns(
    const NamesAndTypesList & storage_columns,
    const ExpressionActionsPtr & sorting_key_expr,
    const IndicesDescription & indexes,
    const MergeTreeData::MergingParams & merging_params,
    NamesAndTypesList & gathering_columns, Names & gathering_column_names,
    NamesAndTypesList & merging_columns, Names & merging_column_names)
{
    Names sort_key_columns_vec = sorting_key_expr->getRequiredColumns();
    std::set<String> key_columns(sort_key_columns_vec.cbegin(), sort_key_columns_vec.cend());
    for (const auto & index : indexes)
    {
        Names index_columns_vec = index.expression->getRequiredColumns();
        std::copy(index_columns_vec.cbegin(), index_columns_vec.cend(),
                  std::inserter(key_columns, key_columns.end()));
    }

    /// Force sign column for Collapsing mode
    if (merging_params.mode == MergeTreeData::MergingParams::Collapsing)
        key_columns.emplace(merging_params.sign_column);

    /// Force version column for Replacing mode
    if (merging_params.mode == MergeTreeData::MergingParams::Replacing)
        key_columns.emplace(merging_params.version_column);

    /// Force sign column for VersionedCollapsing mode. Version is already in primary key.
    if (merging_params.mode == MergeTreeData::MergingParams::VersionedCollapsing)
        key_columns.emplace(merging_params.sign_column);

    /// Force to merge at least one column in case of empty key
    if (key_columns.empty())
        key_columns.emplace(storage_columns.front().name);

    /// TODO: also force "summing" and "aggregating" columns to make Horizontal merge only for such columns

    for (const auto & column : storage_columns)
    {
        if (key_columns.count(column.name))
        {
            merging_columns.emplace_back(column);
            merging_column_names.emplace_back(column.name);
        }
        else
        {
            gathering_columns.emplace_back(column);
            gathering_column_names.emplace_back(column.name);
        }
    }
}


bool MergeTask::ExecuteAndFinalizeHorizontalPart::prepare()
{
    // projection parts have different prefix and suffix compared to normal parts.
    // E.g. `proj_a.proj` for a normal projection merge and `proj_a.tmp_proj` for a projection materialization merge.
    const String local_tmp_prefix = global_ctx->parent_part ? "" : "tmp_merge_";
    const String local_tmp_suffix = global_ctx->parent_part ? ctx->suffix : "";

    if (global_ctx->merges_blocker->isCancelled())
        throw Exception("Cancelled merging parts", ErrorCodes::ABORTED);

    /// We don't want to perform merge assigned with TTL as normal merge, so
    /// throw exception
    if (isTTLMergeType(global_ctx->future_part->merge_type) && global_ctx->ttl_merges_blocker->isCancelled())
        throw Exception("Cancelled merging parts with TTL", ErrorCodes::ABORTED);

    LOG_DEBUG(ctx->log, "Merging {} parts: from {} to {} into {}",
        global_ctx->future_part->parts.size(),
        global_ctx->future_part->parts.front()->name,
        global_ctx->future_part->parts.back()->name,
        global_ctx->future_part->type.toString());

    if (global_ctx->deduplicate)
    {
        if (global_ctx->deduplicate_by_columns.empty())
            LOG_DEBUG(ctx->log, "DEDUPLICATE BY all columns");
        else
            LOG_DEBUG(ctx->log, "DEDUPLICATE BY ('{}')", fmt::join(global_ctx->deduplicate_by_columns, "', '"));
    }

    ctx->disk = global_ctx->space_reservation->getDisk();
    auto local_new_part_relative_tmp_path_name = local_tmp_prefix + global_ctx->future_part->name + local_tmp_suffix;
    auto local_new_part_tmp_path = global_ctx->data->relative_data_path + local_new_part_relative_tmp_path_name + "/";
    if (ctx->disk->exists(local_new_part_tmp_path))
        throw Exception("Directory " + fullPath(ctx->disk, local_new_part_tmp_path) + " already exists", ErrorCodes::DIRECTORY_ALREADY_EXISTS);

    global_ctx->all_column_names = global_ctx->metadata_snapshot->getColumns().getNamesOfPhysical();
    global_ctx->storage_columns = global_ctx->metadata_snapshot->getColumns().getAllPhysical();

    extractMergingAndGatheringColumns(
        global_ctx->storage_columns,
        global_ctx->metadata_snapshot->getSortingKey().expression,
        global_ctx->metadata_snapshot->getSecondaryIndices(),
        ctx->merging_params,
        global_ctx->gathering_columns,
        global_ctx->gathering_column_names,
        global_ctx->merging_columns,
        global_ctx->merging_column_names);


    auto local_single_disk_volume = std::make_shared<SingleDiskVolume>("volume_" + global_ctx->future_part->name, ctx->disk, 0);
    global_ctx->new_data_part = global_ctx->data->createPart(
        global_ctx->future_part->name,
        global_ctx->future_part->type,
        global_ctx->future_part->part_info,
        local_single_disk_volume,
        local_new_part_relative_tmp_path_name,
        global_ctx->parent_part);

    global_ctx->new_data_part->uuid = global_ctx->future_part->uuid;
    global_ctx->new_data_part->setColumns(global_ctx->storage_columns);
    global_ctx->new_data_part->partition.assign(global_ctx->future_part->getPartition());
    global_ctx->new_data_part->is_temp = global_ctx->parent_part == nullptr;

    ctx->need_remove_expired_values = false;
    ctx->force_ttl = false;

    SerializationInfoBuilder serialization_info_builder(
        global_ctx->data->getSettings()->ratio_of_defaults_for_sparse_serialization);

    for (const auto & part : global_ctx->future_part->parts)
    {
        global_ctx->new_data_part->ttl_infos.update(part->ttl_infos);
        if (global_ctx->metadata_snapshot->hasAnyTTL() && !part->checkAllTTLCalculated(global_ctx->metadata_snapshot))
        {
            LOG_INFO(ctx->log, "Some TTL values were not calculated for part {}. Will calculate them forcefully during merge.", part->name);
            ctx->need_remove_expired_values = true;
            ctx->force_ttl = true;
        }

        serialization_info_builder.add(*part->serialization_info);
    }

    global_ctx->input_serialization_info = std::move(serialization_info_builder).build();

    const auto & local_part_min_ttl = global_ctx->new_data_part->ttl_infos.part_min_ttl;
    if (local_part_min_ttl && local_part_min_ttl <= global_ctx->time_of_merge)
        ctx->need_remove_expired_values = true;

    if (ctx->need_remove_expired_values && global_ctx->ttl_merges_blocker->isCancelled())
    {
        LOG_INFO(ctx->log, "Part {} has values with expired TTL, but merges with TTL are cancelled.", global_ctx->new_data_part->name);
        ctx->need_remove_expired_values = false;
    }

    ctx->sum_input_rows_upper_bound = global_ctx->merge_list_element_ptr->total_rows_count;
    ctx->sum_compressed_bytes_upper_bound = global_ctx->merge_list_element_ptr->total_size_bytes_compressed;
    global_ctx->chosen_merge_algorithm = chooseMergeAlgorithm();
    global_ctx->merge_list_element_ptr->merge_algorithm.store(global_ctx->chosen_merge_algorithm, std::memory_order_relaxed);

    LOG_DEBUG(ctx->log, "Selected MergeAlgorithm: {}", toString(global_ctx->chosen_merge_algorithm));

    /// Note: this is done before creating input streams, because otherwise data.data_parts_mutex
    /// (which is locked in data.getTotalActiveSizeInBytes())
    /// (which is locked in shared mode when input streams are created) and when inserting new data
    /// the order is reverse. This annoys TSan even though one lock is locked in shared mode and thus
    /// deadlock is impossible.
    ctx->compression_codec = global_ctx->data->getCompressionCodecForPart(
        global_ctx->merge_list_element_ptr->total_size_bytes_compressed, global_ctx->new_data_part->ttl_infos, global_ctx->time_of_merge);

    ctx->tmp_disk = global_ctx->context->getTemporaryVolume()->getDisk();

    switch (global_ctx->chosen_merge_algorithm)
    {
        case MergeAlgorithm::Horizontal :
        {
            global_ctx->merging_columns = global_ctx->storage_columns;
            global_ctx->merging_column_names = global_ctx->all_column_names;
            global_ctx->gathering_columns.clear();
            global_ctx->gathering_column_names.clear();
            break;
        }
        case MergeAlgorithm::Vertical :
        {
            ctx->rows_sources_file = createTemporaryFile(ctx->tmp_disk->getPath());
            ctx->rows_sources_uncompressed_write_buf = ctx->tmp_disk->writeFile(fileName(ctx->rows_sources_file->path()));
            ctx->rows_sources_write_buf = std::make_unique<CompressedWriteBuffer>(*ctx->rows_sources_uncompressed_write_buf);

            MergeTreeDataPartInMemory::ColumnToSize local_merged_column_to_size;
            for (const MergeTreeData::DataPartPtr & part : global_ctx->future_part->parts)
                part->accumulateColumnSizes(local_merged_column_to_size);

            ctx->column_sizes = ColumnSizeEstimator(
                std::move(local_merged_column_to_size),
                global_ctx->merging_column_names,
                global_ctx->gathering_column_names);

            if (global_ctx->data->getSettings()->fsync_part_directory)
                global_ctx->sync_guard = ctx->disk->getDirectorySyncGuard(local_new_part_tmp_path);

            break;
        }
        default :
            throw Exception("Merge algorithm must be chosen", ErrorCodes::LOGICAL_ERROR);
    }

    /// If merge is vertical we cannot calculate it
    ctx->blocks_are_granules_size = (global_ctx->chosen_merge_algorithm == MergeAlgorithm::Vertical);

    /// Merged stream will be created and available as merged_stream variable
    createMergedStream();

    global_ctx->to = std::make_shared<MergedBlockOutputStream>(
        global_ctx->new_data_part,
        global_ctx->metadata_snapshot,
        global_ctx->merging_columns,
        MergeTreeIndexFactory::instance().getMany(global_ctx->metadata_snapshot->getSecondaryIndices()),
        ctx->compression_codec,
        global_ctx->input_serialization_info,
        ctx->blocks_are_granules_size);

    global_ctx->rows_written = 0;
    ctx->initial_reservation = global_ctx->space_reservation ? global_ctx->space_reservation->getSize() : 0;

    ctx->is_cancelled = [merges_blocker = global_ctx->merges_blocker,
        ttl_merges_blocker = global_ctx->ttl_merges_blocker,
        need_remove = ctx->need_remove_expired_values]() -> bool
    {
        return merges_blocker->isCancelled() || (need_remove && ttl_merges_blocker->isCancelled());
    };

    /// This is the end of preparation. Execution will be per block.
    return false;
}


MergeTask::StageRuntimeContextPtr MergeTask::ExecuteAndFinalizeHorizontalPart::getContextForNextStage()
{
    auto new_ctx = std::make_shared<VerticalMergeRuntimeContext>();

    new_ctx->rows_sources_write_buf = std::move(ctx->rows_sources_write_buf);
    new_ctx->rows_sources_uncompressed_write_buf = std::move(ctx->rows_sources_uncompressed_write_buf);
    new_ctx->rows_sources_file = std::move(ctx->rows_sources_file);
    new_ctx->column_sizes = std::move(ctx->column_sizes);
    new_ctx->compression_codec = std::move(ctx->compression_codec);
    new_ctx->tmp_disk = std::move(ctx->tmp_disk);
    new_ctx->it_name_and_type = std::move(ctx->it_name_and_type);
    new_ctx->column_num_for_vertical_merge = std::move(ctx->column_num_for_vertical_merge);
    new_ctx->read_with_direct_io = std::move(ctx->read_with_direct_io);
    new_ctx->need_sync = std::move(ctx->need_sync);

    ctx.reset();
    return new_ctx;
}

MergeTask::StageRuntimeContextPtr MergeTask::VerticalMergeStage::getContextForNextStage()
{
    auto new_ctx = std::make_shared<MergeProjectionsRuntimeContext>();

    new_ctx->need_sync = std::move(ctx->need_sync);

    ctx.reset();
    return new_ctx;
}


bool MergeTask::ExecuteAndFinalizeHorizontalPart::execute()
{
    assert(subtasks_iterator != subtasks.end());
    if ((*subtasks_iterator)())
        return true;

    /// Move to the next subtask in an array of subtasks
    ++subtasks_iterator;
    return subtasks_iterator != subtasks.end();
}


bool MergeTask::ExecuteAndFinalizeHorizontalPart::executeImpl()
{
    Block block;
    if (!ctx->is_cancelled() && (global_ctx->merging_executor->pull(block)))
    {
        global_ctx->rows_written += block.rows();

        const_cast<MergedBlockOutputStream &>(*global_ctx->to).write(block);

        UInt64 result_rows = 0;
        UInt64 result_bytes = 0;
        global_ctx->merged_pipeline.tryGetResultRowsAndBytes(result_rows, result_bytes);
        global_ctx->merge_list_element_ptr->rows_written = result_rows;
        global_ctx->merge_list_element_ptr->bytes_written_uncompressed = result_bytes;

        /// Reservation updates is not performed yet, during the merge it may lead to higher free space requirements
        if (global_ctx->space_reservation && ctx->sum_input_rows_upper_bound)
        {
            /// The same progress from merge_entry could be used for both algorithms (it should be more accurate)
            /// But now we are using inaccurate row-based estimation in Horizontal case for backward compatibility
            Float64 progress = (global_ctx->chosen_merge_algorithm == MergeAlgorithm::Horizontal)
                ? std::min(1., 1. * global_ctx->rows_written / ctx->sum_input_rows_upper_bound)
                : std::min(1., global_ctx->merge_list_element_ptr->progress.load(std::memory_order_relaxed));

            global_ctx->space_reservation->update(static_cast<size_t>((1. - progress) * ctx->initial_reservation));
        }

        /// Need execute again
        return true;
    }

    global_ctx->merging_executor.reset();
    global_ctx->merged_pipeline.reset();

    if (global_ctx->merges_blocker->isCancelled())
        throw Exception("Cancelled merging parts", ErrorCodes::ABORTED);

    if (ctx->need_remove_expired_values && global_ctx->ttl_merges_blocker->isCancelled())
        throw Exception("Cancelled merging parts with expired TTL", ErrorCodes::ABORTED);

    const auto data_settings = global_ctx->data->getSettings();
    const size_t sum_compressed_bytes_upper_bound = global_ctx->merge_list_element_ptr->total_size_bytes_compressed;
    ctx->need_sync = needSyncPart(ctx->sum_input_rows_upper_bound, sum_compressed_bytes_upper_bound, *data_settings);

    return false;
}


bool MergeTask::VerticalMergeStage::prepareVerticalMergeForAllColumns() const
{
     /// No need to execute this part if it is horizontal merge.
    if (global_ctx->chosen_merge_algorithm != MergeAlgorithm::Vertical)
        return false;

    size_t sum_input_rows_exact = global_ctx->merge_list_element_ptr->rows_read;
    global_ctx->merge_list_element_ptr->columns_written = global_ctx->merging_column_names.size();
    global_ctx->merge_list_element_ptr->progress.store(ctx->column_sizes->keyColumnsWeight(), std::memory_order_relaxed);

    ctx->rows_sources_write_buf->next();
    ctx->rows_sources_uncompressed_write_buf->next();
    /// Ensure data has written to disk.
    ctx->rows_sources_uncompressed_write_buf->finalize();

    size_t rows_sources_count = ctx->rows_sources_write_buf->count();
    /// In special case, when there is only one source part, and no rows were skipped, we may have
    /// skipped writing rows_sources file. Otherwise rows_sources_count must be equal to the total
    /// number of input rows.
    if ((rows_sources_count > 0 || global_ctx->future_part->parts.size() > 1) && sum_input_rows_exact != rows_sources_count)
        throw Exception("Number of rows in source parts (" + toString(sum_input_rows_exact)
            + ") differs from number of bytes written to rows_sources file (" + toString(rows_sources_count)
            + "). It is a bug.", ErrorCodes::LOGICAL_ERROR);

    ctx->rows_sources_read_buf = std::make_unique<CompressedReadBufferFromFile>(ctx->tmp_disk->readFile(fileName(ctx->rows_sources_file->path())));

    /// For external cycle
    global_ctx->gathering_column_names_size = global_ctx->gathering_column_names.size();
    ctx->column_num_for_vertical_merge = 0;
    ctx->it_name_and_type = global_ctx->gathering_columns.cbegin();

    return false;
}


void MergeTask::VerticalMergeStage::prepareVerticalMergeForOneColumn() const
{
    const auto & [column_name, column_type] = *ctx->it_name_and_type;
    Names column_names{column_name};

    ctx->progress_before = global_ctx->merge_list_element_ptr->progress.load(std::memory_order_relaxed);

    global_ctx->column_progress = std::make_unique<MergeStageProgress>(ctx->progress_before, ctx->column_sizes->columnWeight(column_name));

    Pipes pipes;
    for (size_t part_num = 0; part_num < global_ctx->future_part->parts.size(); ++part_num)
    {
        auto column_part_source = std::make_shared<MergeTreeSequentialSource>(
            *global_ctx->data, global_ctx->metadata_snapshot, global_ctx->future_part->parts[part_num], column_names, ctx->read_with_direct_io, true);

        /// Dereference unique_ptr
        column_part_source->setProgressCallback(
            MergeProgressCallback(global_ctx->merge_list_element_ptr, global_ctx->watch_prev_elapsed, *global_ctx->column_progress));

        pipes.emplace_back(std::move(column_part_source));
    }

    auto pipe = Pipe::unitePipes(std::move(pipes));

    ctx->rows_sources_read_buf->seek(0, 0);
<<<<<<< HEAD
    ctx->column_gathered_stream = std::make_unique<ColumnGathererStream>(
        column_name,
        column_type->getSerialization(column_name, *global_ctx->input_serialization_info),
        ctx->column_part_streams,
        *ctx->rows_sources_read_buf);
=======
    auto transform = std::make_unique<ColumnGathererTransform>(pipe.getHeader(), pipe.numOutputPorts(), *ctx->rows_sources_read_buf);
    pipe.addTransform(std::move(transform));

    ctx->column_parts_pipeline = QueryPipeline(std::move(pipe));
    ctx->executor = std::make_unique<PullingPipelineExecutor>(ctx->column_parts_pipeline);
>>>>>>> 746964af

    ctx->column_to = std::make_unique<MergedColumnOnlyOutputStream>(
        global_ctx->new_data_part,
        global_ctx->metadata_snapshot,
        ctx->executor->getHeader(),
        ctx->compression_codec,
        global_ctx->input_serialization_info,
        /// we don't need to recalc indices here
        /// because all of them were already recalculated and written
        /// as key part of vertical merge
        std::vector<MergeTreeIndexPtr>{},
        &global_ctx->written_offset_columns,
        global_ctx->to->getIndexGranularity());

    ctx->column_elems_written = 0;
}


bool MergeTask::VerticalMergeStage::executeVerticalMergeForOneColumn() const
{
    Block block;
    if (!global_ctx->merges_blocker->isCancelled() && ctx->executor->pull(block))
    {
        ctx->column_elems_written += block.rows();
        ctx->column_to->write(block);

        /// Need execute again
        return true;
    }
    return false;
}


void MergeTask::VerticalMergeStage::finalizeVerticalMergeForOneColumn() const
{
    const String & column_name = ctx->it_name_and_type->name;
    if (global_ctx->merges_blocker->isCancelled())
        throw Exception("Cancelled merging parts", ErrorCodes::ABORTED);

    ctx->executor.reset();
    auto changed_checksums = ctx->column_to->writeSuffixAndGetChecksums(global_ctx->new_data_part, global_ctx->checksums_gathered_columns, ctx->need_sync);
    global_ctx->checksums_gathered_columns.add(std::move(changed_checksums));

    if (global_ctx->rows_written != ctx->column_elems_written)
    {
        throw Exception("Written " + toString(ctx->column_elems_written) + " elements of column " + column_name +
                        ", but " + toString(global_ctx->rows_written) + " rows of PK columns", ErrorCodes::LOGICAL_ERROR);
    }

    UInt64 rows = 0;
    UInt64 bytes = 0;
    ctx->column_parts_pipeline.tryGetResultRowsAndBytes(rows, bytes);

    /// NOTE: 'progress' is modified by single thread, but it may be concurrently read from MergeListElement::getInfo() (StorageSystemMerges).

    global_ctx->merge_list_element_ptr->columns_written += 1;
    global_ctx->merge_list_element_ptr->bytes_written_uncompressed += bytes;
    global_ctx->merge_list_element_ptr->progress.store(ctx->progress_before + ctx->column_sizes->columnWeight(column_name), std::memory_order_relaxed);

    /// This is the external cycle increment.
    ++ctx->column_num_for_vertical_merge;
    ++ctx->it_name_and_type;
}


bool MergeTask::VerticalMergeStage::finalizeVerticalMergeForAllColumns() const
{
    /// No need to execute this part if it is horizontal merge.
    if (global_ctx->chosen_merge_algorithm != MergeAlgorithm::Vertical)
        return false;

    return false;
}


bool MergeTask::MergeProjectionsStage::mergeMinMaxIndexAndPrepareProjections() const
{
    for (const auto & part : global_ctx->future_part->parts)
        global_ctx->new_data_part->minmax_idx->merge(*part->minmax_idx);

    /// Print overall profiling info. NOTE: it may duplicates previous messages
    {
        double elapsed_seconds = global_ctx->merge_list_element_ptr->watch.elapsedSeconds();
        LOG_DEBUG(ctx->log,
            "Merge sorted {} rows, containing {} columns ({} merged, {} gathered) in {} sec., {} rows/sec., {}/sec.",
            global_ctx->merge_list_element_ptr->rows_read,
            global_ctx->all_column_names.size(),
            global_ctx->merging_column_names.size(),
            global_ctx->gathering_column_names.size(),
            elapsed_seconds,
            global_ctx->merge_list_element_ptr->rows_read / elapsed_seconds,
            ReadableSize(global_ctx->merge_list_element_ptr->bytes_read_uncompressed / elapsed_seconds));
    }


    const auto & projections = global_ctx->metadata_snapshot->getProjections();
    // tasks_for_projections.reserve(projections.size());

    for (const auto & projection : projections)
    {
        MergeTreeData::DataPartsVector projection_parts;
        for (const auto & part : global_ctx->future_part->parts)
        {
            auto it = part->getProjectionParts().find(projection.name);
            if (it != part->getProjectionParts().end())
                projection_parts.push_back(it->second);
        }
        if (projection_parts.size() < global_ctx->future_part->parts.size())
        {
            LOG_DEBUG(ctx->log, "Projection {} is not merged because some parts don't have it", projection.name);
            continue;
        }

        LOG_DEBUG(
            ctx->log,
            "Selected {} projection_parts from {} to {}",
            projection_parts.size(),
            projection_parts.front()->name,
            projection_parts.back()->name);

        auto projection_future_part = std::make_shared<FutureMergedMutatedPart>();
        projection_future_part->assign(std::move(projection_parts));
        projection_future_part->name = projection.name;
        // TODO (ab): path in future_part is only for merge process introspection, which is not available for merges of projection parts.
        // Let's comment this out to avoid code inconsistency and add it back after we implement projection merge introspection.
        // projection_future_part->path = global_ctx->future_part->path + "/" + projection.name + ".proj/";
        projection_future_part->part_info = {"all", 0, 0, 0};

        MergeTreeData::MergingParams projection_merging_params;
        projection_merging_params.mode = MergeTreeData::MergingParams::Ordinary;
        if (projection.type == ProjectionDescription::Type::Aggregate)
            projection_merging_params.mode = MergeTreeData::MergingParams::Aggregating;

        const Settings & settings = global_ctx->context->getSettingsRef();

        ctx->tasks_for_projections.emplace_back(std::make_shared<MergeTask>(
            projection_future_part,
            projection.metadata,
            global_ctx->merge_entry,
            std::make_unique<MergeListElement>(
                (*global_ctx->merge_entry)->table_id,
                projection_future_part,
                settings.memory_profiler_step,
                settings.memory_profiler_sample_probability,
                settings.max_untracked_memory),
            global_ctx->time_of_merge,
            global_ctx->context,
            global_ctx->space_reservation,
            global_ctx->deduplicate,
            global_ctx->deduplicate_by_columns,
            projection_merging_params,
            global_ctx->new_data_part.get(),
            ".proj",
            global_ctx->data,
            global_ctx->merges_blocker,
            global_ctx->ttl_merges_blocker));
    }

    /// We will iterate through projections and execute them
    ctx->projections_iterator = ctx->tasks_for_projections.begin();

    return false;
}


bool MergeTask::MergeProjectionsStage::executeProjections() const
{
    if (ctx->projections_iterator == ctx->tasks_for_projections.end())
        return false;

    if ((*ctx->projections_iterator)->execute())
        return true;

    ++ctx->projections_iterator;
    return true;
}


bool MergeTask::MergeProjectionsStage::finalizeProjectionsAndWholeMerge() const
{
    for (const auto & task : ctx->tasks_for_projections)
    {
        auto part = task->getFuture().get();
        global_ctx->new_data_part->addProjectionPart(part->name, std::move(part));
    }

    if (global_ctx->chosen_merge_algorithm != MergeAlgorithm::Vertical)
        global_ctx->to->writeSuffixAndFinalizePart(global_ctx->new_data_part, ctx->need_sync);
    else
        global_ctx->to->writeSuffixAndFinalizePart(
            global_ctx->new_data_part, ctx->need_sync, &global_ctx->storage_columns, &global_ctx->checksums_gathered_columns);

    global_ctx->promise.set_value(global_ctx->new_data_part);

    return false;
}


bool MergeTask::VerticalMergeStage::execute()
{
    assert(subtasks_iterator != subtasks.end());
    if ((*subtasks_iterator)())
        return true;

    /// Move to the next subtask in an array of subtasks
    ++subtasks_iterator;
    return subtasks_iterator != subtasks.end();
}

bool MergeTask::MergeProjectionsStage::execute()
{
    assert(subtasks_iterator != subtasks.end());
    if ((*subtasks_iterator)())
        return true;

    /// Move to the next subtask in an array of subtasks
    ++subtasks_iterator;
    return subtasks_iterator != subtasks.end();
}


bool MergeTask::VerticalMergeStage::executeVerticalMergeForAllColumns() const
{
    /// No need to execute this part if it is horizontal merge.
    if (global_ctx->chosen_merge_algorithm != MergeAlgorithm::Vertical)
        return false;

    /// This is the external cycle condition
    if (ctx->column_num_for_vertical_merge >= global_ctx->gathering_column_names_size)
        return false;

    switch (ctx->vertical_merge_one_column_state)
    {
        case VerticalMergeRuntimeContext::State::NEED_PREPARE:
        {
            prepareVerticalMergeForOneColumn();
            ctx->vertical_merge_one_column_state = VerticalMergeRuntimeContext::State::NEED_EXECUTE;
            return true;
        }
        case VerticalMergeRuntimeContext::State::NEED_EXECUTE:
        {
            if (executeVerticalMergeForOneColumn())
                return true;

            ctx->vertical_merge_one_column_state = VerticalMergeRuntimeContext::State::NEED_FINISH;
            return true;
        }
        case VerticalMergeRuntimeContext::State::NEED_FINISH:
        {
            finalizeVerticalMergeForOneColumn();
            ctx->vertical_merge_one_column_state = VerticalMergeRuntimeContext::State::NEED_PREPARE;
            return true;
        }
    }
    return false;
}


bool MergeTask::execute()
{
    assert(stages_iterator != stages.end());
    if ((*stages_iterator)->execute())
        return true;

    /// Stage is finished, need initialize context for the next stage
    auto next_stage_context = (*stages_iterator)->getContextForNextStage();

    /// Move to the next stage in an array of stages
    ++stages_iterator;
    if (stages_iterator == stages.end())
        return false;

    (*stages_iterator)->setRuntimeContext(std::move(next_stage_context), global_ctx);
    return true;
}


void MergeTask::ExecuteAndFinalizeHorizontalPart::createMergedStream()
{
    /** Read from all parts, merge and write into a new one.
      * In passing, we calculate expression for sorting.
      */
    Pipes pipes;
    global_ctx->watch_prev_elapsed = 0;

    /// We count total amount of bytes in parts
    /// and use direct_io + aio if there is more than min_merge_bytes_to_use_direct_io
    ctx->read_with_direct_io = false;
    const auto data_settings = global_ctx->data->getSettings();
    if (data_settings->min_merge_bytes_to_use_direct_io != 0)
    {
        size_t total_size = 0;
        for (const auto & part : global_ctx->future_part->parts)
        {
            total_size += part->getBytesOnDisk();
            if (total_size >= data_settings->min_merge_bytes_to_use_direct_io)
            {
                LOG_DEBUG(ctx->log, "Will merge parts reading files in O_DIRECT");
                ctx->read_with_direct_io = true;

                break;
            }
        }
    }

    /// Using unique_ptr, because MergeStageProgress has no default constructor
    global_ctx->horizontal_stage_progress = std::make_unique<MergeStageProgress>(
        ctx->column_sizes ? ctx->column_sizes->keyColumnsWeight() : 1.0);


    for (const auto & part : global_ctx->future_part->parts)
    {
        auto input = std::make_unique<MergeTreeSequentialSource>(
            *global_ctx->data, global_ctx->metadata_snapshot, part, global_ctx->merging_column_names, ctx->read_with_direct_io, true);

        /// Dereference unique_ptr and pass horizontal_stage_progress by reference
        input->setProgressCallback(
            MergeProgressCallback(global_ctx->merge_list_element_ptr, global_ctx->watch_prev_elapsed, *global_ctx->horizontal_stage_progress));

        Pipe pipe(std::move(input));

        if (global_ctx->metadata_snapshot->hasSortingKey())
        {
            pipe.addSimpleTransform([this](const Block & header)
            {
                return std::make_shared<ExpressionTransform>(header, global_ctx->metadata_snapshot->getSortingKey().expression);
            });
        }

        pipes.emplace_back(std::move(pipe));
    }


    Names sort_columns = global_ctx->metadata_snapshot->getSortingKeyColumns();
    SortDescription sort_description;
    size_t sort_columns_size = sort_columns.size();
    sort_description.reserve(sort_columns_size);

    Names partition_key_columns = global_ctx->metadata_snapshot->getPartitionKey().column_names;

    Block header = pipes.at(0).getHeader();
    for (size_t i = 0; i < sort_columns_size; ++i)
        sort_description.emplace_back(header.getPositionByName(sort_columns[i]), 1, 1);

    /// The order of the streams is important: when the key is matched, the elements go in the order of the source stream number.
    /// In the merged part, the lines with the same key must be in the ascending order of the identifier of original part,
    ///  that is going in insertion order.
    ProcessorPtr merged_transform;

    /// If merge is vertical we cannot calculate it
    ctx->blocks_are_granules_size = (global_ctx->chosen_merge_algorithm == MergeAlgorithm::Vertical);

    UInt64 merge_block_size = data_settings->merge_max_block_size;

    switch (ctx->merging_params.mode)
    {
        case MergeTreeData::MergingParams::Ordinary:
            merged_transform = std::make_shared<MergingSortedTransform>(
                header, pipes.size(), sort_description, merge_block_size, 0, false, ctx->rows_sources_write_buf.get(), true, ctx->blocks_are_granules_size);
            break;

        case MergeTreeData::MergingParams::Collapsing:
            merged_transform = std::make_shared<CollapsingSortedTransform>(
                header, pipes.size(), sort_description, ctx->merging_params.sign_column, false,
                merge_block_size, ctx->rows_sources_write_buf.get(), ctx->blocks_are_granules_size);
            break;

        case MergeTreeData::MergingParams::Summing:
            merged_transform = std::make_shared<SummingSortedTransform>(
                header, pipes.size(), sort_description, ctx->merging_params.columns_to_sum, partition_key_columns, merge_block_size);
            break;

        case MergeTreeData::MergingParams::Aggregating:
            merged_transform = std::make_shared<AggregatingSortedTransform>(header, pipes.size(), sort_description, merge_block_size);
            break;

        case MergeTreeData::MergingParams::Replacing:
            merged_transform = std::make_shared<ReplacingSortedTransform>(
                header, pipes.size(), sort_description, ctx->merging_params.version_column,
                merge_block_size, ctx->rows_sources_write_buf.get(), ctx->blocks_are_granules_size);
            break;

        case MergeTreeData::MergingParams::Graphite:
            merged_transform = std::make_shared<GraphiteRollupSortedTransform>(
                header, pipes.size(), sort_description, merge_block_size,
                ctx->merging_params.graphite_params, global_ctx->time_of_merge);
            break;

        case MergeTreeData::MergingParams::VersionedCollapsing:
            merged_transform = std::make_shared<VersionedCollapsingTransform>(
                header, pipes.size(), sort_description, ctx->merging_params.sign_column,
                merge_block_size, ctx->rows_sources_write_buf.get(), ctx->blocks_are_granules_size);
            break;
    }

    auto res_pipe = Pipe::unitePipes(std::move(pipes));
    res_pipe.addTransform(std::move(merged_transform));

    if (global_ctx->deduplicate)
        res_pipe.addTransform(std::make_shared<DistinctSortedTransform>(
            res_pipe.getHeader(), sort_description, SizeLimits(), 0 /*limit_hint*/, global_ctx->deduplicate_by_columns));

    if (ctx->need_remove_expired_values)
        res_pipe.addTransform(std::make_shared<TTLTransform>(
            res_pipe.getHeader(), *global_ctx->data, global_ctx->metadata_snapshot, global_ctx->new_data_part, global_ctx->time_of_merge, ctx->force_ttl));

    if (global_ctx->metadata_snapshot->hasSecondaryIndices())
    {
        const auto & indices = global_ctx->metadata_snapshot->getSecondaryIndices();
        res_pipe.addTransform(std::make_shared<ExpressionTransform>(
            res_pipe.getHeader(), indices.getSingleExpressionForIndices(global_ctx->metadata_snapshot->getColumns(), global_ctx->data->getContext())));
        res_pipe.addTransform(std::make_shared<MaterializingTransform>(res_pipe.getHeader()));
    }

    global_ctx->merged_pipeline = QueryPipeline(std::move(res_pipe));
    global_ctx->merging_executor = std::make_unique<PullingPipelineExecutor>(global_ctx->merged_pipeline);
}


MergeAlgorithm MergeTask::ExecuteAndFinalizeHorizontalPart::chooseMergeAlgorithm() const
{
    const size_t sum_rows_upper_bound = global_ctx->merge_list_element_ptr->total_rows_count;
    const auto data_settings = global_ctx->data->getSettings();

    if (global_ctx->deduplicate)
        return MergeAlgorithm::Horizontal;
    if (data_settings->enable_vertical_merge_algorithm == 0)
        return MergeAlgorithm::Horizontal;
    if (ctx->need_remove_expired_values)
        return MergeAlgorithm::Horizontal;

    for (const auto & part : global_ctx->future_part->parts)
        if (!part->supportsVerticalMerge())
            return MergeAlgorithm::Horizontal;

    bool is_supported_storage =
        ctx->merging_params.mode == MergeTreeData::MergingParams::Ordinary ||
        ctx->merging_params.mode == MergeTreeData::MergingParams::Collapsing ||
        ctx->merging_params.mode == MergeTreeData::MergingParams::Replacing ||
        ctx->merging_params.mode == MergeTreeData::MergingParams::VersionedCollapsing;

    bool enough_ordinary_cols = global_ctx->gathering_columns.size() >= data_settings->vertical_merge_algorithm_min_columns_to_activate;

    bool enough_total_rows = sum_rows_upper_bound >= data_settings->vertical_merge_algorithm_min_rows_to_activate;

    bool no_parts_overflow = global_ctx->future_part->parts.size() <= RowSourcePart::MAX_PARTS;

    auto merge_alg = (is_supported_storage && enough_total_rows && enough_ordinary_cols && no_parts_overflow) ?
                        MergeAlgorithm::Vertical : MergeAlgorithm::Horizontal;

    return merge_alg;
}

}<|MERGE_RESOLUTION|>--- conflicted
+++ resolved
@@ -412,19 +412,11 @@
     auto pipe = Pipe::unitePipes(std::move(pipes));
 
     ctx->rows_sources_read_buf->seek(0, 0);
-<<<<<<< HEAD
-    ctx->column_gathered_stream = std::make_unique<ColumnGathererStream>(
-        column_name,
-        column_type->getSerialization(column_name, *global_ctx->input_serialization_info),
-        ctx->column_part_streams,
-        *ctx->rows_sources_read_buf);
-=======
     auto transform = std::make_unique<ColumnGathererTransform>(pipe.getHeader(), pipe.numOutputPorts(), *ctx->rows_sources_read_buf);
     pipe.addTransform(std::move(transform));
 
     ctx->column_parts_pipeline = QueryPipeline(std::move(pipe));
     ctx->executor = std::make_unique<PullingPipelineExecutor>(ctx->column_parts_pipeline);
->>>>>>> 746964af
 
     ctx->column_to = std::make_unique<MergedColumnOnlyOutputStream>(
         global_ctx->new_data_part,
