#pragma once

#include <Common/Exception.h>
#include <Common/ZooKeeper/Types.h>
#include <Core/Types.h>
#include <IO/WriteHelpers.h>
#include <Storages/MergeTree/MergeTreeDataPartType.h>
#include <Storages/MergeTree/MergeType.h>

#include <mutex>
#include <condition_variable>


namespace DB
{

class ReadBuffer;
class WriteBuffer;
class ReplicatedMergeTreeQueue;

namespace ErrorCodes
{
    extern const int LOGICAL_ERROR;
}


/// Record about what needs to be done. Only data (you can copy them).
struct ReplicatedMergeTreeLogEntryData
{
    enum Type
    {
        EMPTY,          /// Not used.
        GET_PART,       /// Get the part from another replica.
        MERGE_PARTS,    /// Merge the parts.
        DROP_RANGE,     /// Delete the parts in the specified partition in the specified number range.
        CLEAR_COLUMN,   /// NOTE: Deprecated. Drop specific column from specified partition.
        CLEAR_INDEX,    /// NOTE: Deprecated. Drop specific index from specified partition.
        REPLACE_RANGE,  /// Drop certain range of partitions and replace them by new ones
        MUTATE_PART,    /// Apply one or several mutations to the part.
        ALTER_METADATA, /// Apply alter modification according to global /metadata and /columns paths
    };

    static String typeToString(Type type)
    {
        switch (type)
        {
            case ReplicatedMergeTreeLogEntryData::GET_PART:         return "GET_PART";
            case ReplicatedMergeTreeLogEntryData::MERGE_PARTS:      return "MERGE_PARTS";
            case ReplicatedMergeTreeLogEntryData::DROP_RANGE:       return "DROP_RANGE";
            case ReplicatedMergeTreeLogEntryData::CLEAR_COLUMN:     return "CLEAR_COLUMN";
            case ReplicatedMergeTreeLogEntryData::CLEAR_INDEX:      return "CLEAR_INDEX";
            case ReplicatedMergeTreeLogEntryData::REPLACE_RANGE:    return "REPLACE_RANGE";
            case ReplicatedMergeTreeLogEntryData::MUTATE_PART:      return "MUTATE_PART";
            case ReplicatedMergeTreeLogEntryData::ALTER_METADATA:   return "ALTER_METADATA";
            default:
                throw Exception("Unknown log entry type: " + DB::toString<int>(type), ErrorCodes::LOGICAL_ERROR);
        }
    }

    String typeToString() const
    {
        return typeToString(type);
    }

    void writeText(WriteBuffer & out) const;
    void readText(ReadBuffer & in);
    String toString() const;

    String znode_name;

    Type type = EMPTY;
    String source_replica; /// Empty string means that this entry was added to the queue immediately, and not copied from the log.

    /// The name of resulting part for GET_PART and MERGE_PARTS
    /// Part range for DROP_RANGE and CLEAR_COLUMN
    String new_part_name;
    MergeTreeDataPartType new_part_type;
    String block_id;                        /// For parts of level zero, the block identifier for deduplication (node name in /blocks/).
    mutable String actual_new_part_name;    /// GET_PART could actually fetch a part covering 'new_part_name'.

    Strings source_parts;
    bool deduplicate = false; /// Do deduplicate on merge
<<<<<<< HEAD
    bool recompress = false; /// Recompress parts on merge
=======
    MergeType merge_type = MergeType::NORMAL;
>>>>>>> fbb37c37
    String column_name;
    String index_name;

    /// For DROP_RANGE, true means that the parts need not be deleted, but moved to the `detached` directory.
    bool detach = false;

    /// REPLACE PARTITION FROM command
    struct ReplaceRangeEntry
    {
        String drop_range_part_name;

        String from_database;
        String from_table;
        Strings src_part_names; // as in from_table
        Strings new_part_names;
        Strings part_names_checksums;
        int columns_version;

        void writeText(WriteBuffer & out) const;
        void readText(ReadBuffer & in);
    };

    std::shared_ptr<ReplaceRangeEntry> replace_range_entry;

    /// ALTER METADATA and MUTATE PART command

    /// Version of metadata which will be set after this alter
    /// Also present in MUTATE_PART command, to track mutations
    /// required for complete alter execution.
    int alter_version; /// May be equal to -1, if it's normal mutation, not metadata update.

    /// only ALTER METADATA command
    bool have_mutation; /// If this alter requires additional mutation step, for data update

    String columns_str; /// New columns data corresponding to alter_version
    String metadata_str; /// New metadata corresponding to alter_version

    /// Returns a set of parts that will appear after executing the entry + parts to block
    /// selection of merges. These parts are added to queue.virtual_parts.
    Strings getVirtualPartNames() const
    {
        /// Doesn't produce any part
        if (type == ALTER_METADATA)
            return {};

        /// DROP_RANGE does not add a real part, but we must disable merges in that range
        if (type == DROP_RANGE)
            return {new_part_name};

        /// Return {} because selection of merges in the partition where the column is cleared
        /// should not be blocked (only execution of merges should be blocked).
        if (type == CLEAR_COLUMN || type == CLEAR_INDEX)
            return {};

        if (type == REPLACE_RANGE)
        {
            Strings res = replace_range_entry->new_part_names;
            res.emplace_back(replace_range_entry->drop_range_part_name);
            return res;
        }

        return {new_part_name};
    }

    /// Returns set of parts that denote the block number ranges that should be blocked during the entry execution.
    /// These parts are added to future_parts.
    Strings getBlockingPartNames() const
    {
        Strings res = getVirtualPartNames();

        if (type == CLEAR_COLUMN)
            res.emplace_back(new_part_name);

        return res;
    }

    /// Access under queue_mutex, see ReplicatedMergeTreeQueue.
    bool currently_executing = false;    /// Whether the action is executing now.
    bool removed_by_other_entry = false;
    /// These several fields are informational only (for viewing by the user using system tables).
    /// Access under queue_mutex, see ReplicatedMergeTreeQueue.
    size_t num_tries = 0;                 /// The number of attempts to perform the action (since the server started, including the running one).
    std::exception_ptr exception;         /// The last exception, in the case of an unsuccessful attempt to perform the action.
    time_t last_attempt_time = 0;         /// The time at which the last attempt was attempted to complete the action.
    size_t num_postponed = 0;             /// The number of times the action was postponed.
    String postpone_reason;               /// The reason why the action was postponed, if it was postponed.
    time_t last_postpone_time = 0;        /// The time of the last time the action was postponed.

    /// Creation time or the time to copy from the general log to the queue of a particular replica.
    time_t create_time = 0;

    /// The quorum value (for GET_PART) is a non-zero value when the quorum write is enabled.
    size_t quorum = 0;

    /// If this MUTATE_PART entry caused by alter(modify/drop) query.
    bool isAlterMutation() const
    {
        return type == MUTATE_PART && alter_version != -1;
    }
};


struct ReplicatedMergeTreeLogEntry : public ReplicatedMergeTreeLogEntryData, std::enable_shared_from_this<ReplicatedMergeTreeLogEntry>
{
    using Ptr = std::shared_ptr<ReplicatedMergeTreeLogEntry>;

    std::condition_variable execution_complete; /// Awake when currently_executing becomes false.

    static Ptr parse(const String & s, const Coordination::Stat & stat);
};

using ReplicatedMergeTreeLogEntryPtr = std::shared_ptr<ReplicatedMergeTreeLogEntry>;


}<|MERGE_RESOLUTION|>--- conflicted
+++ resolved
@@ -80,11 +80,7 @@
 
     Strings source_parts;
     bool deduplicate = false; /// Do deduplicate on merge
-<<<<<<< HEAD
-    bool recompress = false; /// Recompress parts on merge
-=======
     MergeType merge_type = MergeType::NORMAL;
->>>>>>> fbb37c37
     String column_name;
     String index_name;
 
