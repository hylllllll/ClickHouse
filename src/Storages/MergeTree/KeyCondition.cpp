#include <Storages/MergeTree/KeyCondition.h>
#include <Storages/MergeTree/BoolMask.h>
#include <DataTypes/DataTypesNumber.h>
#include <DataTypes/FieldToDataType.h>
#include <Interpreters/TreeRewriter.h>
#include <Interpreters/ExpressionAnalyzer.h>
#include <Interpreters/ExpressionActions.h>
#include <Interpreters/castColumn.h>
#include <Interpreters/misc.h>
#include <Functions/FunctionFactory.h>
#include <Functions/IFunction.h>
#include <Common/FieldVisitorsAccurateComparison.h>
#include <Common/typeid_cast.h>
#include <Interpreters/convertFieldToType.h>
#include <Interpreters/Set.h>
#include <Parsers/queryToString.h>
#include <Parsers/ASTLiteral.h>
#include <Parsers/ASTSubquery.h>
#include <Parsers/ASTIdentifier.h>
#include <IO/WriteBufferFromString.h>
#include <IO/Operators.h>

#include <cassert>
#include <stack>


namespace DB
{

namespace ErrorCodes
{
    extern const int LOGICAL_ERROR;
    extern const int BAD_TYPE_OF_FIELD;
}

<<<<<<< HEAD
=======

String Range::toString() const
{
    WriteBufferFromOwnString str;

    if (!left_bounded)
        str << "(-inf, ";
    else
        str << (left_included ? '[' : '(') << applyVisitor(FieldVisitorToString(), left) << ", ";

    if (!right_bounded)
        str << "+inf)";
    else
        str << applyVisitor(FieldVisitorToString(), right) << (right_included ? ']' : ')');

    return str.str();
}


>>>>>>> 013c582a
/// Example: for `Hello\_World% ...` string it returns `Hello_World`, and for `%test%` returns an empty string.
static String extractFixedPrefixFromLikePattern(const String & like_pattern)
{
    String fixed_prefix;

    const char * pos = like_pattern.data();
    const char * end = pos + like_pattern.size();
    while (pos < end)
    {
        switch (*pos)
        {
            case '%':
                [[fallthrough]];
            case '_':
                return fixed_prefix;

            case '\\':
                ++pos;
                if (pos == end)
                    break;
                [[fallthrough]];
            default:
                fixed_prefix += *pos;
                break;
        }

        ++pos;
    }

    return fixed_prefix;
}


/** For a given string, get a minimum string that is strictly greater than all strings with this prefix,
  *  or return an empty string if there are no such strings.
  */
static String firstStringThatIsGreaterThanAllStringsWithPrefix(const String & prefix)
{
    /** Increment the last byte of the prefix by one. But if it is 255, then remove it and increase the previous one.
      * Example (for convenience, suppose that the maximum value of byte is `z`)
      * abcx -> abcy
      * abcz -> abd
      * zzz -> empty string
      * z -> empty string
      */

    String res = prefix;

    while (!res.empty() && static_cast<UInt8>(res.back()) == 255)
        res.pop_back();

    if (res.empty())
        return res;

    res.back() = static_cast<char>(1 + static_cast<UInt8>(res.back()));
    return res;
}


/// The case when arguments may have types different than in the primary key.
static std::pair<Field, DataTypePtr> applyFunctionForFieldOfUnknownType(
    const FunctionOverloadResolverPtr & func,
    const DataTypePtr & arg_type,
    const Field & arg_value)
{
    ColumnsWithTypeAndName arguments{{ arg_type->createColumnConst(1, arg_value), arg_type, "x" }};

    FunctionBasePtr func_base = func->build(arguments);

    DataTypePtr return_type = func_base->getResultType();

    auto col = func_base->execute(arguments, return_type, 1);

    Field result = (*col)[0];

    return {std::move(result), std::move(return_type)};
}


/// Same as above but for binary operators
static std::pair<Field, DataTypePtr> applyBinaryFunctionForFieldOfUnknownType(
    const FunctionOverloadResolverPtr & func,
    const DataTypePtr & arg_type,
    const Field & arg_value,
    const DataTypePtr & arg_type2,
    const Field & arg_value2)
{
    ColumnsWithTypeAndName arguments{
        {arg_type->createColumnConst(1, arg_value), arg_type, "x"}, {arg_type2->createColumnConst(1, arg_value2), arg_type2, "y"}};

    FunctionBasePtr func_base = func->build(arguments);

    DataTypePtr return_type = func_base->getResultType();

    auto col = func_base->execute(arguments, return_type, 1);

    Field result = (*col)[0];

    return {std::move(result), std::move(return_type)};
}


/// A dictionary containing actions to the corresponding functions to turn them into `RPNElement`
const KeyCondition::AtomMap KeyCondition::atom_map
{
    {
        "notEquals",
        [] (RPNElement & out, const Field & value)
        {
            out.function = RPNElement::FUNCTION_NOT_IN_RANGE;
            out.range = Range(value);
            return true;
        }
    },
    {
        "equals",
        [] (RPNElement & out, const Field & value)
        {
            out.function = RPNElement::FUNCTION_IN_RANGE;
            out.range = Range(value);
            return true;
        }
    },
    {
        "less",
        [] (RPNElement & out, const Field & value)
        {
            out.function = RPNElement::FUNCTION_IN_RANGE;
            out.range = Range::createRightBounded(value, false);
            return true;
        }
    },
    {
        "greater",
        [] (RPNElement & out, const Field & value)
        {
            out.function = RPNElement::FUNCTION_IN_RANGE;
            out.range = Range::createLeftBounded(value, false);
            return true;
        }
    },
    {
        "lessOrEquals",
        [] (RPNElement & out, const Field & value)
        {
            out.function = RPNElement::FUNCTION_IN_RANGE;
            out.range = Range::createRightBounded(value, true);
            return true;
        }
    },
    {
        "greaterOrEquals",
        [] (RPNElement & out, const Field & value)
        {
            out.function = RPNElement::FUNCTION_IN_RANGE;
            out.range = Range::createLeftBounded(value, true);
            return true;
        }
    },
    {
        "in",
        [] (RPNElement & out, const Field &)
        {
            out.function = RPNElement::FUNCTION_IN_SET;
            return true;
        }
    },
    {
        "notIn",
        [] (RPNElement & out, const Field &)
        {
            out.function = RPNElement::FUNCTION_NOT_IN_SET;
            return true;
        }
    },
    {
        "empty",
        [] (RPNElement & out, const Field & value)
        {
            if (value.getType() != Field::Types::String)
                return false;

            out.function = RPNElement::FUNCTION_IN_RANGE;
            out.range = Range("");
            return true;
        }
    },
    {
        "notEmpty",
        [] (RPNElement & out, const Field & value)
        {
            if (value.getType() != Field::Types::String)
                return false;

            out.function = RPNElement::FUNCTION_NOT_IN_RANGE;
            out.range = Range("");
            return true;
        }
    },
    {
        "like",
        [] (RPNElement & out, const Field & value)
        {
            if (value.getType() != Field::Types::String)
                return false;

            String prefix = extractFixedPrefixFromLikePattern(value.get<const String &>());
            if (prefix.empty())
                return false;

            String right_bound = firstStringThatIsGreaterThanAllStringsWithPrefix(prefix);

            out.function = RPNElement::FUNCTION_IN_RANGE;
            out.range = !right_bound.empty()
                ? Range(prefix, true, right_bound, false)
                : Range::createLeftBounded(prefix, true);

            return true;
        }
    },
    {
        "notLike",
        [] (RPNElement & out, const Field & value)
        {
            if (value.getType() != Field::Types::String)
                return false;

            String prefix = extractFixedPrefixFromLikePattern(value.get<const String &>());
            if (prefix.empty())
                return false;

            String right_bound = firstStringThatIsGreaterThanAllStringsWithPrefix(prefix);

            out.function = RPNElement::FUNCTION_NOT_IN_RANGE;
            out.range = !right_bound.empty()
                        ? Range(prefix, true, right_bound, false)
                        : Range::createLeftBounded(prefix, true);

            return true;
        }
    },
    {
        "startsWith",
        [] (RPNElement & out, const Field & value)
        {
            if (value.getType() != Field::Types::String)
                return false;

            String prefix = value.get<const String &>();
            if (prefix.empty())
                return false;

            String right_bound = firstStringThatIsGreaterThanAllStringsWithPrefix(prefix);

            out.function = RPNElement::FUNCTION_IN_RANGE;
            out.range = !right_bound.empty()
                ? Range(prefix, true, right_bound, false)
                : Range::createLeftBounded(prefix, true);

            return true;
        }
    }
};


static const std::map<std::string, std::string> inverse_relations = {
        {"equals", "notEquals"},
        {"notEquals", "equals"},
        {"less", "greaterOrEquals"},
        {"greaterOrEquals", "less"},
        {"greater", "lessOrEquals"},
        {"lessOrEquals", "greater"},
        {"in", "notIn"},
        {"notIn", "in"},
        {"like", "notLike"},
        {"notLike", "like"},
        {"empty", "notEmpty"},
        {"notEmpty", "empty"},
};


bool isLogicalOperator(const String & func_name)
{
    return (func_name == "and" || func_name == "or" || func_name == "not");
}

/// The node can be one of:
///   - Logical operator (AND, OR, NOT)
///   - An "atom" (relational operator, constant, expression)
///   - A logical constant expression
///   - Any other function
ASTPtr cloneASTWithNegationPushDown(const ASTPtr node, const bool need_inversion = false)
{
    const ASTFunction * func = node->as<ASTFunction>();

    if (func && isLogicalOperator(func->name))
    {
        if (func->name == "not")
        {
            return cloneASTWithNegationPushDown(func->arguments->children.front(), !need_inversion);
        }

        const auto result_node = makeASTFunction(func->name);

        if (need_inversion)
        {
            result_node->name = (result_node->name == "and") ? "or" : "and";
        }

        if (func->arguments)
        {
            for (const auto & child : func->arguments->children)
            {
                result_node->arguments->children.push_back(cloneASTWithNegationPushDown(child, need_inversion));
            }
        }

        return result_node;
    }

    auto cloned_node = node->clone();

    if (func && inverse_relations.find(func->name) != inverse_relations.cend())
    {
        if (need_inversion)
        {
            cloned_node->as<ASTFunction>()->name = inverse_relations.at(func->name);
        }

        return cloned_node;
    }

    return need_inversion ? makeASTFunction("not", cloned_node) : cloned_node;
}


inline bool Range::equals(const Field & lhs, const Field & rhs) { return applyVisitor(FieldVisitorAccurateEquals(), lhs, rhs); }
inline bool Range::less(const Field & lhs, const Field & rhs) { return applyVisitor(FieldVisitorAccurateLess(), lhs, rhs); }


/** Calculate expressions, that depend only on constants.
  * For index to work when something like "WHERE Date = toDate(now())" is written.
  */
Block KeyCondition::getBlockWithConstants(
    const ASTPtr & query, const TreeRewriterResultPtr & syntax_analyzer_result, const Context & context)
{
    Block result
    {
        { DataTypeUInt8().createColumnConstWithDefaultValue(1), std::make_shared<DataTypeUInt8>(), "_dummy" }
    };

    const auto expr_for_constant_folding = ExpressionAnalyzer(query, syntax_analyzer_result, context).getConstActions();

    expr_for_constant_folding->execute(result);

    return result;
}


KeyCondition::KeyCondition(
    const SelectQueryInfo & query_info,
    const Context & context,
    const Names & key_column_names,
    const ExpressionActionsPtr & key_expr_,
    bool single_point_,
    bool strict_)
    : key_expr(key_expr_), prepared_sets(query_info.sets), single_point(single_point_), strict(strict_)
{
    for (size_t i = 0, size = key_column_names.size(); i < size; ++i)
    {
        std::string name = key_column_names[i];
        if (!key_columns.count(name))
            key_columns[name] = i;
    }

    /** Evaluation of expressions that depend only on constants.
      * For the index to be used, if it is written, for example `WHERE Date = toDate(now())`.
      */
    Block block_with_constants = getBlockWithConstants(query_info.query, query_info.syntax_analyzer_result, context);

    const ASTSelectQuery & select = query_info.query->as<ASTSelectQuery &>();
    if (select.where() || select.prewhere())
    {
        ASTPtr filter_query;
        if (select.where() && select.prewhere())
            filter_query = makeASTFunction("and", select.where(), select.prewhere());
        else
            filter_query = select.where() ? select.where() : select.prewhere();

        /** When non-strictly monotonic functions are employed in functional index (e.g. ORDER BY toStartOfHour(dateTime)),
          * the use of NOT operator in predicate will result in the indexing algorithm leave out some data.
          * This is caused by rewriting in KeyCondition::tryParseAtomFromAST of relational operators to less strict
          * when parsing the AST into internal RPN representation.
          * To overcome the problem, before parsing the AST we transform it to its semantically equivalent form where all NOT's
          * are pushed down and applied (when possible) to leaf nodes.
          */
        traverseAST(cloneASTWithNegationPushDown(filter_query), context, block_with_constants);
    }
    else
    {
        rpn.emplace_back(RPNElement::FUNCTION_UNKNOWN);
    }
}

bool KeyCondition::addCondition(const String & column, const Range & range)
{
    if (!key_columns.count(column))
        return false;
    rpn.emplace_back(RPNElement::FUNCTION_IN_RANGE, key_columns[column], range);
    rpn.emplace_back(RPNElement::FUNCTION_AND);
    return true;
}

/** Computes value of constant expression and its data type.
  * Returns false, if expression isn't constant.
  */
bool KeyCondition::getConstant(const ASTPtr & expr, Block & block_with_constants, Field & out_value, DataTypePtr & out_type)
{
    String column_name = expr->getColumnName();

    if (const auto * lit = expr->as<ASTLiteral>())
    {
        /// By default block_with_constants has only one column named "_dummy".
        /// If block contains only constants it's may not be preprocessed by
        //  ExpressionAnalyzer, so try to look up in the default column.
        if (!block_with_constants.has(column_name))
            column_name = "_dummy";

        /// Simple literal
        out_value = lit->value;
        out_type = block_with_constants.getByName(column_name).type;
        return true;
    }
    else if (block_with_constants.has(column_name) && isColumnConst(*block_with_constants.getByName(column_name).column))
    {
        /// An expression which is dependent on constants only
        const auto & expr_info = block_with_constants.getByName(column_name);
        out_value = (*expr_info.column)[0];
        out_type = expr_info.type;
        return true;
    }
    else
        return false;
}


void KeyCondition::traverseAST(const ASTPtr & node, const Context & context, Block & block_with_constants)
{
    RPNElement element;

    if (const auto * func = node->as<ASTFunction>())
    {
        if (tryParseLogicalOperatorFromAST(func, element))
        {
            auto & args = func->arguments->children;
            for (size_t i = 0, size = args.size(); i < size; ++i)
            {
                traverseAST(args[i], context, block_with_constants);

                /** The first part of the condition is for the correct support of `and` and `or` functions of arbitrary arity
                  * - in this case `n - 1` elements are added (where `n` is the number of arguments).
                  */
                if (i != 0 || element.function == RPNElement::FUNCTION_NOT)
                    rpn.emplace_back(element);

                /* Combine statements like (x >= a) and (x <= b) into x in range [a, b] */
                if (rpn.size() >= 3 && rpn.back().function == RPNElement::FUNCTION_AND)
                {
                    auto to_modify = rpn.size() - 3;
                    auto rhs = rpn[to_modify + 1];
                    auto lhs = rpn[to_modify];
                    if (
                            lhs.function == RPNElement::FUNCTION_IN_RANGE &&
                            rhs.function == RPNElement::FUNCTION_IN_RANGE &&
                            lhs.key_column == rhs.key_column &&
                            lhs.monotonic_functions_chain == rhs.monotonic_functions_chain &&
                            lhs.invertible_functions_chain == rhs.invertible_functions_chain)
                    {
                        bool merged = false;
                        if (!lhs.range.right_bounded && !rhs.range.left_bounded)
                        {
                            rpn[to_modify].range.right = rhs.range.right;
                            rpn[to_modify].range.right_bounded = rhs.range.right_bounded;
                            rpn[to_modify].range.right_included = rhs.range.right_included;
                            merged = true;
                        }
                        else if (!lhs.range.left_bounded && !rhs.range.right_bounded)
                        {
                            rpn[to_modify].range.left = rhs.range.left;
                            rpn[to_modify].range.left_included = rhs.range.left_included;
                            rpn[to_modify].range.left_bounded = rhs.range.left_bounded;
                            merged = true;
                        }
                        if (merged)
                        {
                            rpn.pop_back();
                            rpn.pop_back();
                            if (rpn.back().range.empty())
                            {
                                rpn.back().function = RPNElement::ALWAYS_FALSE;
                            }
                        }
                    }
                }
            }
            return;
        }
    }

    if (!tryParseAtomFromAST(node, context, block_with_constants, element))
    {
        element.function = RPNElement::FUNCTION_UNKNOWN;
    }

    rpn.emplace_back(std::move(element));
}


bool KeyCondition::canConstantBeWrappedByMonotonicFunctions(
    const ASTPtr & node,
    size_t & out_key_column_num,
    DataTypePtr & out_key_column_type,
    Field & out_value,
    DataTypePtr & out_type)
{
    /// We don't look for inversed key transformations when strict is true, which is required for trivial count().
    /// Consider the following test case:
    ///
    /// create table test1(p DateTime, k int) engine MergeTree partition by toDate(p) order by k;
    /// insert into test1 values ('2020-09-01 00:01:02', 1), ('2020-09-01 20:01:03', 2), ('2020-09-02 00:01:03', 3);
    /// select count() from test1 where p > toDateTime('2020-09-01 10:00:00');
    ///
    /// toDate(DateTime) is always monotonic, but we cannot relaxing the predicates to be
    /// >= toDate(toDateTime('2020-09-01 10:00:00')), which returns 3 instead of the right count: 2.
    if (strict)
        return false;

    String expr_name = node->getColumnName();
    const auto & sample_block = key_expr->getSampleBlock();
    if (!sample_block.has(expr_name))
        return false;

    /// TODO Nullable index is not yet landed.
    if (out_value.isNull())
        return false;

    bool found_transformation = false;
    auto input_column = sample_block.getByName(expr_name);
    auto const_column = out_type->createColumnConst(1, out_value);
    out_value = (*castColumn({const_column, out_type, "c"}, input_column.type))[0];
    out_type = input_column.type;
    for (const auto & action : key_expr->getActions())
    {
        /** The key functional expression constraint may be inferred from a plain column in the expression.
          * For example, if the key contains `toStartOfHour(Timestamp)` and query contains `WHERE Timestamp >= now()`,
          * it can be assumed that if `toStartOfHour()` is monotonic on [now(), inf), the `toStartOfHour(Timestamp) >= toStartOfHour(now())`
          * condition also holds, so the index may be used to select only parts satisfying this condition.
          *
          * To check the assumption, we'd need to assert that the inverse function to this transformation is also monotonic, however the
          * inversion isn't exported (or even viable for not strictly monotonic functions such as `toStartOfHour()`).
          * Instead, we can qualify only functions that do not transform the range (for example rounding),
          * which while not strictly monotonic, are monotonic everywhere on the input range.
          */
        const auto & children = action.node->children;
        if (action.node->type == ActionsDAG::ActionType::FUNCTION
            && children.size() == 1
            && children[0]->result_name == expr_name)
        {
            if (!action.node->function_base->hasInformationAboutMonotonicity())
                return false;

            /// Range is irrelevant in this case.
            IFunction::Monotonicity monotonicity = action.node->function_base->getMonotonicityForRange(*out_type, Field(), Field());
            if (!monotonicity.is_always_monotonic)
                return false;

            /// Apply the next transformation step.
            std::tie(out_value, out_type) = applyFunctionForFieldOfUnknownType(
                action.node->function_builder,
                out_type, out_value);

            expr_name = action.node->result_name;

            /// Transformation results in a key expression, accept.
            auto it = key_columns.find(expr_name);
            if (key_columns.end() != it)
            {
                out_key_column_num = it->second;
                out_key_column_type = sample_block.getByName(it->first).type;
                found_transformation = true;
                break;
            }
        }
    }

    return found_transformation;
}

/// Looking for possible transformation of `column = constant` into `partition_expr = function(constant)`
bool KeyCondition::canConstantBeWrappedByFunctions(
    const ASTPtr & ast, size_t & out_key_column_num, DataTypePtr & out_key_column_type, Field & out_value, DataTypePtr & out_type)
{
    if (strict)
        return false;

    String expr_name = ast->getColumnName();
    const auto & sample_block = key_expr->getSampleBlock();
    if (!sample_block.has(expr_name))
        return false;

    /// TODO Nullable index is not yet landed.
    if (out_value.isNull())
        return false;

    for (const auto & node : key_expr->getNodes())
    {
        auto it = key_columns.find(node.result_name);
        if (it != key_columns.end())
        {
            std::stack<const ActionsDAG::Node *> chain;

            const auto * cur_node = &node;
            bool is_valid_chain = true;

            while (is_valid_chain)
            {
                if (cur_node->result_name == expr_name)
                    break;

                chain.push(cur_node);

                if (cur_node->type == ActionsDAG::ActionType::FUNCTION && cur_node->children.size() <= 2)
                {
                    if (!cur_node->function_base->isDeterministic())
                        is_valid_chain = false;

                    const ActionsDAG::Node * next_node = nullptr;
                    for (const auto * arg : cur_node->children)
                    {
                        if (arg->column && isColumnConst(*arg->column))
                            continue;

                        if (next_node)
                            is_valid_chain = false;

                        next_node = arg;
                    }

                    if (!next_node)
                        is_valid_chain = false;

                    cur_node = next_node;
                }
                else if (cur_node->type == ActionsDAG::ActionType::ALIAS)
                    cur_node = cur_node->children.front();
                else
                    is_valid_chain = false;
            }

            if (is_valid_chain)
            {
                {
                    auto input_column = sample_block.getByName(expr_name);
                    auto const_column = out_type->createColumnConst(1, out_value);
                    out_value = (*castColumn({const_column, out_type, "c"}, input_column.type))[0];
                    out_type = input_column.type;
                }

                while (!chain.empty())
                {
                    const auto * func = chain.top();
                    chain.pop();

                    if (func->type != ActionsDAG::ActionType::FUNCTION)
                        continue;

                    if (func->children.size() == 1)
                    {
                        std::tie(out_value, out_type) = applyFunctionForFieldOfUnknownType(func->function_builder, out_type, out_value);
                    }
                    else if (func->children.size() == 2)
                    {
                        const auto * left = func->children[0];
                        const auto * right = func->children[1];
                        if (left->column && isColumnConst(*left->column))
                        {
                            auto left_arg_type = left->result_type;
                            auto left_arg_value = (*left->column)[0];
                            std::tie(out_value, out_type) = applyBinaryFunctionForFieldOfUnknownType(
                                    func->function_builder, left_arg_type, left_arg_value, out_type, out_value);
                        }
                        else
                        {
                            auto right_arg_type = right->result_type;
                            auto right_arg_value = (*right->column)[0];
                            std::tie(out_value, out_type) = applyBinaryFunctionForFieldOfUnknownType(
                                    func->function_builder, out_type, out_value, right_arg_type, right_arg_value);
                        }
                    }
                }

                out_key_column_num = it->second;
                out_key_column_type = sample_block.getByName(it->first).type;
                return true;
            }
        }
    }

    return false;
}

bool KeyCondition::tryPrepareSetIndex(
    const ASTs & args,
    const Context & context,
    RPNElement & out,
    size_t & out_key_column_num)
{
    const ASTPtr & left_arg = args[0];

    out_key_column_num = 0;
    std::vector<MergeTreeSetIndex::KeyTuplePositionMapping> indexes_mapping;
    DataTypes data_types;

    auto get_key_tuple_position_mapping = [&](const ASTPtr & node, size_t tuple_index)->bool
    {
        MergeTreeSetIndex::KeyTuplePositionMapping index_mapping;
        index_mapping.tuple_index = tuple_index;
        DataTypePtr data_type;
        DataTypePtr waste;
        FunctionsChain invertible_functions;
        FunctionArgumentStack argument_stack;
        if (isKeyPossiblyWrappedByMonotonicOrInvertibleFunctions(
                node, context, index_mapping.key_index, waste, data_type, index_mapping.functions, invertible_functions, argument_stack))
        {
            indexes_mapping.push_back(index_mapping);
            data_types.push_back(data_type);
            if (out_key_column_num < index_mapping.key_index)
                out_key_column_num = index_mapping.key_index;
            return invertible_functions.empty();
        }
        return true;
    };

    size_t left_args_count = 1;
    const auto * left_arg_tuple = left_arg->as<ASTFunction>();
    if (left_arg_tuple && left_arg_tuple->name == "tuple")
    {
        const auto & tuple_elements = left_arg_tuple->arguments->children;
        left_args_count = tuple_elements.size();
        for (size_t i = 0; i < left_args_count; ++i)
            get_key_tuple_position_mapping(tuple_elements[i], i);
    }
    else
    {
        get_key_tuple_position_mapping(left_arg, 0);
    }

    if (indexes_mapping.empty())
        return false;

    const ASTPtr & right_arg = args[1];

    SetPtr prepared_set;
    if (right_arg->as<ASTSubquery>() || right_arg->as<ASTIdentifier>())
    {
        auto set_it = prepared_sets.find(PreparedSetKey::forSubquery(*right_arg));
        if (set_it == prepared_sets.end())
            return false;

        prepared_set = set_it->second;
    }
    else
    {
        /// We have `PreparedSetKey::forLiteral` but it is useless here as we don't have enough information
        /// about types in left argument of the IN operator. Instead, we manually iterate through all the sets
        /// and find the one for the right arg based on the AST structure (getTreeHash), after that we check
        /// that the types it was prepared with are compatible with the types of the primary key.
        auto set_ast_hash = right_arg->getTreeHash();
        auto set_it = std::find_if(
            prepared_sets.begin(), prepared_sets.end(),
            [&](const auto & candidate_entry)
            {
                if (candidate_entry.first.ast_hash != set_ast_hash)
                    return false;

                for (size_t i = 0; i < indexes_mapping.size(); ++i)
                    if (!candidate_entry.second->areTypesEqual(indexes_mapping[i].tuple_index, data_types[i]))
                        return false;

                return true;
        });
        if (set_it == prepared_sets.end())
            return false;

        prepared_set = set_it->second;
    }

    /// The index can be prepared if the elements of the set were saved in advance.
    if (!prepared_set->hasExplicitSetElements())
        return false;

    prepared_set->checkColumnsNumber(left_args_count);
    for (size_t i = 0; i < indexes_mapping.size(); ++i)
        prepared_set->checkTypesEqual(indexes_mapping[i].tuple_index, data_types[i]);

    out.set_index = std::make_shared<MergeTreeSetIndex>(prepared_set->getSetElements(), std::move(indexes_mapping));

    return true;
}


bool KeyCondition::isKeyPossiblyWrappedByMonotonicOrInvertibleFunctions(
    const ASTPtr & node,
    const Context & context,
    size_t & out_key_column_num,
    DataTypePtr & out_key_res_column_type,
    DataTypePtr & out_func_expr_type,
    FunctionsChain & out_monotonic_functions_chain,
    FunctionsChain & out_invertible_functions_chain,
    FunctionArgumentStack & out_function_argument_stack)
{
    DataTypePtr key_column_type;
    DataTypePtr current_type;
    FunctionsChain monotonic_chain;

    if (!isKeyPossiblyWrappedByMonotonicOrInvertibleFunctionsImpl(
            node,
            context,
            out_key_column_num,
            key_column_type,
            monotonic_chain,
            current_type,
            out_invertible_functions_chain,
            out_function_argument_stack))
    {
        return false;
    }
    out_func_expr_type = current_type;
    out_key_res_column_type = key_column_type;
    out_monotonic_functions_chain = std::move(monotonic_chain);
    return true;
}

bool KeyCondition::isColumnPossiblyAnArgumentOfInvertibleFunctionsInKeyExpr(
    const String & name,
    size_t & out_key_column_num,
    DataTypePtr & out_key_column_type,
    FunctionsChain & out_invertible_functions_chain,
    FunctionArgumentStack & out_function_argument_stack)
{
    FunctionsChain invertible_chain;
    FunctionArgumentStack argument_stack;
    if (!isColumnPossiblyAnArgumentOfInvertibleFunctionsInKeyExprImpl(name, out_key_column_num, out_key_column_type, invertible_chain, argument_stack))
    {
        const auto & args = (*it)->arguments->children;
        return false;
    }
    out_invertible_functions_chain = std::move(invertible_chain);
    out_function_argument_stack = std::move(argument_stack);
    return true;
}


bool KeyCondition::isColumnPossiblyAnArgumentOfInvertibleFunctionsInKeyExprImpl(
    const String & name,
    size_t & out_key_column_num,
    DataTypePtr & out_key_column_type,
    FunctionsChain & out_invertible_functions_chain,
    FunctionArgumentStack & out_function_argument_stack)
{
    String expr_name = name;
    const auto & sample_block = key_expr->getSampleBlock();
    bool found_type = false;
    DataTypePtr type;
    if (sample_block.has(expr_name))
    {
        type = sample_block.getByName(expr_name).type;
        found_type = true;
    }
    for (const ExpressionAction & a : key_expr->getActions())
    {
        const auto & args = a.argument_names;
        if (a.type == ExpressionAction::Type::APPLY_FUNCTION)
        {
            if (!found_type)
            {
                if (a.result_name == expr_name)
                {
                    type = a.result_type;
                    found_type = true;
                }
            }
        }
        if (a.type == ExpressionAction::Type::APPLY_FUNCTION && a.function_base->isInvertible())
        {

            auto arg_it = find(args.begin(), args.end(), expr_name);
            if (arg_it != args.end())
            {
                size_t ind = static_cast<size_t>(arg_it - args.begin());
                out_function_argument_stack.push_back(ind);
                out_invertible_functions_chain.push_back(a.function_base);
                expr_name = a.result_name;
                auto key_it = key_columns.find(expr_name);
                if (key_it != key_columns.end())
                {
                    out_key_column_type = type;
                    out_key_column_num = key_it->second;
                    return true;
                }
            }

        }
    }
    return false;
}


bool KeyCondition::isKeyPossiblyWrappedByMonotonicOrInvertibleFunctionsImpl(
    const ASTPtr & node,
    const Context & context,
    size_t & out_key_column_num,
    DataTypePtr & out_key_column_type,
    FunctionsChain & out_monotonic_functions_chain,
    DataTypePtr & current_type,
    FunctionsChain & out_invertible_functions_chain,
    FunctionArgumentStack & out_function_argument_stack)
{
    /** By itself, the key column can be a functional expression. for example, `intHash32(UserID)`.
      * Therefore, use the full name of the expression for search.
      */
    const auto & sample_block = key_expr->getSampleBlock();
    String name = node->getColumnName();

    auto it = key_columns.find(name);
    if (key_columns.end() != it)
    {
        out_key_column_num = it->second;
        current_type = out_key_column_type = sample_block.getByName(it->first).type;
        return true;
    }

    if (isColumnPossiblyAnArgumentOfInvertibleFunctionsInKeyExpr(name, out_key_column_num, out_key_column_type, out_invertible_functions_chain, out_function_argument_stack))
    {
        current_type = out_key_column_type;
        return true;
    }

    if (const auto * func_ptr = node->as<ASTFunction>())
    {
        const auto & args = func_ptr->arguments->children;
        if (args.size() > 2 || args.empty())
            return false;

        bool ret = false;
        if (args.size() == 2)
        {
            if (args[0]->as<ASTLiteral>())
            {
                ret = isKeyPossiblyWrappedByMonotonicOrInvertibleFunctionsImpl(
                        args[1],
                        context,
                        out_key_column_num,
                        out_key_column_type,
                        out_monotonic_functions_chain,
                        current_type,
                        out_invertible_functions_chain,
                        out_function_argument_stack);
            }
            else if (args[1]->as<ASTLiteral>())
            {
                ret = isKeyPossiblyWrappedByMonotonicOrInvertibleFunctionsImpl(
                        args[0],
                        context,
                        out_key_column_num,
                        out_key_column_type,
                        out_monotonic_functions_chain,
                        current_type,
                        out_invertible_functions_chain,
                        out_function_argument_stack);
            }
        }
        else if (isKeyPossiblyWrappedByMonotonicOrInvertibleFunctionsImpl(
                args[0],
                context,
                out_key_column_num,
                out_key_column_type,
                out_monotonic_functions_chain,
                current_type,
                out_invertible_functions_chain,
                out_function_argument_stack))
        {
            auto func_builder = FunctionFactory::instance().tryGet(func_ptr->name, context);
            ColumnsWithTypeAndName arguments{{nullptr, current_type, ""}};
            auto func = func_builder->build(arguments);

            if (func && func->hasInformationAboutMonotonicity())
            {
                current_type = func->getReturnType();
                out_monotonic_functions_chain.push_back(func);
                return true;
            }
        }

        return ret;
    }

    return false;
}


static void castValueToType(const DataTypePtr & desired_type, Field & src_value, const DataTypePtr & src_type, const ASTPtr & node)
{
    if (desired_type->equals(*src_type))
        return;

    try
    {
        src_value = convertFieldToType(src_value, *desired_type, src_type.get());
    }
    catch (...)
    {
        throw Exception("Key expression contains comparison between inconvertible types: " +
            desired_type->getName() + " and " + src_type->getName() +
            " inside " + queryToString(node),
            ErrorCodes::BAD_TYPE_OF_FIELD);
    }
}


bool KeyCondition::tryParseAtomFromAST(const ASTPtr & node, const Context & context, Block & block_with_constants, RPNElement & out)
{
    /** Functions < > = != <= >= in `notIn`, where one argument is a constant, and the other is one of columns of key,
      *  or itself, wrapped in a chain of possibly-monotonic functions,
      *  or constant expression - number.
      */
    Field const_value;
    DataTypePtr const_type;
    if (const auto * func = node->as<ASTFunction>())
    {
        const ASTs & args = func->arguments->children;

        DataTypePtr key_expr_type;    /// Type of expression containing key column
        DataTypePtr expr_type;
        size_t key_column_num = -1;   /// Number of a key column (inside key_column_names array)
        FunctionsChain monotonic_chain;
        FunctionsChain invertible_chain;
        FunctionArgumentStack argument_stack;
        std::string func_name = func->name;

        if (atom_map.find(func_name) == std::end(atom_map))
            return false;

        if (args.size() == 1)
        {
            if (!isKeyPossiblyWrappedByMonotonicOrInvertibleFunctions(args[0], context, key_column_num, expr_type, key_expr_type, monotonic_chain, invertible_chain, argument_stack))
                return false;

            if (key_column_num == static_cast<size_t>(-1))
                throw Exception("`key_column_num` wasn't initialized. It is a bug.", ErrorCodes::LOGICAL_ERROR);
        }
        else if (args.size() == 2)
        {
            size_t key_arg_pos;           /// Position of argument with key column (non-const argument)
            bool is_set_const = false;
            bool is_constant_transformed = false;

            if (functionIsInOrGlobalInOperator(func_name))
            {
                if (tryPrepareSetIndex(args, context, out, key_column_num))
                {
                    key_arg_pos = 0;
                    is_set_const = true;
                }
                else
                    return false;
            }
            else if (getConstant(args[1], block_with_constants, const_value, const_type)
                     && isKeyPossiblyWrappedByMonotonicOrInvertibleFunctions(args[0], context, key_column_num, expr_type, key_expr_type, monotonic_chain, invertible_chain, argument_stack))
            {
                if (isKeyPossiblyWrappedByMonotonicFunctions(args[0], context, key_column_num, key_expr_type, chain))
                {
                    key_arg_pos = 0;
                }
                else if (canConstantBeWrappedByMonotonicFunctions(args[0], key_column_num, key_expr_type, const_value, const_type))
                {
                    key_arg_pos = 0;
                    is_constant_transformed = true;
                }
                else if (
                    single_point && func_name == "equals"
                    && canConstantBeWrappedByFunctions(args[0], key_column_num, key_expr_type, const_value, const_type))
                {
                    key_arg_pos = 0;
                    is_constant_transformed = true;
                }
                else
                    return false;
            }
            else if (getConstant(args[0], block_with_constants, const_value, const_type))
            {
                if (isKeyPossiblyWrappedByMonotonicOrInvertibleFunctions(args[1], context, key_column_num, expr_type, key_expr_type, monotonic_chain, invertible_chain, argument_stack))
                {
                    key_arg_pos = 1;
                }
                else if (canConstantBeWrappedByMonotonicFunctions(args[1], key_column_num, key_expr_type, const_value, const_type))
                {
                    key_arg_pos = 1;
                    is_constant_transformed = true;
                }
                else if (
                    single_point && func_name == "equals"
                    && canConstantBeWrappedByFunctions(args[1], key_column_num, key_expr_type, const_value, const_type))
                {
                    key_arg_pos = 0;
                    is_constant_transformed = true;
                }
                else
                    return false;
            }
            else
                return false;

            if (key_column_num == static_cast<size_t>(-1))
                throw Exception("`key_column_num` wasn't initialized. It is a bug.", ErrorCodes::LOGICAL_ERROR);

            /// Transformed constant must weaken the condition, for example "x > 5" must weaken to "round(x) >= 5"
            if (is_constant_transformed)
            {
                if (func_name == "less")
                    func_name = "lessOrEquals";
                else if (func_name == "greater")
                    func_name = "greaterOrEquals";
            }

            /// Replace <const> <sign> <data> on to <data> <-sign> <const>
            if (key_arg_pos == 1)
            {
                if (func_name == "less")
                    func_name = "greater";
                else if (func_name == "greater")
                    func_name = "less";
                else if (func_name == "greaterOrEquals")
                    func_name = "lessOrEquals";
                else if (func_name == "lessOrEquals")
                    func_name = "greaterOrEquals";
                else if (func_name == "in" || func_name == "notIn" ||
                         func_name == "like" || func_name == "notLike" ||
                         func_name == "ilike" || func_name == "notIlike" ||
                         func_name == "startsWith")
                {
                    /// "const IN data_column" doesn't make sense (unlike "data_column IN const")
                    return false;
                }
            }

            bool cast_not_needed =
                is_set_const /// Set args are already casted inside Set::createFromAST
                || (isNativeNumber(key_expr_type) && isNativeNumber(const_type)); /// Numbers are accurately compared without cast.

            if (!cast_not_needed)
                castValueToType(key_expr_type, const_value, const_type, node);
        }
        else
            return false;

        out.key_column = key_column_num;
        out.monotonic_functions_chain = std::move(monotonic_chain);
        out.invertible_functions_chain = std::move(invertible_chain);
        out.function_argument_stack = std::move(argument_stack);
        out.data_type = expr_type;

        const auto atom_it = atom_map.find(func_name);

        return atom_it->second(out, const_value);
    }
    else if (getConstant(node, block_with_constants, const_value, const_type))
    {
        /// For cases where it says, for example, `WHERE 0 AND something`

        if (const_value.getType() == Field::Types::UInt64)
        {
            out.function = const_value.safeGet<UInt64>() ? RPNElement::ALWAYS_TRUE : RPNElement::ALWAYS_FALSE;
            return true;
        }
        else if (const_value.getType() == Field::Types::Int64)
        {
            out.function = const_value.safeGet<Int64>() ? RPNElement::ALWAYS_TRUE : RPNElement::ALWAYS_FALSE;
            return true;
        }
        else if (const_value.getType() == Field::Types::Float64)
        {
            out.function = const_value.safeGet<Float64>() ? RPNElement::ALWAYS_TRUE : RPNElement::ALWAYS_FALSE;
            return true;
        }
    }
    return false;
}

bool KeyCondition::tryParseLogicalOperatorFromAST(const ASTFunction * func, RPNElement & out)
{
    /// Functions AND, OR, NOT.
    const ASTs & args = func->arguments->children;

    if (func->name == "not")
    {
        if (args.size() != 1)
            return false;

        out.function = RPNElement::FUNCTION_NOT;
    }
    else
    {
        if (func->name == "and")
            out.function = RPNElement::FUNCTION_AND;
        else if (func->name == "or")
            out.function = RPNElement::FUNCTION_OR;
        else
            return false;
    }

    return true;
}

String KeyCondition::toString() const
{
    String res;
    for (size_t i = 0; i < rpn.size(); ++i)
    {
        if (i)
            res += ", ";
        res += rpn[i].toString();
    }
    return res;
}


/** Index is the value of key every `index_granularity` rows.
  * This value is called a "mark". That is, the index consists of marks.
  *
  * The key is the tuple.
  * The data is sorted by key in the sense of lexicographic order over tuples.
  *
  * A pair of marks specifies a segment with respect to the order over the tuples.
  * Denote it like this: [ x1 y1 z1 .. x2 y2 z2 ],
  *  where x1 y1 z1 - tuple - value of key in left border of segment;
  *        x2 y2 z2 - tuple - value of key in right boundary of segment.
  * In this section there are data between these marks.
  *
  * Or, the last mark specifies the range open on the right: [ a b c .. + inf )
  *
  * The set of all possible tuples can be considered as an n-dimensional space, where n is the size of the tuple.
  * A range of tuples specifies some subset of this space.
  *
  * Hyperrectangles (you can also find the term "rail")
  *  will be the subrange of an n-dimensional space that is a direct product of one-dimensional ranges.
  * In this case, the one-dimensional range can be: a period, a segment, an interval, a half-interval, unlimited on the left, unlimited on the right ...
  *
  * The range of tuples can always be represented as a combination of hyperrectangles.
  * For example, the range [ x1 y1 .. x2 y2 ] given x1 != x2 is equal to the union of the following three hyperrectangles:
  * [x1]       x [y1 .. +inf)
  * (x1 .. x2) x (-inf .. +inf)
  * [x2]       x (-inf .. y2]
  *
  * Or, for example, the range [ x1 y1 .. +inf ] is equal to the union of the following two hyperrectangles:
  * [x1]         x [y1 .. +inf)
  * (x1 .. +inf) x (-inf .. +inf)
  * It's easy to see that this is a special case of the variant above.
  *
  * This is important because it is easy for us to check the feasibility of the condition over the hyperrectangle,
  *  and therefore, feasibility of condition on the range of tuples will be checked by feasibility of condition
  *  over at least one hyperrectangle from which this range consists.
  */

template <typename F>
static BoolMask forAnyHyperrectangle(
    size_t key_size,
    const FieldRef * key_left,
    const FieldRef * key_right,
    bool left_bounded,
    bool right_bounded,
    std::vector<Range> & hyperrectangle,
    size_t prefix_size,
    BoolMask initial_mask,
    F && callback)
{
    if (!left_bounded && !right_bounded)
        return callback(hyperrectangle);

    if (left_bounded && right_bounded)
    {
        /// Let's go through the matching elements of the key.
        while (prefix_size < key_size)
        {
            if (key_left[prefix_size] == key_right[prefix_size])
            {
                /// Point ranges.
                hyperrectangle[prefix_size] = Range(key_left[prefix_size]);
                ++prefix_size;
            }
            else
                break;
        }
    }

    if (prefix_size == key_size)
        return callback(hyperrectangle);

    if (prefix_size + 1 == key_size)
    {
        if (left_bounded && right_bounded)
            hyperrectangle[prefix_size] = Range(key_left[prefix_size], true, key_right[prefix_size], true);
        else if (left_bounded)
            hyperrectangle[prefix_size] = Range::createLeftBounded(key_left[prefix_size], true);
        else if (right_bounded)
            hyperrectangle[prefix_size] = Range::createRightBounded(key_right[prefix_size], true);

        return callback(hyperrectangle);
    }

    /// (x1 .. x2) x (-inf .. +inf)

    if (left_bounded && right_bounded)
        hyperrectangle[prefix_size] = Range(key_left[prefix_size], false, key_right[prefix_size], false);
    else if (left_bounded)
        hyperrectangle[prefix_size] = Range::createLeftBounded(key_left[prefix_size], false);
    else if (right_bounded)
        hyperrectangle[prefix_size] = Range::createRightBounded(key_right[prefix_size], false);

    for (size_t i = prefix_size + 1; i < key_size; ++i)
        hyperrectangle[i] = Range();


    BoolMask result = initial_mask;
    result = result | callback(hyperrectangle);

    /// There are several early-exit conditions (like the one below) hereinafter.
    /// They are important; in particular, if initial_mask == BoolMask::consider_only_can_be_true
    /// (which happens when this routine is called from KeyCondition::mayBeTrueXXX),
    /// they provide significant speedup, which may be observed on merge_tree_huge_pk performance test.
    if (result.isComplete())
        return result;

    /// [x1]       x [y1 .. +inf)

    if (left_bounded)
    {
        hyperrectangle[prefix_size] = Range(key_left[prefix_size]);
        result = result | forAnyHyperrectangle(key_size, key_left, key_right, true, false, hyperrectangle, prefix_size + 1, initial_mask, callback);
        if (result.isComplete())
            return result;
    }

    /// [x2]       x (-inf .. y2]

    if (right_bounded)
    {
        hyperrectangle[prefix_size] = Range(key_right[prefix_size]);
        result = result | forAnyHyperrectangle(key_size, key_left, key_right, false, true, hyperrectangle, prefix_size + 1, initial_mask, callback);
        if (result.isComplete())
            return result;
    }

    return result;
}


BoolMask KeyCondition::checkInRange(
    size_t used_key_size,
    const FieldRef * left_key,
    const FieldRef * right_key,
    const DataTypes & data_types,
    bool right_bounded,
    BoolMask initial_mask) const
{
    std::vector<Range> key_ranges(used_key_size, Range());

/*  std::cerr << "Checking for: [";
    for (size_t i = 0; i != used_key_size; ++i)
        std::cerr << (i != 0 ? ", " : "") << applyVisitor(FieldVisitorToString(), left_key[i]);
    std::cerr << " ... ";

    if (right_bounded)
    {
        for (size_t i = 0; i != used_key_size; ++i)
            std::cerr << (i != 0 ? ", " : "") << applyVisitor(FieldVisitorToString(), right_key[i]);
        std::cerr << "]\n";
    }
    else
        std::cerr << "+inf)\n";*/

    return forAnyHyperrectangle(used_key_size, left_key, right_key, true, right_bounded, key_ranges, 0, initial_mask,
        [&] (const std::vector<Range> & key_ranges_hyperrectangle)
    {
        auto res = checkInHyperrectangle(key_ranges_hyperrectangle, data_types);

/*      std::cerr << "Hyperrectangle: ";
        for (size_t i = 0, size = key_ranges.size(); i != size; ++i)
            std::cerr << (i != 0 ? " x " : "") << key_ranges[i].toString();
        std::cerr << ": " << res.can_be_true << "\n";*/

        return res;
    });
}


// Returns whether the condition is one continuous range of the primary key,
// where every field is matched by range or a single element set.
// This allows to use a more efficient lookup with no extra reads.
bool KeyCondition::matchesExactContinuousRange() const
{
    // Not implemented yet.
    if (hasMonotonicFunctionsChain())
        return false;

    enum Constraint
    {
        POINT,
        RANGE,
        UNKNOWN,
    };

    std::vector<Constraint> column_constraints(key_columns.size(), Constraint::UNKNOWN);

    for (const auto & element : rpn)
    {
        if (element.function == RPNElement::Function::FUNCTION_AND)
        {
            continue;
        }

        if (element.function == RPNElement::Function::FUNCTION_IN_SET && element.set_index && element.set_index->size() == 1)
        {
            column_constraints[element.key_column] = Constraint::POINT;
            continue;
        }

        if (element.function == RPNElement::Function::FUNCTION_IN_RANGE)
        {
            if (element.range.left == element.range.right)
            {
                column_constraints[element.key_column] = Constraint::POINT;
            }
            if (column_constraints[element.key_column] != Constraint::POINT)
            {
                column_constraints[element.key_column] = Constraint::RANGE;
            }
            continue;
        }

        if (element.function == RPNElement::Function::FUNCTION_UNKNOWN)
        {
            continue;
        }

        return false;
    }

    auto min_constraint = column_constraints[0];

    if (min_constraint > Constraint::RANGE)
    {
        return false;
    }

    for (size_t i = 1; i < key_columns.size(); ++i)
    {
        if (column_constraints[i] < min_constraint)
        {
            return false;
        }

        if (column_constraints[i] == Constraint::RANGE && min_constraint == Constraint::RANGE)
        {
            return false;
        }

        min_constraint = column_constraints[i];
    }

    return true;
}


std::optional<Range> KeyCondition::applyMonotonicFunctionsChainToRange(
    Range key_range,
    const FunctionsChain & functions,
    DataTypePtr current_type,
    bool single_point)
{
    for (const auto & func : functions)
    {
        /// We check the monotonicity of each function on a specific range.
        /// If we know the given range only contains one value, then we treat all functions as positive monotonic.
        IFunction::Monotonicity monotonicity = single_point
            ? IFunction::Monotonicity{true}
            : func->getMonotonicityForRange(*current_type.get(), key_range.left, key_range.right);

        if (!monotonicity.is_monotonic)
        {
            return {};
        }

        /// If we apply function to open interval, we can get empty intervals in result.
        /// E.g. for ('2020-01-03', '2020-01-20') after applying 'toYYYYMM' we will get ('202001', '202001').
        /// To avoid this we make range left and right included.
        if (!key_range.left.isNull())
        {
            key_range.left = applyFunction(func, current_type, key_range.left);
            key_range.left_included = true;
        }

        if (!key_range.right.isNull())
        {
            key_range.right = applyFunction(func, current_type, key_range.right);
            key_range.right_included = true;
        }

        current_type = func->getResultType();

        if (!monotonicity.is_positive)
            key_range.swapLeftAndRight();
    }
    return key_range;
}


std::optional<RangeSet> KeyCondition::applyMonotonicFunctionsChainToRangeSet(
    RangeSet key_range_set,
    const FunctionsChain & functions,
    DataTypePtr current_type)
{
    for (const auto& func : functions)
    {
        DataTypePtr new_type;
        auto new_range_set = key_range_set.applyMonotonicFunction(func, current_type, new_type);
        if (!new_range_set || !new_type)
        {
            return {};
        }
        current_type.swap(new_type);
        key_range_set = *new_range_set;
    }
    return key_range_set;
}


std::optional<RangeSet> KeyCondition::applyInvertibleFunctionsChainToRange(
    RangeSet key_range_set,
    const FunctionsChain & functions,
    const FunctionArgumentStack & argument_stack)
{
    for (size_t i = 0; i < functions.size(); ++i)
    {
        auto func = functions[functions.size() - i - 1];
        size_t arg_index = argument_stack[functions.size() - i - 1];
        auto new_result = key_range_set.applyInvertibleFunction(func, arg_index);
        if (!new_result)
        {
            return {};
        }
        else
        {
            key_range_set = *new_result;
        }
    }
    return key_range_set;
}


BoolMask KeyCondition::checkInHyperrectangle(
    const std::vector<Range> & hyperrectangle,
    const DataTypes & data_types) const
{
    std::vector<BoolMask> rpn_stack;
    for (const auto & element : rpn)
    {
        if (element.function == RPNElement::FUNCTION_UNKNOWN)
        {
            rpn_stack.emplace_back(true, true);
        }
        else if (element.function == RPNElement::FUNCTION_IN_RANGE
            || element.function == RPNElement::FUNCTION_NOT_IN_RANGE)
        {
            const Range * key_range = &hyperrectangle[element.key_column];

            /// The case when the expression is obtainable from key columns via invertible functions.
            RangeSet transformed_range_set = *key_range;
            if (!element.invertible_functions_chain.empty())
            {
                auto new_range_set = applyInvertibleFunctionsChainToRange(
                    transformed_range_set,
                    element.invertible_functions_chain,
                    element.function_argument_stack
                );
                if (!new_range_set)
                {
                    rpn_stack.emplace_back(true, true);
                }
                transformed_range_set = std::move(*new_range_set);
            }

            /// The case when the column is wrapped in a chain of possibly monotonic functions.
            if (!element.monotonic_functions_chain.empty())
            {
                auto new_range_set = applyMonotonicFunctionsChainToRangeSet(
                    transformed_range_set,
                    element.monotonic_functions_chain,
                    data_types[element.key_column],
                    single_point
                );

                if (!new_range_set)
                {
                    rpn_stack.emplace_back(true, true);
                    continue;
                }

                transformed_range_set = std::move(*new_range_set);
            }

            bool intersects = transformed_range_set.intersectsRange(element.range);
            bool contains = transformed_range_set.isContainedBy(element.range);

            rpn_stack.emplace_back(intersects, !contains);
            if (element.function == RPNElement::FUNCTION_NOT_IN_RANGE)
                rpn_stack.back() = !rpn_stack.back();
        }
        else if (
            element.function == RPNElement::FUNCTION_IN_SET
            || element.function == RPNElement::FUNCTION_NOT_IN_SET)
        {
            if (!element.set_index)
                throw Exception("Set for IN is not created yet", ErrorCodes::LOGICAL_ERROR);

            rpn_stack.emplace_back(element.set_index->checkInRange(hyperrectangle, data_types));
            if (element.function == RPNElement::FUNCTION_NOT_IN_SET)
                rpn_stack.back() = !rpn_stack.back();
        }
        else if (element.function == RPNElement::FUNCTION_NOT)
        {
            assert(!rpn_stack.empty());

            rpn_stack.back() = !rpn_stack.back();
        }
        else if (element.function == RPNElement::FUNCTION_AND)
        {
            assert(!rpn_stack.empty());

            auto arg1 = rpn_stack.back();
            rpn_stack.pop_back();
            auto arg2 = rpn_stack.back();
            rpn_stack.back() = arg1 & arg2;
        }
        else if (element.function == RPNElement::FUNCTION_OR)
        {
            assert(!rpn_stack.empty());

            auto arg1 = rpn_stack.back();
            rpn_stack.pop_back();
            auto arg2 = rpn_stack.back();
            rpn_stack.back() = arg1 | arg2;
        }
        else if (element.function == RPNElement::ALWAYS_FALSE)
        {
            rpn_stack.emplace_back(false, true);
        }
        else if (element.function == RPNElement::ALWAYS_TRUE)
        {
            rpn_stack.emplace_back(true, false);
        }
        else
            throw Exception("Unexpected function type in KeyCondition::RPNElement", ErrorCodes::LOGICAL_ERROR);
    }

    if (rpn_stack.size() != 1)
        throw Exception("Unexpected stack size in KeyCondition::checkInRange", ErrorCodes::LOGICAL_ERROR);

    return rpn_stack[0];
}


BoolMask KeyCondition::checkInRange(
    size_t used_key_size,
    const FieldRef * left_key,
    const FieldRef * right_key,
    const DataTypes & data_types,
    BoolMask initial_mask) const
{
    return checkInRange(used_key_size, left_key, right_key, data_types, true, initial_mask);
}


bool KeyCondition::mayBeTrueInRange(
    size_t used_key_size,
    const FieldRef * left_key,
    const FieldRef * right_key,
    const DataTypes & data_types) const
{
    return checkInRange(used_key_size, left_key, right_key, data_types, true, BoolMask::consider_only_can_be_true).can_be_true;
}


BoolMask KeyCondition::checkAfter(
    size_t used_key_size,
    const FieldRef * left_key,
    const DataTypes & data_types,
    BoolMask initial_mask) const
{
    return checkInRange(used_key_size, left_key, nullptr, data_types, false, initial_mask);
}


bool KeyCondition::mayBeTrueAfter(
    size_t used_key_size,
    const FieldRef * left_key,
    const DataTypes & data_types) const
{
    return checkInRange(used_key_size, left_key, nullptr, data_types, false, BoolMask::consider_only_can_be_true).can_be_true;
}


String KeyCondition::RPNElement::toString() const
{
    auto print_wrapped_column = [this](WriteBuffer & buf)
    {
        for (auto it = monotonic_functions_chain.rbegin(); it != monotonic_functions_chain.rend(); ++it)
<<<<<<< HEAD
        {
            ss << (*it)->getName() << "(";
        }
        if (monotonic_functions_chain.empty())
        {
            ss << "(";
        }
        for (size_t i = 0; i < invertible_functions_chain.size(); ++i)
        {
            ss << "arg #" << function_argument_stack[i] << " of function " << invertible_functions_chain[i]->getName() << ", which is ";
        }
        ss << "column " << key_column;
        if (monotonic_functions_chain.empty())
        {
            ss << ")";
        }
        for (auto it = monotonic_functions_chain.rbegin(); it != monotonic_functions_chain.rend(); ++it)
        {
            ss << ")";
        }
=======
            buf << (*it)->getName() << "(";

        buf << "column " << key_column;

        for (auto it = monotonic_functions_chain.rbegin(); it != monotonic_functions_chain.rend(); ++it)
            buf << ")";
>>>>>>> 013c582a
    };

    WriteBufferFromOwnString buf;
    switch (function)
    {
        case FUNCTION_AND:
            return "and";
        case FUNCTION_OR:
            return "or";
        case FUNCTION_NOT:
            return "not";
        case FUNCTION_UNKNOWN:
            return "unknown";
        case FUNCTION_NOT_IN_SET:
        case FUNCTION_IN_SET:
        {
            buf << "(";
            print_wrapped_column(buf);
            buf << (function == FUNCTION_IN_SET ? " in " : " notIn ");
            if (!set_index)
                buf << "unknown size set";
            else
                buf << set_index->size() << "-element set";
            buf << ")";
            return buf.str();
        }
        case FUNCTION_IN_RANGE:
        case FUNCTION_NOT_IN_RANGE:
        {
            buf << "(";
            print_wrapped_column(buf);
            buf << (function == FUNCTION_NOT_IN_RANGE ? " not" : "") << " in " << range.toString();
            buf << ")";
            return buf.str();
        }
        case ALWAYS_FALSE:
            return "false";
        case ALWAYS_TRUE:
            return "true";
    }

    __builtin_unreachable();
}


bool KeyCondition::alwaysUnknownOrTrue() const
{
    std::vector<UInt8> rpn_stack;

    for (const auto & element : rpn)
    {
        if (element.function == RPNElement::FUNCTION_UNKNOWN
            || element.function == RPNElement::ALWAYS_TRUE)
        {
            rpn_stack.push_back(true);
        }
        else if (element.function == RPNElement::FUNCTION_NOT_IN_RANGE
            || element.function == RPNElement::FUNCTION_IN_RANGE
            || element.function == RPNElement::FUNCTION_IN_SET
            || element.function == RPNElement::FUNCTION_NOT_IN_SET
            || element.function == RPNElement::ALWAYS_FALSE)
        {
            rpn_stack.push_back(false);
        }
        else if (element.function == RPNElement::FUNCTION_NOT)
        {
        }
        else if (element.function == RPNElement::FUNCTION_AND)
        {
            assert(!rpn_stack.empty());

            auto arg1 = rpn_stack.back();
            rpn_stack.pop_back();
            auto arg2 = rpn_stack.back();
            rpn_stack.back() = arg1 & arg2;
        }
        else if (element.function == RPNElement::FUNCTION_OR)
        {
            assert(!rpn_stack.empty());

            auto arg1 = rpn_stack.back();
            rpn_stack.pop_back();
            auto arg2 = rpn_stack.back();
            rpn_stack.back() = arg1 | arg2;
        }
        else
            throw Exception("Unexpected function type in KeyCondition::RPNElement", ErrorCodes::LOGICAL_ERROR);
    }

    if (rpn_stack.size() != 1)
        throw Exception("Unexpected stack size in KeyCondition::alwaysUnknownOrTrue", ErrorCodes::LOGICAL_ERROR);

    return rpn_stack[0];
}


size_t KeyCondition::getMaxKeyColumn() const
{
    size_t res = 0;
    for (const auto & element : rpn)
    {
        if (element.function == RPNElement::FUNCTION_NOT_IN_RANGE
            || element.function == RPNElement::FUNCTION_IN_RANGE
            || element.function == RPNElement::FUNCTION_IN_SET
            || element.function == RPNElement::FUNCTION_NOT_IN_SET)
        {
            if (element.key_column > res)
                res = element.key_column;
        }
    }
    return res;
}


bool KeyCondition::hasMonotonicFunctionsChain() const
{
    for (const auto & element : rpn)
        if (!element.monotonic_functions_chain.empty()
            || (element.set_index && element.set_index->hasMonotonicFunctionsChain()))
            return true;
    return false;
}

}<|MERGE_RESOLUTION|>--- conflicted
+++ resolved
@@ -33,28 +33,6 @@
     extern const int BAD_TYPE_OF_FIELD;
 }
 
-<<<<<<< HEAD
-=======
-
-String Range::toString() const
-{
-    WriteBufferFromOwnString str;
-
-    if (!left_bounded)
-        str << "(-inf, ";
-    else
-        str << (left_included ? '[' : '(') << applyVisitor(FieldVisitorToString(), left) << ", ";
-
-    if (!right_bounded)
-        str << "+inf)";
-    else
-        str << applyVisitor(FieldVisitorToString(), right) << (right_included ? ']' : ')');
-
-    return str.str();
-}
-
-
->>>>>>> 013c582a
 /// Example: for `Hello\_World% ...` string it returns `Hello_World`, and for `%test%` returns an empty string.
 static String extractFixedPrefixFromLikePattern(const String & like_pattern)
 {
@@ -1782,9 +1760,8 @@
     auto print_wrapped_column = [this](WriteBuffer & buf)
     {
         for (auto it = monotonic_functions_chain.rbegin(); it != monotonic_functions_chain.rend(); ++it)
-<<<<<<< HEAD
-        {
-            ss << (*it)->getName() << "(";
+        {
+            buf << (*it)->getName() << "(";
         }
         if (monotonic_functions_chain.empty())
         {
@@ -1794,23 +1771,15 @@
         {
             ss << "arg #" << function_argument_stack[i] << " of function " << invertible_functions_chain[i]->getName() << ", which is ";
         }
-        ss << "column " << key_column;
+        buf << "column " << key_column;
         if (monotonic_functions_chain.empty())
         {
             ss << ")";
         }
         for (auto it = monotonic_functions_chain.rbegin(); it != monotonic_functions_chain.rend(); ++it)
         {
-            ss << ")";
-        }
-=======
-            buf << (*it)->getName() << "(";
-
-        buf << "column " << key_column;
-
-        for (auto it = monotonic_functions_chain.rbegin(); it != monotonic_functions_chain.rend(); ++it)
             buf << ")";
->>>>>>> 013c582a
+        }
     };
 
     WriteBufferFromOwnString buf;
