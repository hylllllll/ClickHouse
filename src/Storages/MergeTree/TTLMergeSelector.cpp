--- conflicted
+++ resolved
@@ -16,13 +16,8 @@
 }
 
 
-<<<<<<< HEAD
-IMergeSelector::PartsInPartition ITTLMergeSelector::select(
-    const Partitions & partitions,
-=======
-IMergeSelector::PartsRange TTLMergeSelector::select(
+IMergeSelector::PartsRange ITTLMergeSelector::select(
     const PartsRanges & parts_ranges,
->>>>>>> 6f5ba4d8
     const size_t max_total_size_to_merge)
 {
     using Iterator = IMergeSelector::PartsRange::const_iterator;
