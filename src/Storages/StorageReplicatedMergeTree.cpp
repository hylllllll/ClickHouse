#include <Core/Defines.h>

#include <cstddef>
#include <ranges>
#include "Common/hex.h"
#include <Common/Macros.h>
#include <Common/StringUtils/StringUtils.h>
#include <Common/ZooKeeper/KeeperException.h>
#include <Common/ZooKeeper/Types.h>
#include <Common/escapeForFileName.h>
#include <Common/formatReadable.h>
#include <Common/thread_local_rng.h>
#include <Common/typeid_cast.h>
#include <Storages/MergeTree/DataPartStorageOnDiskFull.h>

#include <Disks/ObjectStorages/IMetadataStorage.h>

#include <base/sort.h>

#include <Storages/AlterCommands.h>
#include <Storages/PartitionCommands.h>
#include <Storages/ColumnsDescription.h>
#include <Storages/StorageReplicatedMergeTree.h>
#include <Storages/MergeTree/IMergeTreeDataPart.h>
#include <Storages/MergeTree/MergeList.h>
#include <Storages/MergeTree/MergeTreeBackgroundExecutor.h>
#include <Storages/MergeTree/MergedBlockOutputStream.h>
#include <Storages/MergeTree/PinnedPartUUIDs.h>
#include <Storages/MergeTree/ReplicatedMergeTreeAttachThread.h>
#include <Storages/MergeTree/ReplicatedMergeTreeTableMetadata.h>
#include <Storages/MergeTree/ReplicatedMergeTreeSink.h>
#include <Storages/MergeTree/ReplicatedMergeTreeQuorumEntry.h>
#include <Storages/MergeTree/ReplicatedMergeTreeMutationEntry.h>
#include <Storages/MergeTree/ReplicatedMergeTreeAddress.h>
#include <Storages/MergeTree/ReplicatedMergeTreeQuorumAddedParts.h>
#include <Storages/MergeTree/ReplicatedMergeTreePartHeader.h>
#include <Storages/MergeTree/MergeFromLogEntryTask.h>
#include <Storages/MergeTree/MutateFromLogEntryTask.h>
#include <Storages/VirtualColumnUtils.h>
#include <Storages/MergeTree/MergeTreeReaderCompact.h>
#include <Storages/MergeTree/LeaderElection.h>
#include <Storages/MergeTree/ZeroCopyLock.h>
#include <Storages/MergeTree/extractZkPathFromCreateQuery.h>
#include <Storages/Freeze.h>

#include <Databases/DatabaseOnDisk.h>
#include <Databases/DatabaseReplicated.h>

#include <Parsers/formatAST.h>
#include <Parsers/parseQuery.h>
#include <Parsers/ASTInsertQuery.h>
#include <Parsers/ASTDropQuery.h>
#include <Parsers/ASTFunction.h>
#include <Parsers/ASTOptimizeQuery.h>
#include <Parsers/ASTPartition.h>
#include <Parsers/ASTLiteral.h>
#include <Parsers/ASTSelectWithUnionQuery.h>
#include <Parsers/queryToString.h>
#include <Parsers/ASTCheckQuery.h>
#include <Parsers/ExpressionListParsers.h>

#include <Processors/QueryPlan/QueryPlan.h>
#include <Processors/Sources/RemoteSource.h>
#include <Processors/QueryPlan/BuildQueryPipelineSettings.h>
#include <Processors/QueryPlan/Optimizations/QueryPlanOptimizationSettings.h>
#include <Processors/QueryPlan/ReadFromPreparedSource.h>
#include <Processors/Sinks/EmptySink.h>

#include <IO/ReadBufferFromString.h>
#include <IO/Operators.h>
#include <IO/ConnectionTimeouts.h>
#include <IO/ConnectionTimeoutsContext.h>

#include <Interpreters/InterpreterAlterQuery.h>
#include <Interpreters/PartLog.h>
#include <Interpreters/Context.h>
#include <Interpreters/DDLTask.h>
#include <Interpreters/InterserverCredentials.h>
#include <Interpreters/SelectQueryOptions.h>
#include <Interpreters/InterpreterSelectQuery.h>
#include <Interpreters/JoinedTables.h>

#include <Backups/BackupEntriesCollector.h>
#include <Backups/IBackup.h>
#include <Backups/IBackupCoordination.h>
#include <Backups/IBackupEntry.h>
#include <Backups/IRestoreCoordination.h>
#include <Backups/RestorerFromBackup.h>

#include <Poco/DirectoryIterator.h>

#include <base/scope_guard.h>
#include <Common/scope_guard_safe.h>
#include <Storages/MergeTree/AsyncBlockIDsCache.h>

#include <boost/algorithm/string/join.hpp>
#include <boost/algorithm/string/replace.hpp>
#include <boost/algorithm/string.hpp>

#include <algorithm>
#include <ctime>
#include <filesystem>
#include <iterator>
#include <numeric>
#include <thread>
#include <future>


namespace fs = std::filesystem;

namespace ProfileEvents
{
    extern const Event ReplicatedPartFailedFetches;
    extern const Event ReplicatedPartFetchesOfMerged;
    extern const Event ObsoleteReplicatedParts;
    extern const Event ReplicatedPartFetches;
    extern const Event CreatedLogEntryForMerge;
    extern const Event NotCreatedLogEntryForMerge;
    extern const Event CreatedLogEntryForMutation;
    extern const Event NotCreatedLogEntryForMutation;
    extern const Event ReplicaPartialShutdown;
}

namespace CurrentMetrics
{
    extern const Metric BackgroundFetchesPoolTask;
}

namespace DB
{

namespace ErrorCodes
{
    extern const int CANNOT_READ_ALL_DATA;
    extern const int NOT_IMPLEMENTED;
    extern const int NO_ZOOKEEPER;
    extern const int INCORRECT_DATA;
    extern const int INCOMPATIBLE_COLUMNS;
    extern const int REPLICA_ALREADY_EXISTS;
    extern const int NO_REPLICA_HAS_PART;
    extern const int LOGICAL_ERROR;
    extern const int TOO_MANY_UNEXPECTED_DATA_PARTS;
    extern const int ABORTED;
    extern const int REPLICA_IS_NOT_IN_QUORUM;
    extern const int TABLE_IS_READ_ONLY;
    extern const int NOT_FOUND_NODE;
    extern const int NO_ACTIVE_REPLICAS;
    extern const int NOT_A_LEADER;
    extern const int TABLE_WAS_NOT_DROPPED;
    extern const int PARTITION_ALREADY_EXISTS;
    extern const int TOO_MANY_RETRIES_TO_FETCH_PARTS;
    extern const int RECEIVED_ERROR_FROM_REMOTE_IO_SERVER;
    extern const int PARTITION_DOESNT_EXIST;
    extern const int UNFINISHED;
    extern const int RECEIVED_ERROR_TOO_MANY_REQUESTS;
    extern const int PART_IS_TEMPORARILY_LOCKED;
    extern const int CANNOT_ASSIGN_OPTIMIZE;
    extern const int ALL_REPLICAS_LOST;
    extern const int REPLICA_STATUS_CHANGED;
    extern const int CANNOT_ASSIGN_ALTER;
    extern const int DIRECTORY_ALREADY_EXISTS;
    extern const int ILLEGAL_TYPE_OF_ARGUMENT;
    extern const int UNKNOWN_POLICY;
    extern const int NO_SUCH_DATA_PART;
    extern const int INTERSERVER_SCHEME_DOESNT_MATCH;
    extern const int DUPLICATE_DATA_PART;
    extern const int BAD_ARGUMENTS;
    extern const int CONCURRENT_ACCESS_NOT_SUPPORTED;
    extern const int CHECKSUM_DOESNT_MATCH;
    extern const int NOT_INITIALIZED;
    extern const int TOO_LARGE_DISTRIBUTED_DEPTH;
}

namespace ActionLocks
{
    extern const StorageActionBlockType PartsMerge;
    extern const StorageActionBlockType PartsFetch;
    extern const StorageActionBlockType PartsSend;
    extern const StorageActionBlockType ReplicationQueue;
    extern const StorageActionBlockType PartsTTLMerge;
    extern const StorageActionBlockType PartsMove;
}


static const auto QUEUE_UPDATE_ERROR_SLEEP_MS        = 1 * 1000;
static const auto MUTATIONS_FINALIZING_SLEEP_MS      = 1 * 1000;
static const auto MUTATIONS_FINALIZING_IDLE_SLEEP_MS = 5 * 1000;
const String StorageReplicatedMergeTree::default_zookeeper_name = "default";

void StorageReplicatedMergeTree::setZooKeeper()
{
    /// Every ReplicatedMergeTree table is using only one ZooKeeper session.
    /// But if several ReplicatedMergeTree tables are using different
    /// ZooKeeper sessions, some queries like ATTACH PARTITION FROM may have
    /// strange effects. So we always use only one session for all tables.
    /// (excluding auxiliary zookeepers)

    std::lock_guard lock(current_zookeeper_mutex);
    if (zookeeper_name == default_zookeeper_name)
    {
        current_zookeeper = getContext()->getZooKeeper();
    }
    else
    {
        current_zookeeper = getContext()->getAuxiliaryZooKeeper(zookeeper_name);
    }
}

zkutil::ZooKeeperPtr StorageReplicatedMergeTree::tryGetZooKeeper() const
{
    std::lock_guard lock(current_zookeeper_mutex);
    return current_zookeeper;
}

zkutil::ZooKeeperPtr StorageReplicatedMergeTree::getZooKeeper() const
{
    auto res = tryGetZooKeeper();
    if (!res)
        throw Exception(ErrorCodes::NO_ZOOKEEPER, "Cannot get ZooKeeper");
    return res;
}

zkutil::ZooKeeperPtr StorageReplicatedMergeTree::getZooKeeperAndAssertNotReadonly() const
{
    /// There's a short period of time after connection loss when new session is created,
    /// but replication queue is not reinitialized. We must ensure that table is not readonly anymore
    /// before using new ZooKeeper session to write something (except maybe GET_PART) into replication log.
    auto res = getZooKeeper();
    assertNotReadonly();
    return res;
}

static MergeTreePartInfo makeDummyDropRangeForMovePartitionOrAttachPartitionFrom(const String & partition_id)
{
    /// NOTE We don't have special log entry type for MOVE PARTITION/ATTACH PARTITION FROM,
    /// so we use REPLACE_RANGE with dummy range of one block, which means "attach, not replace".
    /// It's safe to fill drop range for MOVE PARTITION/ATTACH PARTITION FROM with zeros,
    /// because drop range for REPLACE PARTITION must contain at least 2 blocks,
    /// so we can distinguish dummy drop range from any real or virtual part.
    /// But we should never construct such part name, even for virtual part,
    /// because it can be confused with real part <partition>_0_0_0.
    /// TODO get rid of this.

    MergeTreePartInfo drop_range;
    drop_range.partition_id = partition_id;
    drop_range.min_block = 0;
    drop_range.max_block = 0;
    drop_range.level = 0;
    drop_range.mutation = 0;
    return drop_range;
}

StorageReplicatedMergeTree::StorageReplicatedMergeTree(
    const String & zookeeper_path_,
    const String & replica_name_,
    bool attach,
    const StorageID & table_id_,
    const String & relative_data_path_,
    const StorageInMemoryMetadata & metadata_,
    ContextMutablePtr context_,
    const String & date_column_name,
    const MergingParams & merging_params_,
    std::unique_ptr<MergeTreeSettings> settings_,
    bool has_force_restore_data_flag,
    RenamingRestrictions renaming_restrictions_)
    : MergeTreeData(table_id_,
                    metadata_,
                    context_,
                    date_column_name,
                    merging_params_,
                    std::move(settings_),
                    true,                   /// require_part_metadata
                    attach,
                    [this] (const std::string & name) { enqueuePartForCheck(name); })
    , zookeeper_name(zkutil::extractZooKeeperName(zookeeper_path_))
    , zookeeper_path(zkutil::extractZooKeeperPath(zookeeper_path_, /* check_starts_with_slash */ !attach, log))
    , replica_name(replica_name_)
    , replica_path(fs::path(zookeeper_path) / "replicas" / replica_name_)
    , reader(*this)
    , writer(*this)
    , merger_mutator(*this)
    , merge_strategy_picker(*this)
    , queue(*this, merge_strategy_picker)
    , fetcher(*this)
    , cleanup_thread(*this)
    , async_block_ids_cache(*this)
    , part_check_thread(*this)
    , restarting_thread(*this)
    , part_moves_between_shards_orchestrator(*this)
    , renaming_restrictions(renaming_restrictions_)
    , replicated_fetches_throttler(std::make_shared<Throttler>(getSettings()->max_replicated_fetches_network_bandwidth, getContext()->getReplicatedFetchesThrottler()))
    , replicated_sends_throttler(std::make_shared<Throttler>(getSettings()->max_replicated_sends_network_bandwidth, getContext()->getReplicatedSendsThrottler()))
{
    initializeDirectoriesAndFormatVersion(relative_data_path_, attach, date_column_name);
    /// We create and deactivate all tasks for consistency.
    /// They all will be scheduled and activated by the restarting thread.
    queue_updating_task = getContext()->getSchedulePool().createTask(
        getStorageID().getFullTableName() + " (StorageReplicatedMergeTree::queueUpdatingTask)", [this]{ queueUpdatingTask(); });

    queue_updating_task->deactivate();

    mutations_updating_task = getContext()->getSchedulePool().createTask(
        getStorageID().getFullTableName() + " (StorageReplicatedMergeTree::mutationsUpdatingTask)", [this]{ mutationsUpdatingTask(); });

    mutations_updating_task->deactivate();

    merge_selecting_task = getContext()->getSchedulePool().createTask(
        getStorageID().getFullTableName() + " (StorageReplicatedMergeTree::mergeSelectingTask)", [this] { mergeSelectingTask(); });

    /// Will be activated if we will achieve leader state.
    merge_selecting_task->deactivate();

    mutations_finalizing_task = getContext()->getSchedulePool().createTask(
        getStorageID().getFullTableName() + " (StorageReplicatedMergeTree::mutationsFinalizingTask)", [this] { mutationsFinalizingTask(); });

    /// This task can be scheduled by different parts of code even when storage is readonly.
    /// This can lead to redundant exceptions during startup.
    /// Will be activated by restarting thread.
    mutations_finalizing_task->deactivate();

    bool has_zookeeper = getContext()->hasZooKeeper() || getContext()->hasAuxiliaryZooKeeper(zookeeper_name);
    if (has_zookeeper)
    {
        /// It's possible for getZooKeeper() to timeout if  zookeeper host(s) can't
        /// be reached. In such cases Poco::Exception is thrown after a connection
        /// timeout - refer to src/Common/ZooKeeper/ZooKeeperImpl.cpp:866 for more info.
        ///
        /// Side effect of this is that the CreateQuery gets interrupted and it exits.
        /// But the data Directories for the tables being created aren't cleaned up.
        /// This unclean state will hinder table creation on any retries and will
        /// complain that the Directory for table already exists.
        ///
        /// To achieve a clean state on failed table creations, catch this error and
        /// call dropIfEmpty() method only if the operation isn't ATTACH then proceed
        /// throwing the exception. Without this, the Directory for the tables need
        /// to be manually deleted before retrying the CreateQuery.
        try
        {
            if (zookeeper_name == default_zookeeper_name)
            {
                current_zookeeper = getContext()->getZooKeeper();
            }
            else
            {
                current_zookeeper = getContext()->getAuxiliaryZooKeeper(zookeeper_name);
            }
        }
        catch (...)
        {
            if (!attach)
            {
                dropIfEmpty();
                throw;
            }
            else
            {
                current_zookeeper = nullptr;
            }
        }
    }

    bool skip_sanity_checks = false;
    /// It does not make sense for CREATE query
    if (attach)
    {
        try
        {
            if (current_zookeeper && current_zookeeper->exists(replica_path + "/host"))
            {
                /// Check it earlier if we can (we don't want incompatible version to start).
                /// If "/host" doesn't exist, then replica is probably dropped and there's nothing to check.
                ReplicatedMergeTreeAttachThread::checkHasReplicaMetadataInZooKeeper(current_zookeeper, replica_path);
            }

            if (current_zookeeper && current_zookeeper->exists(replica_path + "/flags/force_restore_data"))
            {
                skip_sanity_checks = true;
                current_zookeeper->remove(replica_path + "/flags/force_restore_data");

                LOG_WARNING(
                    log,
                    "Skipping the limits on severity of changes to data parts and columns (flag {}/flags/force_restore_data).",
                    replica_path);
            }
            else if (has_force_restore_data_flag)
            {
                skip_sanity_checks = true;

                LOG_WARNING(log, "Skipping the limits on severity of changes to data parts and columns (flag force_restore_data).");
            }
        }
        catch (const Coordination::Exception & e)
        {
            if (!Coordination::isHardwareError(e.code))
                throw;
            LOG_ERROR(log, "Caught exception while checking table metadata in ZooKeeper, will recheck later: {}", e.displayText());
        }
    }

    loadDataParts(skip_sanity_checks);

    if (!current_zookeeper)
    {
        if (!attach)
        {
            dropIfEmpty();
            throw Exception(ErrorCodes::NO_ZOOKEEPER, "Can't create replicated table without ZooKeeper");
        }

        has_metadata_in_zookeeper = std::nullopt;

        if (!has_zookeeper)
        {
            /// Do not activate the replica. It will be readonly.
            LOG_ERROR(log, "No ZooKeeper defined: table will stay in readonly mode.");
            return;
        }
    }

    if (attach)
    {
        LOG_INFO(log, "Table will be in readonly mode until initialization is finished");
        attach_thread.emplace(*this);
        attach_thread->setSkipSanityChecks(skip_sanity_checks);
        return;
    }

    auto metadata_snapshot = getInMemoryMetadataPtr();

    has_metadata_in_zookeeper = true;

    if (!getDataPartsForInternalUsage().empty())
        throw Exception(ErrorCodes::INCORRECT_DATA,
                        "Data directory for table already contains data parts - probably it was unclean DROP table "
                        "or manual intervention. You must either clear directory by hand "
                        "or use ATTACH TABLE instead of CREATE TABLE if you need to use that parts.");

    try
    {
        bool is_first_replica = createTableIfNotExists(metadata_snapshot);

        try
        {
            /// NOTE If it's the first replica, these requests to ZooKeeper look redundant, we already know everything.

            /// We have to check granularity on other replicas. If it's fixed we
            /// must create our new replica with fixed granularity and store this
            /// information in /replica/metadata.
            other_replicas_fixed_granularity = checkFixedGranularityInZookeeper();

            checkTableStructure(zookeeper_path, metadata_snapshot);

            Coordination::Stat metadata_stat;
            current_zookeeper->get(zookeeper_path + "/metadata", &metadata_stat);
            metadata_version = metadata_stat.version;
        }
        catch (Coordination::Exception & e)
        {
            if (!is_first_replica && e.code == Coordination::Error::ZNONODE)
                throw Exception(ErrorCodes::ALL_REPLICAS_LOST, "Table {} was suddenly removed.", zookeeper_path);
            else
                throw;
        }

        if (!is_first_replica)
            createReplica(metadata_snapshot);
    }
    catch (...)
    {
        /// If replica was not created, rollback creation of data directory.
        dropIfEmpty();
        throw;
    }

    createNewZooKeeperNodes();
    syncPinnedPartUUIDs();

    if (!has_metadata_in_zookeeper.has_value() || *has_metadata_in_zookeeper)
        createTableSharedID();

    initialization_done = true;
}


String StorageReplicatedMergeTree::getDefaultZooKeeperPath(const Poco::Util::AbstractConfiguration & config)
{
    return config.getString("default_replica_path", "/clickhouse/tables/{uuid}/{shard}");
}


String StorageReplicatedMergeTree::getDefaultReplicaName(const Poco::Util::AbstractConfiguration & config)
{
    return config.getString("default_replica_name", "{replica}");
}


bool StorageReplicatedMergeTree::checkFixedGranularityInZookeeper()
{
    auto zookeeper = getZooKeeper();
    String metadata_str = zookeeper->get(zookeeper_path + "/metadata");
    auto metadata_from_zk = ReplicatedMergeTreeTableMetadata::parse(metadata_str);
    return metadata_from_zk.index_granularity_bytes == 0;
}


void StorageReplicatedMergeTree::waitMutationToFinishOnReplicas(
    const Strings & replicas, const String & mutation_id) const
{
    if (replicas.empty())
        return;

    /// Current replica must always be present in the list as the first element because we use local mutation status
    /// to check for mutation errors. So if it is not there, just add it.
    const Strings * all_required_replicas = &replicas;
    Strings extended_list_of_replicas;
    if (replicas.front() != replica_name)
    {
        extended_list_of_replicas.push_back(replica_name);
        extended_list_of_replicas.insert(extended_list_of_replicas.end(), replicas.begin(), replicas.end());
        all_required_replicas = &extended_list_of_replicas;
    }

    std::set<String> inactive_replicas;
    for (const String & replica : *all_required_replicas)
    {
        LOG_DEBUG(log, "Waiting for {} to apply mutation {}", replica, mutation_id);
        zkutil::EventPtr wait_event = std::make_shared<Poco::Event>();

        while (!partial_shutdown_called)
        {
            /// Mutation maybe killed or whole replica was deleted.
            /// Wait event will unblock at this moment.
            Coordination::Stat exists_stat;
            if (!getZooKeeper()->exists(fs::path(zookeeper_path) / "mutations" / mutation_id, &exists_stat, wait_event))
            {
                throw Exception(ErrorCodes::UNFINISHED, "Mutation {} was killed, manually removed or table was dropped", mutation_id);
            }

            auto zookeeper = getZooKeeper();
            /// Replica could be inactive.
            if (!zookeeper->exists(fs::path(zookeeper_path) / "replicas" / replica / "is_active"))
            {
                LOG_WARNING(log, "Replica {} is not active during mutation. Mutation will be done asynchronously when replica becomes active.", replica);

                inactive_replicas.emplace(replica);
                break;
            }

            String mutation_pointer = fs::path(zookeeper_path) / "replicas" / replica / "mutation_pointer";
            std::string mutation_pointer_value;
            /// Replica could be removed
            if (!zookeeper->tryGet(mutation_pointer, mutation_pointer_value, nullptr, wait_event))
            {
                LOG_WARNING(log, "Replica {} was removed", replica);
                break;
            }
            else if (mutation_pointer_value >= mutation_id) /// Maybe we already processed more fresh mutation
                break;                                      /// (numbers like 0000000000 and 0000000001)

            /// Replica can become inactive, so wait with timeout and recheck it
            if (wait_event->tryWait(1000))
                continue;

            /// Here we check mutation for errors on local replica. If they happen on this replica
            /// they will happen on each replica, so we can check only in-memory info.
            auto mutation_status = queue.getIncompleteMutationsStatus(mutation_id);
            /// If mutation status is empty, than local replica may just not loaded it into memory.
            if (mutation_status && !mutation_status->latest_fail_reason.empty())
                break;
        }

        /// This replica inactive, don't check anything
        if (!inactive_replicas.empty() && inactive_replicas.contains(replica))
            break;

        /// It maybe already removed from zk, but local in-memory mutations
        /// state was not updated.
        if (!getZooKeeper()->exists(fs::path(zookeeper_path) / "mutations" / mutation_id))
        {
            throw Exception(ErrorCodes::UNFINISHED, "Mutation {} was killed, manually removed or table was dropped", mutation_id);
        }

        if (partial_shutdown_called)
            throw Exception(ErrorCodes::UNFINISHED,
                            "Mutation is not finished because table shutdown was called. "
                            "It will be done after table restart.");

        /// Replica inactive, don't check mutation status
        if (!inactive_replicas.empty() && inactive_replicas.contains(replica))
            continue;

        /// At least we have our current mutation
        std::set<String> mutation_ids;
        mutation_ids.insert(mutation_id);

        /// Here we check mutation for errors or kill on local replica. If they happen on this replica
        /// they will happen on each replica, so we can check only in-memory info.
        auto mutation_status = queue.getIncompleteMutationsStatus(mutation_id, &mutation_ids);
        checkMutationStatus(mutation_status, mutation_ids);
    }

    if (!inactive_replicas.empty())
    {
        throw Exception(ErrorCodes::UNFINISHED,
                        "Mutation is not finished because some replicas are inactive right now: {}. Mutation will be done asynchronously",
                        boost::algorithm::join(inactive_replicas, ", "));
    }
}

void StorageReplicatedMergeTree::createNewZooKeeperNodes()
{
    auto zookeeper = getZooKeeper();

    std::vector<zkutil::ZooKeeper::FutureCreate> futures;

    /// These 4 nodes used to be created in createNewZookeeperNodes() and they were moved to createTable()
    /// This means that if the first replica creating the table metadata has an older version of CH (22.3 or previous)
    /// there will be a time between its calls to `createTable` and `createNewZookeeperNodes` where the nodes won't exists
    /// and that will cause issues in newer replicas
    /// See https://github.com/ClickHouse/ClickHouse/issues/38600 for example
    futures.push_back(zookeeper->asyncTryCreateNoThrow(zookeeper_path + "/quorum", String(), zkutil::CreateMode::Persistent));
    futures.push_back(zookeeper->asyncTryCreateNoThrow(zookeeper_path + "/quorum/last_part", String(), zkutil::CreateMode::Persistent));
    futures.push_back(zookeeper->asyncTryCreateNoThrow(zookeeper_path + "/quorum/failed_parts", String(), zkutil::CreateMode::Persistent));
    futures.push_back(zookeeper->asyncTryCreateNoThrow(zookeeper_path + "/mutations", String(), zkutil::CreateMode::Persistent));


    futures.push_back(zookeeper->asyncTryCreateNoThrow(zookeeper_path + "/quorum/parallel", String(), zkutil::CreateMode::Persistent));
    /// Nodes for remote fs zero-copy replication
    const auto settings = getSettings();
    if (settings->allow_remote_fs_zero_copy_replication)
    {
        futures.push_back(zookeeper->asyncTryCreateNoThrow(zookeeper_path + "/zero_copy_s3", String(), zkutil::CreateMode::Persistent));
        futures.push_back(zookeeper->asyncTryCreateNoThrow(zookeeper_path + "/zero_copy_s3/shared", String(), zkutil::CreateMode::Persistent));
        futures.push_back(zookeeper->asyncTryCreateNoThrow(zookeeper_path + "/zero_copy_hdfs", String(), zkutil::CreateMode::Persistent));
        futures.push_back(zookeeper->asyncTryCreateNoThrow(zookeeper_path + "/zero_copy_hdfs/shared", String(), zkutil::CreateMode::Persistent));
    }

    /// Part movement.
    futures.push_back(zookeeper->asyncTryCreateNoThrow(zookeeper_path + "/part_moves_shard", String(), zkutil::CreateMode::Persistent));
    futures.push_back(zookeeper->asyncTryCreateNoThrow(zookeeper_path + "/pinned_part_uuids", getPinnedPartUUIDs()->toString(), zkutil::CreateMode::Persistent));
    /// For ALTER PARTITION with multi-leaders
    futures.push_back(zookeeper->asyncTryCreateNoThrow(zookeeper_path + "/alter_partition_version", String(), zkutil::CreateMode::Persistent));
    /// For deduplication of async inserts
    futures.push_back(zookeeper->asyncTryCreateNoThrow(zookeeper_path + "/async_blocks", String(), zkutil::CreateMode::Persistent));

    /// As for now, "/temp" node must exist, but we want to be able to remove it in future
    if (zookeeper->exists(zookeeper_path + "/temp"))
    {
        /// For block numbers allocation (since 22.11)
        futures.push_back(zookeeper->asyncTryCreateNoThrow(
            zookeeper_path + "/temp/" + EphemeralLockInZooKeeper::LEGACY_LOCK_INSERT, String(), zkutil::CreateMode::Persistent));
        futures.push_back(zookeeper->asyncTryCreateNoThrow(
            zookeeper_path + "/temp/" + EphemeralLockInZooKeeper::LEGACY_LOCK_OTHER, String(), zkutil::CreateMode::Persistent));
    }

    for (auto & future : futures)
    {
        auto res = future.get();
        if (res.error != Coordination::Error::ZOK && res.error != Coordination::Error::ZNODEEXISTS)
            throw Coordination::Exception(fmt::format("Failed to create new nodes at {}", zookeeper_path), res.error);
    }
}


bool StorageReplicatedMergeTree::createTableIfNotExists(const StorageMetadataPtr & metadata_snapshot)
{
    auto zookeeper = getZooKeeper();
    zookeeper->createAncestors(zookeeper_path);

    for (size_t i = 0; i < 1000; ++i)
    {
        /// Invariant: "replicas" does not exist if there is no table or if there are leftovers from incompletely dropped table.
        if (zookeeper->exists(zookeeper_path + "/replicas"))
        {
            LOG_DEBUG(log, "This table {} is already created, will add new replica", zookeeper_path);
            return false;
        }

        /// There are leftovers from incompletely dropped table.
        if (zookeeper->exists(zookeeper_path + "/dropped"))
        {
            /// This condition may happen when the previous drop attempt was not completed
            ///  or when table is dropped by another replica right now.
            /// This is Ok because another replica is definitely going to drop the table.

            LOG_WARNING(log, "Removing leftovers from table {} (this might take several minutes)", zookeeper_path);
            String drop_lock_path = zookeeper_path + "/dropped/lock";
            Coordination::Error code = zookeeper->tryCreate(drop_lock_path, "", zkutil::CreateMode::Ephemeral);

            if (code == Coordination::Error::ZNONODE || code == Coordination::Error::ZNODEEXISTS)
            {
                LOG_WARNING(log, "The leftovers from table {} were removed by another replica", zookeeper_path);
            }
            else if (code != Coordination::Error::ZOK)
            {
                throw Coordination::Exception(code, drop_lock_path);
            }
            else
            {
                auto metadata_drop_lock = zkutil::EphemeralNodeHolder::existing(drop_lock_path, *zookeeper);
                if (!removeTableNodesFromZooKeeper(zookeeper, zookeeper_path, metadata_drop_lock, log))
                {
                    /// Someone is recursively removing table right now, we cannot create new table until old one is removed
                    continue;
                }
            }
        }

        LOG_DEBUG(log, "Creating table {}", zookeeper_path);

        /// We write metadata of table so that the replicas can check table parameters with them.
        String metadata_str = ReplicatedMergeTreeTableMetadata(*this, metadata_snapshot).toString();

        Coordination::Requests ops;
        ops.emplace_back(zkutil::makeCreateRequest(zookeeper_path, "", zkutil::CreateMode::Persistent));

        ops.emplace_back(zkutil::makeCreateRequest(zookeeper_path + "/metadata", metadata_str,
            zkutil::CreateMode::Persistent));
        ops.emplace_back(zkutil::makeCreateRequest(zookeeper_path + "/columns", metadata_snapshot->getColumns().toString(),
            zkutil::CreateMode::Persistent));
        ops.emplace_back(zkutil::makeCreateRequest(zookeeper_path + "/log", "",
            zkutil::CreateMode::Persistent));
        ops.emplace_back(zkutil::makeCreateRequest(zookeeper_path + "/blocks", "",
            zkutil::CreateMode::Persistent));
        ops.emplace_back(zkutil::makeCreateRequest(zookeeper_path + "/async_blocks", "",
            zkutil::CreateMode::Persistent));
        ops.emplace_back(zkutil::makeCreateRequest(zookeeper_path + "/block_numbers", "",
            zkutil::CreateMode::Persistent));
        ops.emplace_back(zkutil::makeCreateRequest(zookeeper_path + "/nonincrement_block_numbers", "",
            zkutil::CreateMode::Persistent)); /// /nonincrement_block_numbers dir is unused, but is created nonetheless for backwards compatibility.
        ops.emplace_back(zkutil::makeCreateRequest(zookeeper_path + "/leader_election", "",
            zkutil::CreateMode::Persistent));
        ops.emplace_back(zkutil::makeCreateRequest(zookeeper_path + "/temp", "",
            zkutil::CreateMode::Persistent));

        /// The following 2 nodes were added in 22.11
        ops.emplace_back(zkutil::makeCreateRequest(zookeeper_path + "/temp/" + EphemeralLockInZooKeeper::LEGACY_LOCK_INSERT, "",
                                                   zkutil::CreateMode::Persistent));
        ops.emplace_back(zkutil::makeCreateRequest(zookeeper_path + "/temp/" + EphemeralLockInZooKeeper::LEGACY_LOCK_OTHER, "",
                                                   zkutil::CreateMode::Persistent));

        ops.emplace_back(zkutil::makeCreateRequest(zookeeper_path + "/replicas", "last added replica: " + replica_name,
            zkutil::CreateMode::Persistent));

        /// The following 4 nodes were added in version 1.1.xxx, so we create them here, not in createNewZooKeeperNodes()
        ops.emplace_back(zkutil::makeCreateRequest(zookeeper_path + "/quorum", "",
            zkutil::CreateMode::Persistent));
        ops.emplace_back(zkutil::makeCreateRequest(zookeeper_path + "/quorum/last_part", "",
            zkutil::CreateMode::Persistent));
        ops.emplace_back(zkutil::makeCreateRequest(zookeeper_path + "/quorum/failed_parts", "",
            zkutil::CreateMode::Persistent));
        ops.emplace_back(zkutil::makeCreateRequest(zookeeper_path + "/mutations", "",
            zkutil::CreateMode::Persistent));

        /// And create first replica atomically. See also "createReplica" method that is used to create not the first replicas.

        ops.emplace_back(zkutil::makeCreateRequest(replica_path, "",
            zkutil::CreateMode::Persistent));
        ops.emplace_back(zkutil::makeCreateRequest(replica_path + "/host", "",
            zkutil::CreateMode::Persistent));
        ops.emplace_back(zkutil::makeCreateRequest(replica_path + "/log_pointer", "",
            zkutil::CreateMode::Persistent));
        ops.emplace_back(zkutil::makeCreateRequest(replica_path + "/queue", "",
            zkutil::CreateMode::Persistent));
        ops.emplace_back(zkutil::makeCreateRequest(replica_path + "/parts", "",
            zkutil::CreateMode::Persistent));
        ops.emplace_back(zkutil::makeCreateRequest(replica_path + "/flags", "",
            zkutil::CreateMode::Persistent));
        ops.emplace_back(zkutil::makeCreateRequest(replica_path + "/is_lost", "0",
            zkutil::CreateMode::Persistent));
        ops.emplace_back(zkutil::makeCreateRequest(replica_path + "/metadata", metadata_str,
            zkutil::CreateMode::Persistent));
        ops.emplace_back(zkutil::makeCreateRequest(replica_path + "/columns", metadata_snapshot->getColumns().toString(),
            zkutil::CreateMode::Persistent));
        ops.emplace_back(zkutil::makeCreateRequest(replica_path + "/metadata_version", std::to_string(metadata_version),
            zkutil::CreateMode::Persistent));

        /// The following 3 nodes were added in version 1.1.xxx, so we create them here, not in createNewZooKeeperNodes()
        ops.emplace_back(zkutil::makeCreateRequest(replica_path + "/min_unprocessed_insert_time", "",
            zkutil::CreateMode::Persistent));
        ops.emplace_back(zkutil::makeCreateRequest(replica_path + "/max_processed_insert_time", "",
            zkutil::CreateMode::Persistent));
        ops.emplace_back(zkutil::makeCreateRequest(replica_path + "/mutation_pointer", "",
            zkutil::CreateMode::Persistent));

        Coordination::Responses responses;
        auto code = zookeeper->tryMulti(ops, responses);
        if (code == Coordination::Error::ZNODEEXISTS)
        {
            LOG_WARNING(log, "It looks like the table {} was created by another server at the same moment, will retry", zookeeper_path);
            continue;
        }
        else if (code != Coordination::Error::ZOK)
        {
            zkutil::KeeperMultiException::check(code, ops, responses);
        }

        return true;
    }

    /// Do not use LOGICAL_ERROR code, because it may happen if user has specified wrong zookeeper_path
    throw Exception(ErrorCodes::REPLICA_ALREADY_EXISTS,
                    "Cannot create table, because it is created concurrently every time or because "
                    "of wrong zookeeper_path or because of logical error");
}

void StorageReplicatedMergeTree::createReplica(const StorageMetadataPtr & metadata_snapshot)
{
    auto zookeeper = getZooKeeper();

    LOG_DEBUG(log, "Creating replica {}", replica_path);

    Coordination::Error code;

    do
    {
        Coordination::Stat replicas_stat;
        String replicas_value;

        if (!zookeeper->tryGet(zookeeper_path + "/replicas", replicas_value, &replicas_stat))
            throw Exception(ErrorCodes::ALL_REPLICAS_LOST,
                "Cannot create a replica of the table {}, because the last replica of the table was dropped right now",
                zookeeper_path);

        /// It is not the first replica, we will mark it as "lost", to immediately repair (clone) from existing replica.
        /// By the way, it's possible that the replica will be first, if all previous replicas were removed concurrently.
        const String is_lost_value = replicas_stat.numChildren ? "1" : "0";

        Coordination::Requests ops;
        ops.emplace_back(zkutil::makeCreateRequest(replica_path, "",
            zkutil::CreateMode::Persistent));
        ops.emplace_back(zkutil::makeCreateRequest(replica_path + "/host", "",
            zkutil::CreateMode::Persistent));
        ops.emplace_back(zkutil::makeCreateRequest(replica_path + "/log_pointer", "",
            zkutil::CreateMode::Persistent));
        ops.emplace_back(zkutil::makeCreateRequest(replica_path + "/queue", "",
            zkutil::CreateMode::Persistent));
        ops.emplace_back(zkutil::makeCreateRequest(replica_path + "/parts", "",
            zkutil::CreateMode::Persistent));
        ops.emplace_back(zkutil::makeCreateRequest(replica_path + "/flags", "",
            zkutil::CreateMode::Persistent));
        ops.emplace_back(zkutil::makeCreateRequest(replica_path + "/is_lost", is_lost_value,
            zkutil::CreateMode::Persistent));
        ops.emplace_back(zkutil::makeCreateRequest(replica_path + "/metadata", ReplicatedMergeTreeTableMetadata(*this, metadata_snapshot).toString(),
            zkutil::CreateMode::Persistent));
        ops.emplace_back(zkutil::makeCreateRequest(replica_path + "/columns", metadata_snapshot->getColumns().toString(),
            zkutil::CreateMode::Persistent));
        ops.emplace_back(zkutil::makeCreateRequest(replica_path + "/metadata_version", std::to_string(metadata_version),
            zkutil::CreateMode::Persistent));

        /// The following 3 nodes were added in version 1.1.xxx, so we create them here, not in createNewZooKeeperNodes()
        ops.emplace_back(zkutil::makeCreateRequest(replica_path + "/min_unprocessed_insert_time", "",
            zkutil::CreateMode::Persistent));
        ops.emplace_back(zkutil::makeCreateRequest(replica_path + "/max_processed_insert_time", "",
            zkutil::CreateMode::Persistent));
        ops.emplace_back(zkutil::makeCreateRequest(replica_path + "/mutation_pointer", "",
            zkutil::CreateMode::Persistent));

        /// Check version of /replicas to see if there are any replicas created at the same moment of time.
        ops.emplace_back(zkutil::makeSetRequest(zookeeper_path + "/replicas", "last added replica: " + replica_name, replicas_stat.version));

        Coordination::Responses responses;
        code = zookeeper->tryMulti(ops, responses);

        switch (code)
        {
            case Coordination::Error::ZNODEEXISTS:
                throw Exception(ErrorCodes::REPLICA_ALREADY_EXISTS, "Replica {} already exists", replica_path);
            case Coordination::Error::ZBADVERSION:
                LOG_ERROR(log, "Retrying createReplica(), because some other replicas were created at the same time");
                break;
            case Coordination::Error::ZNONODE:
                throw Exception(ErrorCodes::ALL_REPLICAS_LOST, "Table {} was suddenly removed", zookeeper_path);
            default:
                zkutil::KeeperMultiException::check(code, ops, responses);
        }
    } while (code == Coordination::Error::ZBADVERSION);
}


zkutil::ZooKeeperPtr StorageReplicatedMergeTree::getZooKeeperIfTableShutDown() const
{
    zkutil::ZooKeeperPtr maybe_new_zookeeper;
    if (zookeeper_name == default_zookeeper_name)
        maybe_new_zookeeper = getContext()->getZooKeeper();
    else
        maybe_new_zookeeper = getContext()->getAuxiliaryZooKeeper(zookeeper_name);
    maybe_new_zookeeper->sync(zookeeper_path);
    return maybe_new_zookeeper;
}

void StorageReplicatedMergeTree::drop()
{
    /// There is also the case when user has configured ClickHouse to wrong ZooKeeper cluster
    /// or metadata of staled replica were removed manually,
    /// in this case, has_metadata_in_zookeeper = false, and we also permit to drop the table.

    bool maybe_has_metadata_in_zookeeper = !has_metadata_in_zookeeper.has_value() || *has_metadata_in_zookeeper;
    if (maybe_has_metadata_in_zookeeper)
    {
        /// Table can be shut down, restarting thread is not active
        /// and calling StorageReplicatedMergeTree::getZooKeeper()/getAuxiliaryZooKeeper() won't suffice.
        zkutil::ZooKeeperPtr zookeeper = getZooKeeperIfTableShutDown();

        /// If probably there is metadata in ZooKeeper, we don't allow to drop the table.
        if (!zookeeper)
            throw Exception(ErrorCodes::TABLE_IS_READ_ONLY, "Can't drop readonly replicated table (need to drop data in ZooKeeper as well)");

        dropReplica(zookeeper, zookeeper_path, replica_name, log, getSettings());
    }

    /// Wait for loading of all outdated parts because
    /// in case of zero copy recursive removal of directory
    /// is not supported and table cannot be dropped.
    if (canUseZeroCopyReplication())
    {
        /// Load remaining parts synchronously because task
        /// for loading is already cancelled in shutdown().
        loadOutdatedDataParts(/*is_async=*/ false);
    }

    dropAllData();
}

void StorageReplicatedMergeTree::dropReplica(zkutil::ZooKeeperPtr zookeeper, const String & zookeeper_path, const String & replica,
                                             Poco::Logger * logger, MergeTreeSettingsPtr table_settings)
{
    if (zookeeper->expired())
        throw Exception(ErrorCodes::TABLE_WAS_NOT_DROPPED, "Table was not dropped because ZooKeeper session has expired.");

    auto remote_replica_path = zookeeper_path + "/replicas/" + replica;

    LOG_INFO(logger, "Removing replica {}, marking it as lost", remote_replica_path);
    /// Mark itself lost before removing, because the following recursive removal may fail
    /// and partially dropped replica may be considered as alive one (until someone will mark it lost)
    zookeeper->trySet(remote_replica_path + "/is_lost", "1");

    /// NOTE: we should check for remote_replica_path existence,
    /// since otherwise DROP REPLICA will fail if the replica had been already removed.
    if (!zookeeper->exists(remote_replica_path))
    {
        LOG_INFO(logger, "Removing replica {} does not exist", remote_replica_path);
        return;
    }

    {
        /// Remove "host" node first to mark replica as dropped (the choice is arbitrary,
        /// it could be any node without children that exists since ancient server versions and not re-created on startup)
        [[maybe_unused]] auto code = zookeeper->tryRemove(fs::path(remote_replica_path) / "host");
        assert(code == Coordination::Error::ZOK || code == Coordination::Error::ZNONODE);

        /// Then try to remove paths that are known to be flat (all children are leafs)
        Strings flat_nodes = {"flags", "queue"};
        if (table_settings && table_settings->use_minimalistic_part_header_in_zookeeper)
            flat_nodes.emplace_back("parts");
        for (const auto & node : flat_nodes)
        {
            bool removed_quickly = zookeeper->tryRemoveChildrenRecursive(fs::path(remote_replica_path) / node, /* probably flat */ true);
            if (!removed_quickly)
                LOG_WARNING(logger, "Failed to quickly remove node '{}' and its children, fell back to recursive removal (replica: {})",
                            node, remote_replica_path);
        }

        /// Then try to remove nodes that are known to have no children (and should always exist)
        Coordination::Requests ops;
        for (const auto & node : flat_nodes)
            ops.emplace_back(zkutil::makeRemoveRequest(remote_replica_path + "/" + node, -1));

        ops.emplace_back(zkutil::makeRemoveRequest(remote_replica_path + "/columns", -1));
        ops.emplace_back(zkutil::makeRemoveRequest(remote_replica_path + "/is_lost", -1));
        ops.emplace_back(zkutil::makeRemoveRequest(remote_replica_path + "/log_pointer", -1));
        ops.emplace_back(zkutil::makeRemoveRequest(remote_replica_path + "/max_processed_insert_time", -1));
        ops.emplace_back(zkutil::makeRemoveRequest(remote_replica_path + "/min_unprocessed_insert_time", -1));
        ops.emplace_back(zkutil::makeRemoveRequest(remote_replica_path + "/metadata", -1));
        ops.emplace_back(zkutil::makeRemoveRequest(remote_replica_path + "/metadata_version", -1));
        ops.emplace_back(zkutil::makeRemoveRequest(remote_replica_path + "/mutation_pointer", -1));
        Coordination::Responses res;
        code = zookeeper->tryMulti(ops, res);
        if (code != Coordination::Error::ZOK)
            LOG_WARNING(logger, "Cannot quickly remove nodes without children: {} (replica: {}). Will remove recursively.",
                        Coordination::errorMessage(code), remote_replica_path);

        /// And finally remove everything else recursively
        zookeeper->tryRemoveRecursive(remote_replica_path);
    }

    /// It may left some garbage if replica_path subtree are concurrently modified
    if (zookeeper->exists(remote_replica_path))
        LOG_ERROR(logger, "Replica was not completely removed from ZooKeeper, {} still exists and may contain some garbage.", remote_replica_path);

    /// Check that `zookeeper_path` exists: it could have been deleted by another replica after execution of previous line.
    Strings replicas;
    if (Coordination::Error::ZOK != zookeeper->tryGetChildren(zookeeper_path + "/replicas", replicas) || !replicas.empty())
        return;

    LOG_INFO(logger, "{} is the last replica, will remove table", remote_replica_path);

    /** At this moment, another replica can be created and we cannot remove the table.
      * Try to remove /replicas node first. If we successfully removed it,
      * it guarantees that we are the only replica that proceed to remove the table
      * and no new replicas can be created after that moment (it requires the existence of /replicas node).
      * and table cannot be recreated with new /replicas node on another servers while we are removing data,
      * because table creation is executed in single transaction that will conflict with remaining nodes.
      */

    /// Node /dropped works like a lock that protects from concurrent removal of old table and creation of new table.
    /// But recursive removal may fail in the middle of operation leaving some garbage in zookeeper_path, so
    /// we remove it on table creation if there is /dropped node. Creating thread may remove /dropped node created by
    /// removing thread, and it causes race condition if removing thread is not finished yet.
    /// To avoid this we also create ephemeral child before starting recursive removal.
    /// (The existence of child node does not allow to remove parent node).
    Coordination::Requests ops;
    Coordination::Responses responses;
    String drop_lock_path = zookeeper_path + "/dropped/lock";
    ops.emplace_back(zkutil::makeRemoveRequest(zookeeper_path + "/replicas", -1));
    ops.emplace_back(zkutil::makeCreateRequest(zookeeper_path + "/dropped", "", zkutil::CreateMode::Persistent));
    ops.emplace_back(zkutil::makeCreateRequest(drop_lock_path, "", zkutil::CreateMode::Ephemeral));
    Coordination::Error code = zookeeper->tryMulti(ops, responses);

    if (code == Coordination::Error::ZNONODE || code == Coordination::Error::ZNODEEXISTS)
    {
        LOG_WARNING(logger, "Table {} is already started to be removing by another replica right now", remote_replica_path);
    }
    else if (code == Coordination::Error::ZNOTEMPTY)
    {
        LOG_WARNING(logger, "Another replica was suddenly created, will keep the table {}", remote_replica_path);
    }
    else if (code != Coordination::Error::ZOK)
    {
        zkutil::KeeperMultiException::check(code, ops, responses);
    }
    else
    {
        auto metadata_drop_lock = zkutil::EphemeralNodeHolder::existing(drop_lock_path, *zookeeper);
        LOG_INFO(logger, "Removing table {} (this might take several minutes)", zookeeper_path);
        removeTableNodesFromZooKeeper(zookeeper, zookeeper_path, metadata_drop_lock, logger);
    }
}

bool StorageReplicatedMergeTree::removeTableNodesFromZooKeeper(zkutil::ZooKeeperPtr zookeeper,
        const String & zookeeper_path, const zkutil::EphemeralNodeHolder::Ptr & metadata_drop_lock, Poco::Logger * logger)
{
    bool completely_removed = false;

    /// NOTE /block_numbers/ actually is not flat, because /block_numbers/<partition_id>/ may have ephemeral children,
    /// but we assume that all ephemeral block locks are already removed when table is being dropped.
    static constexpr std::array flat_nodes = {"block_numbers", "blocks", "async_blocks", "leader_election", "log", "mutations", "pinned_part_uuids"};

    /// First try to remove paths that are known to be flat
    for (const auto * node : flat_nodes)
    {
        bool removed_quickly = zookeeper->tryRemoveChildrenRecursive(fs::path(zookeeper_path) / node, /* probably flat */ true);
        if (!removed_quickly)
            LOG_WARNING(logger, "Failed to quickly remove node '{}' and its children, fell back to recursive removal (table: {})",
                        node, zookeeper_path);
    }

    /// Then try to remove nodes that are known to have no children (and should always exist)
    Coordination::Requests ops;
    for (const auto * node : flat_nodes)
        ops.emplace_back(zkutil::makeRemoveRequest(zookeeper_path + "/" + node, -1));

    ops.emplace_back(zkutil::makeRemoveRequest(zookeeper_path + "/alter_partition_version", -1));
    ops.emplace_back(zkutil::makeRemoveRequest(zookeeper_path + "/columns", -1));
    ops.emplace_back(zkutil::makeRemoveRequest(zookeeper_path + "/metadata", -1));
    ops.emplace_back(zkutil::makeRemoveRequest(zookeeper_path + "/table_shared_id", -1));
    Coordination::Responses res;
    auto code = zookeeper->tryMulti(ops, res);
    if (code != Coordination::Error::ZOK)
        LOG_WARNING(logger, "Cannot quickly remove nodes without children: {} (table: {}). Will remove recursively.",
                    Coordination::errorMessage(code), zookeeper_path);

    Strings children;
    code = zookeeper->tryGetChildren(zookeeper_path, children);
    if (code == Coordination::Error::ZNONODE)
        throw Exception(ErrorCodes::LOGICAL_ERROR, "There is a race condition between creation and removal of replicated table. It's a bug");

    for (const auto & child : children)
    {
        if (child != "dropped")
            zookeeper->tryRemoveRecursive(fs::path(zookeeper_path) / child);
    }

    ops.clear();
    Coordination::Responses responses;
    ops.emplace_back(zkutil::makeRemoveRequest(metadata_drop_lock->getPath(), -1));
    ops.emplace_back(zkutil::makeRemoveRequest(fs::path(zookeeper_path) / "dropped", -1));
    ops.emplace_back(zkutil::makeRemoveRequest(zookeeper_path, -1));
    code = zookeeper->tryMulti(ops, responses);

    if (code == Coordination::Error::ZNONODE)
    {
        throw Exception(ErrorCodes::LOGICAL_ERROR, "There is a race condition between creation and removal of replicated table. It's a bug");
    }
    else if (code == Coordination::Error::ZNOTEMPTY)
    {
        LOG_ERROR(logger, "Table was not completely removed from ZooKeeper, {} still exists and may contain some garbage,"
                          "but someone is removing it right now.", zookeeper_path);
    }
    else if (code != Coordination::Error::ZOK)
    {
        /// It is still possible that ZooKeeper session is expired or server is killed in the middle of the delete operation.
        zkutil::KeeperMultiException::check(code, ops, responses);
    }
    else
    {
        metadata_drop_lock->setAlreadyRemoved();
        completely_removed = true;
        LOG_INFO(logger, "Table {} was successfully removed from ZooKeeper", zookeeper_path);
    }

    return completely_removed;
}


/** Verify that list of columns and table storage_settings_ptr match those specified in ZK (/metadata).
  * If not, throw an exception.
  */
void StorageReplicatedMergeTree::checkTableStructure(const String & zookeeper_prefix, const StorageMetadataPtr & metadata_snapshot)
{
    auto zookeeper = getZooKeeper();

    ReplicatedMergeTreeTableMetadata old_metadata(*this, metadata_snapshot);

    Coordination::Stat metadata_stat;
    String metadata_str = zookeeper->get(fs::path(zookeeper_prefix) / "metadata", &metadata_stat);
    auto metadata_from_zk = ReplicatedMergeTreeTableMetadata::parse(metadata_str);
    old_metadata.checkEquals(metadata_from_zk, metadata_snapshot->getColumns(), getContext());

    Coordination::Stat columns_stat;
    auto columns_from_zk = ColumnsDescription::parse(zookeeper->get(fs::path(zookeeper_prefix) / "columns", &columns_stat));

    const ColumnsDescription & old_columns = metadata_snapshot->getColumns();
    if (columns_from_zk != old_columns)
    {
        throw Exception(ErrorCodes::INCOMPATIBLE_COLUMNS,
            "Table columns structure in ZooKeeper is different from local table structure. Local columns:\n"
            "{}\nZookeeper columns:\n{}", old_columns.toString(), columns_from_zk.toString());
    }
}

void StorageReplicatedMergeTree::setTableStructure(const StorageID & table_id, const ContextPtr & local_context,
    ColumnsDescription new_columns, const ReplicatedMergeTreeTableMetadata::Diff & metadata_diff)
{
    StorageInMemoryMetadata old_metadata = getInMemoryMetadata();
    StorageInMemoryMetadata new_metadata = metadata_diff.getNewMetadata(new_columns, local_context, old_metadata);

    /// Even if the primary/sorting/partition keys didn't change we must reinitialize it
    /// because primary/partition key column types might have changed.
    checkTTLExpressions(new_metadata, old_metadata);
    setProperties(new_metadata, old_metadata);

    DatabaseCatalog::instance().getDatabase(table_id.database_name)->alterTable(local_context, table_id, new_metadata);
}


/** If necessary, restore a part, replica itself adds a record for its receipt.
  * What time should I put for this entry in the queue? Time is taken into account when calculating lag of replica.
  * For these purposes, it makes sense to use creation time of missing part
  *  (that is, in calculating lag, it will be taken into account how old is the part we need to recover).
  */
static time_t tryGetPartCreateTime(zkutil::ZooKeeperPtr & zookeeper, const String & replica_path, const String & part_name)
{
    time_t res = 0;

    /// We get creation time of part, if it still exists (was not merged, for example).
    Coordination::Stat stat;
    String unused;
    if (zookeeper->tryGet(fs::path(replica_path) / "parts" / part_name, unused, &stat))
        res = stat.ctime / 1000;

    return res;
}


void StorageReplicatedMergeTree::checkParts(bool skip_sanity_checks)
{
    auto zookeeper = getZooKeeper();

    Strings expected_parts_vec = zookeeper->getChildren(fs::path(replica_path) / "parts");

    /// Parts in ZK.
    NameSet expected_parts(expected_parts_vec.begin(), expected_parts_vec.end());

    /// There are no PreActive parts at startup.
    auto parts = getDataParts({MergeTreeDataPartState::Active, MergeTreeDataPartState::Outdated});

    /** Local parts that are not in ZK.
      * In very rare cases they may cover missing parts
      * and someone may think that pushing them to zookeeper is good idea.
      * But actually we can't precisely determine that ALL missing parts
      * covered by this unexpected part. So missing parts will be downloaded.
      */
    DataParts unexpected_parts;

    /// Intersection of local parts and expected parts
    ActiveDataPartSet local_expected_parts_set(format_version);

    /// Collect unexpected parts
    for (const auto & part : parts)
    {
        if (expected_parts.contains(part->name))
            local_expected_parts_set.add(part->name);
        else
            unexpected_parts.insert(part); /// this parts we will place to detached with ignored_ prefix
    }

    /// Which parts should be taken from other replicas.
    Strings parts_to_fetch;

    for (const String & missing_name : expected_parts)
        if (!getActiveContainingPart(missing_name))
            parts_to_fetch.push_back(missing_name);

    /** To check the adequacy, for the parts that are in the FS, but not in ZK, we will only consider not the most recent parts.
      * Because unexpected new parts usually arise only because they did not have time to enroll in ZK with a rough restart of the server.
      * It also occurs from deduplicated parts that did not have time to retire.
      */
    size_t unexpected_parts_nonnew = 0;
    UInt64 unexpected_parts_nonnew_rows = 0;
    UInt64 unexpected_parts_rows = 0;

    Strings covered_unexpected_parts;
    Strings uncovered_unexpected_parts;
    UInt64 uncovered_unexpected_parts_rows = 0;

    for (const auto & part : unexpected_parts)
    {
        unexpected_parts_rows += part->rows_count;

        /// This part may be covered by some expected part that is active and present locally
        /// Probably we just did not remove this part from disk before restart (but removed from ZooKeeper)
        String covering_local_part = local_expected_parts_set.getContainingPart(part->name);
        if (!covering_local_part.empty())
        {
            covered_unexpected_parts.push_back(part->name);
            continue;
        }

        /// Part is unexpected and we don't have covering part: it's suspicious
        uncovered_unexpected_parts.push_back(part->name);
        uncovered_unexpected_parts_rows += part->rows_count;

        if (part->info.level > 0)
        {
            ++unexpected_parts_nonnew;
            unexpected_parts_nonnew_rows += part->rows_count;
        }
    }

    const UInt64 parts_to_fetch_blocks = std::accumulate(parts_to_fetch.cbegin(), parts_to_fetch.cend(), 0,
        [&](UInt64 acc, const String& part_name)
        {
            if (const auto part_info = MergeTreePartInfo::tryParsePartName(part_name, format_version))
                return acc + part_info->getBlocksCount();

            LOG_ERROR(log, "Unexpected part name: {}", part_name);
            return acc;
        });

    /** We can automatically synchronize data,
      *  if the ratio of the total number of errors to the total number of parts (minimum - on the local filesystem or in ZK)
      *  is no more than some threshold (for example 50%).
      *
      * A large ratio of mismatches in the data on the filesystem and the expected data
      *  may indicate a configuration error (the server accidentally connected as a replica not from right shard).
      * In this case, the protection mechanism does not allow the server to start.
      */

    UInt64 total_rows_on_filesystem = 0;
    for (const auto & part : parts)
        total_rows_on_filesystem += part->rows_count;

    const auto storage_settings_ptr = getSettings();
    bool insane = uncovered_unexpected_parts_rows > total_rows_on_filesystem * storage_settings_ptr->replicated_max_ratio_of_wrong_parts;

    constexpr auto sanity_report_fmt = "The local set of parts of table {} doesn't look like the set of parts in ZooKeeper: "
                                               "{} rows of {} total rows in filesystem are suspicious. "
                                               "There are {} uncovered unexpected parts with {} rows ({} of them is not just-written with {} rows), "
                                               "{} missing parts (with {} blocks), {} covered unexpected parts (with {} rows).";

    constexpr auto sanity_report_debug_fmt = "Uncovered unexpected parts: {}. Missing parts: {}. Covered unexpected parts: {}. Expected parts: {}.";

    if (insane && !skip_sanity_checks)
    {
        LOG_DEBUG(log, sanity_report_debug_fmt, fmt::join(uncovered_unexpected_parts, ", "), fmt::join(parts_to_fetch, ", "),
                  fmt::join(covered_unexpected_parts, ", "), fmt::join(expected_parts, ", "));
        throw Exception(ErrorCodes::TOO_MANY_UNEXPECTED_DATA_PARTS, sanity_report_fmt, getStorageID().getNameForLogs(),
                        formatReadableQuantity(uncovered_unexpected_parts_rows),
                        formatReadableQuantity(total_rows_on_filesystem),
                        uncovered_unexpected_parts.size(), uncovered_unexpected_parts_rows, unexpected_parts_nonnew, unexpected_parts_nonnew_rows,
                        parts_to_fetch.size(), parts_to_fetch_blocks, covered_unexpected_parts.size(),
                        unexpected_parts_rows - uncovered_unexpected_parts_rows);
    }

    if (unexpected_parts_nonnew_rows > 0 || uncovered_unexpected_parts_rows > 0)
    {
        LOG_DEBUG(log, sanity_report_debug_fmt, fmt::join(uncovered_unexpected_parts, ", "), fmt::join(parts_to_fetch, ", "),
                  fmt::join(covered_unexpected_parts, ", "), fmt::join(expected_parts, ", "));
        LOG_WARNING(log, sanity_report_fmt, getStorageID().getNameForLogs(),
                    formatReadableQuantity(uncovered_unexpected_parts_rows), formatReadableQuantity(total_rows_on_filesystem),
                    uncovered_unexpected_parts.size(), uncovered_unexpected_parts_rows, unexpected_parts_nonnew, unexpected_parts_nonnew_rows,
                    parts_to_fetch.size(), parts_to_fetch_blocks, covered_unexpected_parts.size(), unexpected_parts_rows - uncovered_unexpected_parts_rows);
    }

    /// Add to the queue jobs to pick up the missing parts from other replicas and remove from ZK the information that we have them.
    queue.setBrokenPartsToEnqueueFetchesOnLoading(std::move(parts_to_fetch));

    /// Remove extra local parts.
    for (const DataPartPtr & part : unexpected_parts)
    {
        LOG_ERROR(log, "Renaming unexpected part {} to ignored_{}", part->name, part->name);
        forcefullyMovePartToDetachedAndRemoveFromMemory(part, "ignored", true);
    }
}


void StorageReplicatedMergeTree::syncPinnedPartUUIDs()
{
    auto zookeeper = getZooKeeper();

    Coordination::Stat stat;
    String s = zookeeper->get(zookeeper_path + "/pinned_part_uuids", &stat);

    std::lock_guard lock(pinned_part_uuids_mutex);

    /// Unsure whether or not this can be called concurrently.
    if (pinned_part_uuids->stat.version < stat.version)
    {
        auto new_pinned_part_uuids = std::make_shared<PinnedPartUUIDs>();
        new_pinned_part_uuids->fromString(s);
        new_pinned_part_uuids->stat = stat;

        pinned_part_uuids = new_pinned_part_uuids;
    }
}

void StorageReplicatedMergeTree::checkPartChecksumsAndAddCommitOps(const zkutil::ZooKeeperPtr & zookeeper,
    const DataPartPtr & part, Coordination::Requests & ops, String part_name, NameSet * absent_replicas_paths)
{
    if (part_name.empty())
        part_name = part->name;

    auto local_part_header = ReplicatedMergeTreePartHeader::fromColumnsAndChecksums(
        part->getColumns(), part->checksums);

    Strings replicas = zookeeper->getChildren(fs::path(zookeeper_path) / "replicas");
    std::shuffle(replicas.begin(), replicas.end(), thread_local_rng);
    bool has_been_already_added = false;

    for (const String & replica : replicas)
    {
        String current_part_path = fs::path(zookeeper_path) / "replicas" / replica / "parts" / part_name;

        String part_zk_str;
        if (!zookeeper->tryGet(current_part_path, part_zk_str))
        {
            if (absent_replicas_paths)
                absent_replicas_paths->emplace(current_part_path);

            continue;
        }

        ReplicatedMergeTreePartHeader replica_part_header;
        if (part_zk_str.empty())
        {
            String columns_str;
            String checksums_str;

            if (zookeeper->tryGet(fs::path(current_part_path) / "columns", columns_str) &&
                zookeeper->tryGet(fs::path(current_part_path) / "checksums", checksums_str))
            {
                replica_part_header = ReplicatedMergeTreePartHeader::fromColumnsAndChecksumsZNodes(columns_str, checksums_str);
            }
            else
            {
                if (zookeeper->exists(current_part_path))
                    throw Exception(ErrorCodes::LOGICAL_ERROR, "Part {} has empty header and does not have columns and checksums. "
                                                               "Looks like a bug.", current_part_path);
                LOG_INFO(log, "Not checking checksums of part {} with replica {} because part was removed from ZooKeeper", part_name, replica);
                continue;
            }
        }
        else
        {
            replica_part_header = ReplicatedMergeTreePartHeader::fromString(part_zk_str);
        }

        if (replica_part_header.getColumnsHash() != local_part_header.getColumnsHash())
        {
            /// Currently there are two (known) cases when it may happen:
            ///  - KILL MUTATION query had removed mutation before all replicas have executed assigned MUTATE_PART entries.
            ///    Some replicas may skip this mutation and update part version without actually applying any changes.
            ///    It leads to mismatching checksum if changes were applied on other replicas.
            ///  - ALTER_METADATA and MERGE_PARTS were reordered on some replicas.
            ///    It may lead to different number of columns in merged parts on these replicas.
            throw Exception(ErrorCodes::CHECKSUM_DOESNT_MATCH, "Part {} from {} has different columns hash "
                            "(it may rarely happen on race condition with KILL MUTATION or ALTER COLUMN).", part_name, replica);
        }

        replica_part_header.getChecksums().checkEqual(local_part_header.getChecksums(), true);

        if (replica == replica_name)
            has_been_already_added = true;

        /// If we verify checksums in "sequential manner" (i.e. recheck absence of checksums on other replicas when commit)
        /// then it is enough to verify checksums on at least one replica since checksums on other replicas must be the same.
        if (absent_replicas_paths)
        {
            absent_replicas_paths->clear();
            break;
        }
    }

    if (!has_been_already_added)
    {
        const auto storage_settings_ptr = getSettings();
        String part_path = fs::path(replica_path) / "parts" / part_name;

        if (storage_settings_ptr->use_minimalistic_part_header_in_zookeeper)
        {
            ops.emplace_back(zkutil::makeCreateRequest(
                part_path, local_part_header.toString(), zkutil::CreateMode::Persistent));
        }
        else
        {
            ops.emplace_back(zkutil::makeCreateRequest(
                part_path, "", zkutil::CreateMode::Persistent));
            ops.emplace_back(zkutil::makeCreateRequest(
                fs::path(part_path) / "columns", part->getColumns().toString(), zkutil::CreateMode::Persistent));
            ops.emplace_back(zkutil::makeCreateRequest(
                fs::path(part_path) / "checksums", getChecksumsForZooKeeper(part->checksums), zkutil::CreateMode::Persistent));
        }
    }
    else
    {
        LOG_WARNING(log, "checkPartAndAddToZooKeeper: node {} already exists. Will not commit any nodes.",
                    (fs::path(replica_path) / "parts" / part_name).string());
    }
}

MergeTreeData::DataPartsVector StorageReplicatedMergeTree::checkPartChecksumsAndCommit(Transaction & transaction,
    const MutableDataPartPtr & part, std::optional<MergeTreeData::HardlinkedFiles> hardlinked_files)
{
    auto zookeeper = getZooKeeper();

    while (true)
    {
        Coordination::Requests ops;
        NameSet absent_part_paths_on_replicas;

        lockSharedData(*part, false, hardlinked_files);

        /// Checksums are checked here and `ops` is filled. In fact, the part is added to ZK just below, when executing `multi`.
        checkPartChecksumsAndAddCommitOps(zookeeper, part, ops, part->name, &absent_part_paths_on_replicas);

        /// Do not commit if the part is obsolete, we have just briefly checked its checksums
        if (transaction.isEmpty())
            return {};

        /// Will check that the part did not suddenly appear on skipped replicas
        if (!absent_part_paths_on_replicas.empty())
        {
            Coordination::Requests new_ops;
            for (const String & part_path : absent_part_paths_on_replicas)
            {
                /// NOTE Create request may fail with ZNONODE if replica is being dropped, we will throw an exception
                new_ops.emplace_back(zkutil::makeCreateRequest(part_path, "", zkutil::CreateMode::Persistent));
                new_ops.emplace_back(zkutil::makeRemoveRequest(part_path, -1));
            }

            /// Add check ops at the beginning
            new_ops.insert(new_ops.end(), ops.begin(), ops.end());
            ops = std::move(new_ops);
        }

        Coordination::Responses responses;
        Coordination::Error e = zookeeper->tryMulti(ops, responses);
        if (e == Coordination::Error::ZOK)
            return transaction.commit();

        if (e == Coordination::Error::ZNODEEXISTS)
        {
            size_t num_check_ops = 2 * absent_part_paths_on_replicas.size();
            size_t failed_op_index = zkutil::getFailedOpIndex(e, responses);
            if (failed_op_index < num_check_ops)
            {
                LOG_INFO(log, "The part {} on a replica suddenly appeared, will recheck checksums", ops[failed_op_index]->getPath());
                continue;
            }
        }

        throw zkutil::KeeperException(e);
    }
}

String StorageReplicatedMergeTree::getChecksumsForZooKeeper(const MergeTreeDataPartChecksums & checksums) const
{
    return MinimalisticDataPartChecksums::getSerializedString(checksums,
        getSettings()->use_minimalistic_checksums_in_zookeeper);
}

MergeTreeData::MutableDataPartPtr StorageReplicatedMergeTree::attachPartHelperFoundValidPart(const LogEntry & entry) const
{
    if (format_version != MERGE_TREE_DATA_MIN_FORMAT_VERSION_WITH_CUSTOM_PARTITIONING)
        return {};

    const MergeTreePartInfo actual_part_info = MergeTreePartInfo::fromPartName(entry.new_part_name, format_version);
    const String part_new_name = actual_part_info.getPartNameV1();

    for (const DiskPtr & disk : getStoragePolicy()->getDisks())
    {
        for (const auto it = disk->iterateDirectory(fs::path(relative_data_path) / "detached/"); it->isValid(); it->next())
        {
            const auto part_info = MergeTreePartInfo::tryParsePartName(it->name(), format_version);

            if (!part_info || part_info->partition_id != actual_part_info.partition_id)
                continue;

            const auto part_old_name = part_info->getPartNameV1();
            const auto volume = std::make_shared<SingleDiskVolume>("volume_" + part_old_name, disk);

            auto part = getDataPartBuilder(entry.new_part_name, volume, fs::path("detached") / part_old_name)
                .withPartFormatFromDisk()
                .build();

            try
            {
                part->loadColumnsChecksumsIndexes(true, true);
            }
            catch (const Exception&)
            {
                /// This method throws if the part data is corrupted or partly missing. In this case, we simply don't
                /// process the part.
                continue;
            }

            if (entry.part_checksum == part->checksums.getTotalChecksumHex())
            {
                part->modification_time = part->getDataPartStorage().getLastModified().epochTime();
                return part;
            }
        }
    }

    return {};
}

bool StorageReplicatedMergeTree::executeLogEntry(LogEntry & entry)
{
    if (entry.type == LogEntry::DROP_RANGE || entry.type == LogEntry::DROP_PART)
    {
        executeDropRange(entry);
        return true;
    }

    if (entry.type == LogEntry::REPLACE_RANGE)
    {
        executeReplaceRange(entry);
        return true;
    }

    const bool is_get_or_attach = entry.type == LogEntry::GET_PART || entry.type == LogEntry::ATTACH_PART;

    if (is_get_or_attach || entry.type == LogEntry::MERGE_PARTS || entry.type == LogEntry::MUTATE_PART)
    {
        /// If we already have this part or a part covering it, we do not need to do anything.
        /// The part may be still in the PreActive -> Active transition so we first search
        /// among PreActive parts to definitely find the desired part if it exists.
        DataPartPtr existing_part = getPartIfExists(entry.new_part_name, {MergeTreeDataPartState::PreActive});

        if (!existing_part)
            existing_part = getActiveContainingPart(entry.new_part_name);

        /// Even if the part is local, it (in exceptional cases) may not be in ZooKeeper. Let's check that it is there.
        if (existing_part && getZooKeeper()->exists(fs::path(replica_path) / "parts" / existing_part->name))
        {
            if (!is_get_or_attach || entry.source_replica != replica_name)
                LOG_DEBUG(log, "Skipping action for part {} because part {} already exists.",
                    entry.new_part_name, existing_part->name);

            return true;
        }
    }

    if (entry.type == LogEntry::ATTACH_PART)
    {
        if (MutableDataPartPtr part = attachPartHelperFoundValidPart(entry))
        {
            LOG_TRACE(log, "Found valid local part for {}, preparing the transaction", part->name);

            Transaction transaction(*this, NO_TRANSACTION_RAW);

            part->version.setCreationTID(Tx::PrehistoricTID, nullptr);
            renameTempPartAndReplace(part, transaction);
            checkPartChecksumsAndCommit(transaction, part);

            writePartLog(PartLogElement::Type::NEW_PART, {}, 0 /** log entry is fake so we don't measure the time */,
                part->name, part, {} /** log entry is fake so there are no initial parts */, nullptr);

            return true;
        }

        LOG_TRACE(log, "Didn't find valid local part for {} ({}), will fetch it from other replica",
            entry.new_part_name,
            entry.actual_new_part_name);
    }

    if (is_get_or_attach && entry.source_replica == replica_name)
        LOG_WARNING(log, "Part {} from own log doesn't exist.", entry.new_part_name);

    /// Perhaps we don't need this part, because during write with quorum, the quorum has failed
    /// (see below about `/quorum/failed_parts`).
    if (entry.quorum && getZooKeeper()->exists(fs::path(zookeeper_path) / "quorum" / "failed_parts" / entry.new_part_name))
    {
        LOG_DEBUG(log, "Skipping action for part {} because quorum for that part was failed.", entry.new_part_name);
        return true;    /// NOTE Deletion from `virtual_parts` is not done, but it is only necessary for merge.
    }

    switch (entry.type)
    {
        case LogEntry::ATTACH_PART:
            /// We surely don't have this part locally as we've checked it before, so download it.
            [[fallthrough]];
        case LogEntry::GET_PART:
            return executeFetch(entry);
        case LogEntry::MERGE_PARTS:
            throw Exception(ErrorCodes::LOGICAL_ERROR, "Merge has to be executed by another function");
        case LogEntry::MUTATE_PART:
            throw Exception(ErrorCodes::LOGICAL_ERROR, "Mutation has to be executed by another function");
        case LogEntry::ALTER_METADATA:
            return executeMetadataAlter(entry);
        case LogEntry::SYNC_PINNED_PART_UUIDS:
            syncPinnedPartUUIDs();
            return true;
        case LogEntry::CLONE_PART_FROM_SHARD:
            executeClonePartFromShard(entry);
            return true;
        default:
            throw Exception(ErrorCodes::LOGICAL_ERROR, "Unexpected log entry type: {}", static_cast<int>(entry.type));
    }
}


bool StorageReplicatedMergeTree::executeFetch(LogEntry & entry, bool need_to_check_missing_part)
{
    /// Looking for covering part. After that entry.actual_new_part_name may be filled.
    String replica = findReplicaHavingCoveringPart(entry, true);
    const auto storage_settings_ptr = getSettings();
    auto metadata_snapshot = getInMemoryMetadataPtr();

    try
    {
        if (replica.empty())
        {
            /** If a part is to be written with a quorum and the quorum is not reached yet,
              *  then (due to the fact that a part is impossible to download right now),
              *  the quorum entry should be considered unsuccessful.
              * TODO Complex code, extract separately.
              */
            if (entry.quorum)
            {
                if (entry.type != LogEntry::GET_PART)
                    throw Exception(ErrorCodes::LOGICAL_ERROR, "Logical error: log entry with quorum but type is not GET_PART");

                LOG_DEBUG(log, "No active replica has part {} which needs to be written with quorum. Will try to mark that quorum as failed.", entry.new_part_name);

                /** Atomically:
                  * - if replicas do not become active;
                  * - if there is a `quorum` node with this part;
                  * - delete `quorum` node;
                  * - add a part to the list `quorum/failed_parts`;
                  * - if the part is not already removed from the list for deduplication `blocks/block_num`, then delete it;
                  *
                  * If something changes, then we will nothing - we'll get here again next time.
                  */

                /** We collect the `host` node versions from the replicas.
                  * When the replica becomes active, it changes the value of host in the same transaction (with the creation of `is_active`).
                  * This will ensure that the replicas do not become active.
                  */

                auto zookeeper = getZooKeeper();

                Strings replicas = zookeeper->getChildren(fs::path(zookeeper_path) / "replicas");

                Coordination::Requests ops;

                for (const auto & path_part : replicas)
                {
                    Coordination::Stat stat;
                    String path = fs::path(zookeeper_path) / "replicas" / path_part / "host";
                    zookeeper->get(path, &stat);
                    ops.emplace_back(zkutil::makeCheckRequest(path, stat.version));
                }

                /// We verify that while we were collecting versions, the replica with the necessary part did not come alive.
                replica = findReplicaHavingPart(entry.new_part_name, true);

                /// Also during this time a completely new replica could be created.
                /// But if a part does not appear on the old, then it can not be on the new one either.

                if (replica.empty())
                {
                    Coordination::Stat quorum_stat;
                    const String quorum_unparallel_path = fs::path(zookeeper_path) / "quorum" / "status";
                    const String quorum_parallel_path = fs::path(zookeeper_path) / "quorum" / "parallel" / entry.new_part_name;
                    String quorum_str, quorum_path;
                    ReplicatedMergeTreeQuorumEntry quorum_entry;

                    if (zookeeper->tryGet(quorum_unparallel_path, quorum_str, &quorum_stat))
                        quorum_path = quorum_unparallel_path;
                    else
                    {
                        quorum_str = zookeeper->get(quorum_parallel_path, &quorum_stat);
                        quorum_path = quorum_parallel_path;
                    }

                    quorum_entry.fromString(quorum_str);

                    if (quorum_entry.part_name == entry.new_part_name)
                    {
                        ops.emplace_back(zkutil::makeRemoveRequest(quorum_path, quorum_stat.version));
                        auto part_info = MergeTreePartInfo::fromPartName(entry.new_part_name, format_version);

                        if (part_info.min_block != part_info.max_block)
                            throw Exception(ErrorCodes::LOGICAL_ERROR, "Logical error: log entry with quorum for part covering more than one block number");

                        ops.emplace_back(zkutil::makeCreateRequest(
                            fs::path(zookeeper_path) / "quorum" / "failed_parts" / entry.new_part_name,
                            "",
                            zkutil::CreateMode::Persistent));

                        /// Deleting from `blocks`.
                        if (!entry.block_id.empty() && zookeeper->exists(fs::path(zookeeper_path) / "blocks" / entry.block_id))
                            ops.emplace_back(zkutil::makeRemoveRequest(fs::path(zookeeper_path) / "blocks" / entry.block_id, -1));

                        Coordination::Responses responses;
                        auto code = zookeeper->tryMulti(ops, responses);

                        if (code == Coordination::Error::ZOK)
                        {
                            LOG_DEBUG(log, "Marked quorum for part {} as failed.", entry.new_part_name);
                            queue.removeFailedQuorumPart(part_info);
                            return true;
                        }
                        else if (code == Coordination::Error::ZBADVERSION || code == Coordination::Error::ZNONODE || code == Coordination::Error::ZNODEEXISTS)
                        {
                            LOG_DEBUG(log, "State was changed or isn't expected when trying to mark quorum for part {} as failed. Code: {}",
                                      entry.new_part_name, Coordination::errorMessage(code));
                        }
                        else
                            throw Coordination::Exception(code);
                    }
                    else
                    {
                        LOG_WARNING(log, "No active replica has part {}, "
                                         "but that part needs quorum and /quorum/status contains entry about another part {}. "
                                         "It means that part was successfully written to {} replicas, but then all of them goes offline. "
                                         "Or it is a bug.", entry.new_part_name, quorum_entry.part_name, entry.quorum);
                    }
                }
            }

            if (replica.empty())
            {
                ProfileEvents::increment(ProfileEvents::ReplicatedPartFailedFetches);

                if (!need_to_check_missing_part)
                    return false;

                throw Exception(ErrorCodes::NO_REPLICA_HAS_PART, "No active replica has part {} or covering part (cannot execute {}: {})",
                                entry.new_part_name, entry.znode_name, entry.getDescriptionForLogs(format_version));
            }
        }

        try
        {
            String part_name = entry.actual_new_part_name.empty() ? entry.new_part_name : entry.actual_new_part_name;

            if (!entry.actual_new_part_name.empty())
                LOG_DEBUG(log, "Will fetch part {} instead of {}", entry.actual_new_part_name, entry.new_part_name);

            String source_replica_path = fs::path(zookeeper_path) / "replicas" / replica;
            if (!fetchPart(part_name,
                metadata_snapshot,
                source_replica_path,
                /* to_detached= */ false,
                entry.quorum,
                /* zookeeper_ */ nullptr,
                /* try_fetch_shared= */ true,
                entry.znode_name))
            {
                return false;
            }
        }
        catch (Exception & e)
        {
            /// No stacktrace, just log message
            if (e.code() == ErrorCodes::RECEIVED_ERROR_TOO_MANY_REQUESTS)
                e.addMessage("Too busy replica. Will try later.");
            throw;
        }

        if (entry.type == LogEntry::MERGE_PARTS)
            ProfileEvents::increment(ProfileEvents::ReplicatedPartFetchesOfMerged);
    }
    catch (...)
    {
        /** If we can not download the part we need for some merge, it's better not to try to get other parts for this merge,
          * but try to get already merged part. To do this, move the action to get the remaining parts
          * for this merge at the end of the queue.
          */
        try
        {
            auto parts_for_merge = queue.moveSiblingPartsForMergeToEndOfQueue(entry.new_part_name);

            if (!parts_for_merge.empty() && replica.empty())
            {
                LOG_INFO(log, "No active replica has part {}. Will fetch merged part instead.", entry.new_part_name);
                /// We should enqueue it for check, because merged part may never appear if source part is lost
                enqueuePartForCheck(entry.new_part_name);
                return false;
            }

            /** If no active replica has a part, and there is no merge in the queue with its participation,
              * check to see if any (active or inactive) replica has such a part or covering it.
              */
            if (replica.empty())
                enqueuePartForCheck(entry.new_part_name);
        }
        catch (...)
        {
            tryLogCurrentException(log, __PRETTY_FUNCTION__);
        }

        throw;
    }

    return true;
}


MutableDataPartStoragePtr StorageReplicatedMergeTree::executeFetchShared(
    const String & source_replica,
    const String & new_part_name,
    const DiskPtr & disk,
    const String & path)
{
    if (source_replica.empty())
    {
        LOG_INFO(log, "No active replica has part {} on shared storage.", new_part_name);
        return nullptr;
    }

    const auto storage_settings_ptr = getSettings();
    auto metadata_snapshot = getInMemoryMetadataPtr();

    try
    {
        return fetchExistsPart(new_part_name, metadata_snapshot, fs::path(zookeeper_path) / "replicas" / source_replica, disk, path);
    }
    catch (Exception & e)
    {
        if (e.code() == ErrorCodes::RECEIVED_ERROR_TOO_MANY_REQUESTS)
            e.addMessage("Too busy replica. Will try later.");
        tryLogCurrentException(log, __PRETTY_FUNCTION__);
        throw;
    }
}


void StorageReplicatedMergeTree::executeDropRange(const LogEntry & entry)
{
    LOG_TRACE(log, "Executing DROP_RANGE {}", entry.new_part_name);

    /// Wait for loading of outdated parts because DROP_RANGE
    /// command must be applied to all parts on disk.
    waitForOutdatedPartsToBeLoaded();

    auto drop_range_info = MergeTreePartInfo::fromPartName(entry.new_part_name, format_version);
    getContext()->getMergeList().cancelInPartition(getStorageID(), drop_range_info.partition_id, drop_range_info.max_block);
    {
        auto pause_checking_parts = part_check_thread.pausePartsCheck();
        queue.removePartProducingOpsInRange(getZooKeeper(), drop_range_info, entry, /* fetch_entry_znode= */ {});
        part_check_thread.cancelRemovedPartsCheck(drop_range_info);
    }

    /// Delete the parts contained in the range to be deleted.
    /// It's important that no old parts remain (after the merge), because otherwise,
    ///  after adding a new replica, this new replica downloads them, but does not delete them.
    /// And, if you do not, the parts will come to life after the server is restarted.
    /// Therefore, we use all data parts.

    auto metadata_snapshot = getInMemoryMetadataPtr();
    PartsToRemoveFromZooKeeper parts_to_remove;
    {
        auto data_parts_lock = lockParts();
        parts_to_remove = removePartsInRangeFromWorkingSetAndGetPartsToRemoveFromZooKeeper(NO_TRANSACTION_RAW, drop_range_info, data_parts_lock);
        if (parts_to_remove.empty())
        {
            if (!drop_range_info.isFakeDropRangePart())
                LOG_INFO(log, "Log entry {} tried to drop single part {}, but part does not exist", entry.znode_name, entry.new_part_name);
            return;
        }
    }

    if (entry.detach)
        LOG_DEBUG(log, "Detaching parts.");
    else
        LOG_DEBUG(log, "Removing parts.");

    if (entry.detach)
    {
        /// If DETACH clone parts to detached/ directory
        for (const auto & part : parts_to_remove)
        {
            if (auto part_to_detach = part.getPartIfItWasActive())
            {
                LOG_INFO(log, "Detaching {}", part_to_detach->getDataPartStorage().getPartDirectory());
                part_to_detach->makeCloneInDetached("", metadata_snapshot);
            }
        }
    }

    /// Forcibly remove parts from ZooKeeper
    removePartsFromZooKeeperWithRetries(parts_to_remove);

    if (entry.detach)
        LOG_DEBUG(log, "Detached {} parts inside {}.", parts_to_remove.size(), entry.new_part_name);
    else
        LOG_DEBUG(log, "Removed {} parts inside {}.", parts_to_remove.size(), entry.new_part_name);

    /// We want to remove dropped parts from disk as soon as possible
    /// To be removed a partition should have zero refcount, therefore call the cleanup thread at exit
    parts_to_remove.clear();
    cleanup_thread.wakeup();
}


bool StorageReplicatedMergeTree::executeReplaceRange(const LogEntry & entry)
{
    Stopwatch watch;
    auto & entry_replace = *entry.replace_range_entry;
    LOG_DEBUG(log, "Executing log entry {} to replace parts range {} with {} parts from {}.{}",
              entry.znode_name, entry_replace.drop_range_part_name, entry_replace.new_part_names.size(),
              entry_replace.from_database, entry_replace.from_table);

    /// Wait for loading of outdated parts because REPLACE_RANGE
    /// command must be applied to all parts on disk.
    waitForOutdatedPartsToBeLoaded();

    auto metadata_snapshot = getInMemoryMetadataPtr();
    auto storage_settings_ptr = getSettings();

    MergeTreePartInfo drop_range = MergeTreePartInfo::fromPartName(entry_replace.drop_range_part_name, format_version);
    /// Range with only one block has special meaning: it's ATTACH PARTITION or MOVE PARTITION, so there is no drop range
    bool replace = !LogEntry::ReplaceRangeEntry::isMovePartitionOrAttachFrom(drop_range);

    if (replace)
    {
        getContext()->getMergeList().cancelInPartition(getStorageID(), drop_range.partition_id, drop_range.max_block);
        auto pause_checking_parts = part_check_thread.pausePartsCheck();
        queue.removePartProducingOpsInRange(getZooKeeper(), drop_range, entry, /* fetch_entry_znode= */ {});
        part_check_thread.cancelRemovedPartsCheck(drop_range);
    }
    else
    {
        drop_range = {};
    }

    struct PartDescription
    {
        PartDescription(
            size_t index_,
            const String & src_part_name_,
            const String & new_part_name_,
            const String & checksum_hex_,
            MergeTreeDataFormatVersion format_version)
            : index(index_)
            , src_part_name(src_part_name_)
            , src_part_info(MergeTreePartInfo::fromPartName(src_part_name_, format_version))
            , new_part_name(new_part_name_)
            , new_part_info(MergeTreePartInfo::fromPartName(new_part_name_, format_version))
            , checksum_hex(checksum_hex_)
        {
        }

        size_t index; // in log entry arrays
        String src_part_name;
        MergeTreePartInfo src_part_info;
        String new_part_name;
        MergeTreePartInfo new_part_info;
        String checksum_hex;

        /// Part which will be committed
        MutableDataPartPtr res_part;

        /// We could find a covering part
        MergeTreePartInfo found_new_part_info;
        String found_new_part_name;

        /// Hold pointer to part in source table if will clone it from local table
        DataPartPtr src_table_part;

        /// A replica that will be used to fetch part
        String replica;

        MergeTreeData::HardlinkedFiles hardlinked_files;

        scope_guard temporary_part_lock;
    };

    using PartDescriptionPtr = std::shared_ptr<PartDescription>;
    using PartDescriptions = std::vector<PartDescriptionPtr>;

    PartDescriptions all_parts;
    PartDescriptions parts_to_add;
    PartsToRemoveFromZooKeeper parts_to_remove;

    auto table_lock_holder_dst_table = lockForShare(
            RWLockImpl::NO_QUERY, getSettings()->lock_acquire_timeout_for_background_operations);
    auto dst_metadata_snapshot = getInMemoryMetadataPtr();

    for (size_t i = 0; i < entry_replace.new_part_names.size(); ++i)
    {
        all_parts.emplace_back(std::make_shared<PartDescription>(i,
            entry_replace.src_part_names.at(i),
            entry_replace.new_part_names.at(i),
            entry_replace.part_names_checksums.at(i),
            format_version));
    }

    /// What parts we should add? Or we have already added all required parts (we an replica-initializer)
    {
        auto data_parts_lock = lockParts();

        for (const PartDescriptionPtr & part_desc : all_parts)
        {
            if (!getActiveContainingPart(part_desc->new_part_info, MergeTreeDataPartState::Active, data_parts_lock))
                parts_to_add.emplace_back(part_desc);
        }

        if (parts_to_add.empty() && replace)
        {
            parts_to_remove = removePartsInRangeFromWorkingSetAndGetPartsToRemoveFromZooKeeper(NO_TRANSACTION_RAW, drop_range, data_parts_lock);
            String parts_to_remove_str;
            for (const auto & part : parts_to_remove)
            {
                parts_to_remove_str += part.getPartName();
                parts_to_remove_str += " ";
            }
            LOG_TRACE(log, "Replacing {} parts {}with empty set", parts_to_remove.size(), parts_to_remove_str);
        }
    }

    if (parts_to_add.empty())
    {
        LOG_INFO(log, "All parts from REPLACE PARTITION command have been already attached");
        removePartsFromZooKeeperWithRetries(parts_to_remove);
        return true;
    }

    if (parts_to_add.size() < all_parts.size())
    {
        LOG_WARNING(log, "Some (but not all) parts from REPLACE PARTITION command already exist. REPLACE PARTITION will not be atomic.");
    }

    StoragePtr source_table;
    TableLockHolder table_lock_holder_src_table;
    StorageID source_table_id{entry_replace.from_database, entry_replace.from_table};

    auto clone_data_parts_from_source_table = [&] () -> size_t
    {
        source_table = DatabaseCatalog::instance().tryGetTable(source_table_id, getContext());
        if (!source_table)
        {
            LOG_DEBUG(log, "Can't use {} as source table for REPLACE PARTITION command. It does not exist.", source_table_id.getNameForLogs());
            return 0;
        }

        auto src_metadata_snapshot = source_table->getInMemoryMetadataPtr();
        MergeTreeData * src_data = nullptr;
        try
        {
            src_data = &checkStructureAndGetMergeTreeData(source_table, src_metadata_snapshot, dst_metadata_snapshot);
        }
        catch (Exception &)
        {
            LOG_INFO(log, "Can't use {} as source table for REPLACE PARTITION command. Will fetch all parts. Reason: {}", source_table_id.getNameForLogs(), getCurrentExceptionMessage(false));
            return 0;
        }

        table_lock_holder_src_table = source_table->lockForShare(
                RWLockImpl::NO_QUERY, getSettings()->lock_acquire_timeout_for_background_operations);

        DataPartStates valid_states{
            MergeTreeDataPartState::PreActive, MergeTreeDataPartState::Active, MergeTreeDataPartState::Outdated};

        size_t num_clonable_parts = 0;
        for (PartDescriptionPtr & part_desc : parts_to_add)
        {
            auto src_part = src_data->getPartIfExists(part_desc->src_part_info, valid_states);
            if (!src_part)
            {
                LOG_DEBUG(log, "There is no part {} in {}", part_desc->src_part_name, source_table_id.getNameForLogs());
                continue;
            }

            bool avoid_copy_local_part = storage_settings_ptr->allow_remote_fs_zero_copy_replication && src_part->isStoredOnRemoteDiskWithZeroCopySupport();

            if (avoid_copy_local_part)
            {
                LOG_DEBUG(log, "Avoid copy local part {} from table {} because of zero-copy replication", part_desc->src_part_name, source_table_id.getNameForLogs());
                continue;
            }

            String checksum_hex  = src_part->checksums.getTotalChecksumHex();

            if (checksum_hex != part_desc->checksum_hex)
            {
                LOG_DEBUG(log, "Part {} of {} has inappropriate checksum", part_desc->src_part_name, source_table_id.getNameForLogs());
                /// TODO: check version
                continue;
            }

            part_desc->found_new_part_name = part_desc->new_part_name;
            part_desc->found_new_part_info = part_desc->new_part_info;
            part_desc->src_table_part = src_part;

            ++num_clonable_parts;
        }

        return num_clonable_parts;
    };

    size_t num_clonable_parts = clone_data_parts_from_source_table();
    LOG_DEBUG(log, "Found {} parts that could be cloned (of {} required parts)", num_clonable_parts, parts_to_add.size());

    ActiveDataPartSet adding_parts_active_set(format_version);
    std::unordered_map<String, PartDescriptionPtr> part_name_to_desc;

    for (PartDescriptionPtr & part_desc : parts_to_add)
    {
        if (part_desc->src_table_part)
        {
            /// It is clonable part
            adding_parts_active_set.add(part_desc->new_part_name);
            part_name_to_desc.emplace(part_desc->new_part_name, part_desc);
            continue;
        }

        /// Firstly, try find exact part to produce more accurate part set
        String replica = findReplicaHavingPart(part_desc->new_part_name, true);
        String found_part_name;
        /// TODO: check version

        if (replica.empty())
        {
            LOG_DEBUG(log, "Part {} is not found on remote replicas", part_desc->new_part_name);

            /// Fallback to covering part
            replica = findReplicaHavingCoveringPart(part_desc->new_part_name, true, found_part_name);

            if (replica.empty())
            {
                /// It is not fail, since adjacent parts could cover current part
                LOG_DEBUG(log, "Parts covering {} are not found on remote replicas", part_desc->new_part_name);
                continue;
            }
        }
        else
        {
            found_part_name = part_desc->new_part_name;
        }

        part_desc->found_new_part_name = found_part_name;
        part_desc->found_new_part_info = MergeTreePartInfo::fromPartName(found_part_name, format_version);
        part_desc->replica = replica;

        adding_parts_active_set.add(part_desc->found_new_part_name);
        part_name_to_desc.emplace(part_desc->found_new_part_name, part_desc);
    }

    /// Check that we could cover whole range
    for (PartDescriptionPtr & part_desc : parts_to_add)
    {
        if (adding_parts_active_set.getContainingPart(part_desc->new_part_info).empty())
        {
            /// We should enqueue missing part for check, so it will be replaced with empty one (if needed)
            /// and we will be able to execute this REPLACE_RANGE.
            /// However, it's quite dangerous, because part may appear in source table.
            /// So we enqueue it for check only if no replicas of source table have part either.
            bool need_check = true;
            if (auto * replicated_src_table = typeid_cast<StorageReplicatedMergeTree *>(source_table.get()))
            {
                String src_replica = replicated_src_table->findReplicaHavingPart(part_desc->src_part_name, false);
                if (!src_replica.empty())
                {
                    LOG_DEBUG(log, "Found part {} on replica {} of source table, will not check part {} required for {}",
                              part_desc->src_part_name, src_replica, part_desc->new_part_name, entry.znode_name);
                    need_check = false;
                }
            }

            if (need_check)
            {
                LOG_DEBUG(log, "Will check part {} required for {}, because no replicas have it (including replicas of source table)",
                          part_desc->new_part_name, entry.znode_name);
                enqueuePartForCheck(part_desc->new_part_name);
            }

            throw Exception(ErrorCodes::NO_REPLICA_HAS_PART,
                            "Not found part {} (or part covering it) neither source table neither remote replicas",
                            part_desc->new_part_name);
        }
    }

    /// Filter covered parts
    PartDescriptions final_parts;
    Strings final_part_names;
    {
        final_part_names = adding_parts_active_set.getParts();

        for (const String & final_part_name : final_part_names)
        {
            auto part_desc = part_name_to_desc[final_part_name];
            if (!part_desc)
                throw Exception(ErrorCodes::LOGICAL_ERROR, "There is no final part {}. This is a bug", final_part_name);

            final_parts.emplace_back(part_desc);

            if (final_parts.size() > 1)
            {
                auto & prev = *final_parts[final_parts.size() - 2];
                auto & curr = *final_parts[final_parts.size() - 1];

                if (!prev.found_new_part_info.isDisjoint(curr.found_new_part_info))
                {
                    throw Exception(ErrorCodes::LOGICAL_ERROR, "Intersected final parts detected: {} and {}. It should be investigated.",
                        prev.found_new_part_name, curr.found_new_part_name);
                }
            }
        }
    }

    static const String TMP_PREFIX = "tmp_replace_from_";

    std::vector<MergeTreeData::HardlinkedFiles> hardlinked_files_for_parts;

    auto obtain_part = [&] (PartDescriptionPtr & part_desc)
    {
        if (part_desc->src_table_part)
        {
            if (part_desc->checksum_hex != part_desc->src_table_part->checksums.getTotalChecksumHex())
                throw Exception(ErrorCodes::UNFINISHED, "Checksums of {} is suddenly changed", part_desc->src_table_part->name);

            auto [res_part, temporary_part_lock] = cloneAndLoadDataPartOnSameDisk(
                part_desc->src_table_part, TMP_PREFIX + "clone_", part_desc->new_part_info, metadata_snapshot, NO_TRANSACTION_PTR, &part_desc->hardlinked_files, false, {});
            part_desc->res_part = std::move(res_part);
            part_desc->temporary_part_lock = std::move(temporary_part_lock);
        }
        else if (!part_desc->replica.empty())
        {
            String source_replica_path = fs::path(zookeeper_path) / "replicas" / part_desc->replica;
            ReplicatedMergeTreeAddress address(getZooKeeper()->get(fs::path(source_replica_path) / "host"));
            auto timeouts = getFetchPartHTTPTimeouts(getContext());

            auto credentials = getContext()->getInterserverCredentials();
            String interserver_scheme = getContext()->getInterserverScheme();

            if (interserver_scheme != address.scheme)
                throw Exception(ErrorCodes::LOGICAL_ERROR,
                                "Interserver schemas are different '{}' != '{}', can't fetch part from {}",
                                interserver_scheme, address.scheme, address.host);

            part_desc->res_part = fetcher.fetchSelectedPart(
                metadata_snapshot, getContext(), part_desc->found_new_part_name, source_replica_path,
                address.host, address.replication_port, timeouts, credentials->getUser(), credentials->getPassword(),
                interserver_scheme, replicated_fetches_throttler, false, TMP_PREFIX + "fetch_");

            /// TODO: check columns_version of fetched part

            ProfileEvents::increment(ProfileEvents::ReplicatedPartFetches);
        }
        else
            throw Exception(ErrorCodes::LOGICAL_ERROR, "There is no receipt to produce part {}. This is bug", part_desc->new_part_name);
    };

    /// Download or clone parts
    /// TODO: make it in parallel
    for (PartDescriptionPtr & part_desc : final_parts)
        obtain_part(part_desc);

    MutableDataPartsVector res_parts;
    for (PartDescriptionPtr & part_desc : final_parts)
        res_parts.emplace_back(part_desc->res_part);

    try
    {
        /// Commit parts
        auto zookeeper = getZooKeeper();
        Transaction transaction(*this, NO_TRANSACTION_RAW);

        Coordination::Requests ops;
        for (PartDescriptionPtr & part_desc : final_parts)
        {
            renameTempPartAndReplace(part_desc->res_part, transaction);
            getCommitPartOps(ops, part_desc->res_part);

            lockSharedData(*part_desc->res_part, false, part_desc->hardlinked_files);
        }


        if (!ops.empty())
            zookeeper->multi(ops);

        {
            auto data_parts_lock = lockParts();

            transaction.commit(&data_parts_lock);
            if (replace)
            {
                parts_to_remove = removePartsInRangeFromWorkingSetAndGetPartsToRemoveFromZooKeeper(NO_TRANSACTION_RAW, drop_range, data_parts_lock);
                String parts_to_remove_str;
                for (const auto & part : parts_to_remove)
                {
                    parts_to_remove_str += part.getPartName();
                    parts_to_remove_str += " ";
                }
                LOG_TRACE(log, "Replacing {} parts {}with {} parts {}", parts_to_remove.size(), parts_to_remove_str,
                          final_parts.size(), boost::algorithm::join(final_part_names, ", "));
            }
        }

        PartLog::addNewParts(getContext(), res_parts, watch.elapsed());
    }
    catch (...)
    {
        PartLog::addNewParts(getContext(), res_parts, watch.elapsed(), ExecutionStatus::fromCurrentException());

        for (const auto & res_part : res_parts)
            unlockSharedData(*res_part);

        throw;
    }

    removePartsFromZooKeeperWithRetries(parts_to_remove);
    res_parts.clear();
    parts_to_remove.clear();
    cleanup_thread.wakeup();

    return true;
}


void StorageReplicatedMergeTree::executeClonePartFromShard(const LogEntry & entry)
{
    auto zookeeper = getZooKeeper();

    Strings replicas = zookeeper->getChildren(entry.source_shard + "/replicas");
    std::shuffle(replicas.begin(), replicas.end(), thread_local_rng);
    String replica;
    for (const String & candidate : replicas)
    {
        if (zookeeper->exists(entry.source_shard + "/replicas/" + candidate + "/is_active"))
        {
            replica = candidate;
            break;
        }
    }

    if (replica.empty())
        throw Exception(ErrorCodes::NO_REPLICA_HAS_PART, "Not found active replica on shard {} to clone part {}",
                        entry.source_shard, entry.new_part_name);

    LOG_INFO(log, "Will clone part from shard {} and replica {}", entry.source_shard, replica);

    MutableDataPartPtr part;

    {
        auto metadata_snapshot = getInMemoryMetadataPtr();
        String source_replica_path = entry.source_shard + "/replicas/" + replica;
        ReplicatedMergeTreeAddress address(getZooKeeper()->get(source_replica_path + "/host"));
        auto timeouts = ConnectionTimeouts::getHTTPTimeouts(getContext());
        auto credentials = getContext()->getInterserverCredentials();
        String interserver_scheme = getContext()->getInterserverScheme();

        auto get_part = [&, address, timeouts, credentials, interserver_scheme]()
        {
            if (interserver_scheme != address.scheme)
                throw Exception(ErrorCodes::LOGICAL_ERROR, "Interserver schemes are different: '{}' != '{}', can't fetch part from {}",
                                interserver_scheme, address.scheme, address.host);

            return fetcher.fetchSelectedPart(
                metadata_snapshot, getContext(), entry.new_part_name, source_replica_path,
                address.host, address.replication_port,
                timeouts, credentials->getUser(), credentials->getPassword(), interserver_scheme,
                replicated_fetches_throttler, true);
        };

        part = get_part();
        // The fetched part is valuable and should not be cleaned like a temp part.
        part->is_temp = false;
        part->renameTo("detached/" + entry.new_part_name, true);

        LOG_INFO(log, "Cloned part {} to detached directory", part->name);
    }
}


void StorageReplicatedMergeTree::cloneReplica(const String & source_replica, Coordination::Stat source_is_lost_stat, zkutil::ZooKeeperPtr & zookeeper)
{
    String source_path = fs::path(zookeeper_path) / "replicas" / source_replica;

    /// The order of the following three actions is important.

    Strings source_queue_names;
    /// We are trying to get consistent /log_pointer and /queue state. Otherwise
    /// we can possibly duplicate entries in queue of cloned replica.
    while (true)
    {
        Coordination::Stat log_pointer_stat;
        String raw_log_pointer = zookeeper->get(fs::path(source_path) / "log_pointer", &log_pointer_stat);

        Coordination::Requests ops;
        ops.push_back(zkutil::makeSetRequest(fs::path(replica_path) / "log_pointer", raw_log_pointer, -1));

        /// For support old versions CH.
        if (source_is_lost_stat.version == -1)
        {
            /// We check that it was not suddenly upgraded to new version.
            /// Otherwise it can be upgraded and instantly become lost, but we cannot notice that.
            ops.push_back(zkutil::makeCreateRequest(fs::path(source_path) / "is_lost", "0", zkutil::CreateMode::Persistent));
            ops.push_back(zkutil::makeRemoveRequest(fs::path(source_path) / "is_lost", -1));
        }
        else /// The replica we clone should not suddenly become lost.
            ops.push_back(zkutil::makeCheckRequest(fs::path(source_path) / "is_lost", source_is_lost_stat.version));

        Coordination::Responses responses;

        /// Let's remember the queue of the reference/master replica.
        source_queue_names = zookeeper->getChildren(fs::path(source_path) / "queue");

        /// Check that log pointer of source replica didn't changed while we read queue entries
        ops.push_back(zkutil::makeCheckRequest(fs::path(source_path) / "log_pointer", log_pointer_stat.version));

        auto rc = zookeeper->tryMulti(ops, responses);

        if (rc == Coordination::Error::ZOK)
        {
            break;
        }
        else if (rc == Coordination::Error::ZNODEEXISTS)
        {
            throw Exception(ErrorCodes::REPLICA_STATUS_CHANGED,
                            "Can not clone replica, because the {} updated to new ClickHouse version", source_replica);
        }
        else if (responses[1]->error == Coordination::Error::ZBADVERSION)
        {
            /// If is_lost node version changed than source replica also lost,
            /// so we cannot clone from it.
            throw Exception(ErrorCodes::REPLICA_STATUS_CHANGED, "Can not clone replica, because the {} became lost",
                source_replica);
        }
        else if (responses.back()->error == Coordination::Error::ZBADVERSION)
        {
            /// If source replica's log_pointer changed than we probably read
            /// stale state of /queue and have to try one more time.
            LOG_WARNING(log, "Log pointer of source replica {} changed while we loading queue nodes. Will retry.", source_replica);
            continue;
        }
        else
        {
            zkutil::KeeperMultiException::check(rc, ops, responses);
        }
    }

    ::sort(source_queue_names.begin(), source_queue_names.end());

    struct QueueEntryInfo
    {
        String data = {};
        Coordination::Stat stat = {};
        LogEntryPtr parsed_entry = {};
    };

    /// We got log pointer and list of queue entries of source replica.
    /// At first we will get queue entries and then we will get list of active parts of source replica
    /// to enqueue fetches for missing parts. If source replica executes and removes some entry concurrently
    /// we will see produced part (or covering part) in replicas/source/parts and will enqueue fetch.
    /// We will try to parse queue entries before copying them
    /// to avoid creation of excessive and duplicating entries in our queue.
    /// See also removePartAndEnqueueFetch(...)
    std::vector<QueueEntryInfo> source_queue;
    ActiveDataPartSet get_part_set{format_version};
    ActiveDataPartSet drop_range_set{format_version};
    std::unordered_set<String> exact_part_names;

    {
        std::vector<zkutil::ZooKeeper::FutureGet> queue_get_futures;
        queue_get_futures.reserve(source_queue_names.size());

        for (const String & entry_name : source_queue_names)
            queue_get_futures.push_back(zookeeper->asyncTryGet(fs::path(source_path) / "queue" / entry_name));

        source_queue.reserve(source_queue_names.size());
        for (size_t i = 0; i < source_queue_names.size(); ++i)
        {
            auto res = queue_get_futures[i].get();
            /// It's ok if entry is already executed and removed: we also will get source parts set.
            if (res.error == Coordination::Error::ZNONODE)
                continue;

            assert(res.error == Coordination::Error::ZOK);
            source_queue.emplace_back();
            auto & info = source_queue.back();
            info.data = std::move(res.data);
            info.stat = std::move(res.stat);
            try
            {
                info.parsed_entry = LogEntry::parse(info.data, info.stat, format_version);
            }
            catch (...)
            {
                tryLogCurrentException(log, "Cannot parse source queue entry " + source_queue_names[i]);
            }

            /// It may be ok if source replica has newer version. We will copy entry as is.
            if (!info.parsed_entry)
                continue;

            info.parsed_entry->znode_name = source_queue_names[i];

            if (info.parsed_entry->type == LogEntry::DROP_RANGE || info.parsed_entry->type == LogEntry::DROP_PART)
            {
                drop_range_set.add(info.parsed_entry->new_part_name);
            }
            else if (info.parsed_entry->type == LogEntry::GET_PART)
            {
                String maybe_covering_drop_range = drop_range_set.getContainingPart(info.parsed_entry->new_part_name);
                if (maybe_covering_drop_range.empty())
                    get_part_set.add(info.parsed_entry->new_part_name);
            }
            else
            {
                /// We should keep local parts if they present in the queue of source replica.
                /// There's a chance that we are the only replica that has these parts.
                Strings entry_virtual_parts = info.parsed_entry->getVirtualPartNames(format_version);
                std::move(entry_virtual_parts.begin(), entry_virtual_parts.end(), std::inserter(exact_part_names, exact_part_names.end()));
            }
        }
    }

    /// We should do it after copying queue, because some ALTER_METADATA entries can be lost otherwise.
    cloneMetadataIfNeeded(source_replica, source_path, zookeeper);

    /// Add to the queue jobs to receive all the active parts that the reference/master replica has.
    Strings source_replica_parts = zookeeper->getChildren(fs::path(source_path) / "parts");
    for (const auto & active_part : source_replica_parts)
        get_part_set.add(active_part);

    Strings active_parts = get_part_set.getParts();

    /// Remove local parts if source replica does not have them, because such parts will never be fetched by other replicas.
    Strings local_parts_in_zk = zookeeper->getChildren(fs::path(replica_path) / "parts");
    Strings parts_to_remove_from_zk;

    for (const auto & part : local_parts_in_zk)
    {
        /// We look for exact match (and not for any covering part)
        /// because our part might be dropped and covering part might be merged though gap.
        /// (avoid resurrection of data that was removed a long time ago)
        if (get_part_set.getContainingPart(part) == part)
            continue;

        if (exact_part_names.contains(part))
            continue;

        parts_to_remove_from_zk.emplace_back(part);
        LOG_WARNING(log, "Source replica does not have part {}. Removing it from ZooKeeper.", part);
    }

    {
        /// Check "is_lost" version after retrieving queue and parts.
        /// If version has changed, then replica most likely has been dropped and parts set is inconsistent,
        /// so throw exception and retry cloning.
        Coordination::Stat is_lost_stat_new;
        zookeeper->get(fs::path(source_path) / "is_lost", &is_lost_stat_new);
        if (is_lost_stat_new.version != source_is_lost_stat.version)
            throw Exception(ErrorCodes::REPLICA_STATUS_CHANGED, "Cannot clone {}, because it suddenly become lost "
                                                                "or removed broken part from ZooKeeper", source_replica);
    }

    removePartsFromZooKeeperWithRetries(parts_to_remove_from_zk);

    auto local_active_parts = getDataPartsForInternalUsage();

    DataPartsVector parts_to_remove_from_working_set;

    for (const auto & part : local_active_parts)
    {
        if (get_part_set.getContainingPart(part->name) == part->name)
            continue;

        if (exact_part_names.contains(part->name))
            continue;

        parts_to_remove_from_working_set.emplace_back(part);
        LOG_WARNING(log, "Source replica does not have part {}. Removing it from working set.", part->name);
    }

    if (getSettings()->detach_old_local_parts_when_cloning_replica)
    {
        auto metadata_snapshot = getInMemoryMetadataPtr();

        for (const auto & part : parts_to_remove_from_working_set)
        {
            LOG_INFO(log, "Detaching {}", part->getDataPartStorage().getPartDirectory());
            part->makeCloneInDetached("clone", metadata_snapshot);
        }
    }

    removePartsFromWorkingSet(NO_TRANSACTION_RAW, parts_to_remove_from_working_set, true);

    std::unordered_set<String> created_get_parts;

    /// Avoid creation of GET_PART entries which covered by another GET_PART or DROP_RANGE
    /// and creation of multiple entries with the same new_part_name.
    auto should_ignore_log_entry = [&drop_range_set, &get_part_set, this] (std::unordered_set<String> & created_gets,
                                                                    const String & part_name, const String & log_msg_context) -> bool
    {
        /// We should not create entries covered by DROP_RANGE, because we will remove them anyway (kind of optimization).
        String covering_drop_range = drop_range_set.getContainingPart(part_name);
        if (!covering_drop_range.empty())
        {
            LOG_TRACE(log, "{} {}: it's covered by drop range {}", log_msg_context, part_name, covering_drop_range);
            return true;
        }

        /// We should not create entries covered by GET_PART,
        /// because GET_PART entry has no source parts and we can execute it only by fetching.
        /// Parts covered by GET_PART are useless and may cause replication to stuck if covered part is lost.
        String covering_get_part_entry = get_part_set.getContainingPart(part_name);

        if (covering_get_part_entry.empty())
            return false;

        if (covering_get_part_entry != part_name)
        {
            LOG_TRACE(log, "{} {}: it's covered by GET_PART {}", log_msg_context, part_name, covering_get_part_entry);
            return true;
        }

        /// NOTE: It does not completely avoids duplication of GET_PART entries,
        /// because it's possible that source replica has executed some GET_PART after we copied it's queue,
        /// but before we copied its active parts set. In this case we will GET_PART entry in our queue
        /// and later will pull the original GET_PART from replication log.
        /// It should not cause any issues, but it does not allow to get rid of duplicated entries and add an assertion.
        if (created_gets.contains(part_name))
        {
            /// NOTE It would be better to copy log entry instead of creating GET_PART
            /// if there are GET_PART and log entry of other type with the same new_part_name.
            /// But it's a bit harder to implement, because it requires full-fledged virtual_parts set.
            LOG_TRACE(log, "{} {}: GET_PART for it is already created", log_msg_context, part_name);
            return true;
        }

        return false;
    };

    for (const String & name : active_parts)
    {
        if (should_ignore_log_entry(created_get_parts, name, "Not fetching"))
            continue;

        LogEntry log_entry;

        if (are_restoring_replica)
        {
            LOG_DEBUG(log, "Obtaining checksum for path {}", name);

            // The part we want to fetch is probably present in detached/ folder.
            // However, we need to get part's checksum to check if it's not corrupt.
            log_entry.type = LogEntry::ATTACH_PART;

            MinimalisticDataPartChecksums desired_checksums;

            const fs::path part_path = fs::path(source_path) / "parts" / name;

            const String part_znode = zookeeper->get(part_path);

            if (!part_znode.empty())
                desired_checksums = ReplicatedMergeTreePartHeader::fromString(part_znode).getChecksums();
            else
            {
                String desired_checksums_str = zookeeper->get(part_path / "checksums");
                desired_checksums = MinimalisticDataPartChecksums::deserializeFrom(desired_checksums_str);
            }

            const auto [lo, hi] = desired_checksums.hash_of_all_files;
            log_entry.part_checksum = getHexUIntUppercase(hi) + getHexUIntUppercase(lo);
        }
        else
        {
            log_entry.type = LogEntry::GET_PART;
        }

        log_entry.source_replica = "";
        log_entry.new_part_name = name;
        log_entry.create_time = tryGetPartCreateTime(zookeeper, source_path, name);

        LOG_TEST(log, "Enqueueing {} for fetch", name);
        zookeeper->create(fs::path(replica_path) / "queue/queue-", log_entry.toString(), zkutil::CreateMode::PersistentSequential);
        created_get_parts.insert(name);
    }

    size_t total_parts_to_fetch = created_get_parts.size();
    LOG_DEBUG(log, "Queued {} parts to be fetched, {} parts ignored", total_parts_to_fetch, active_parts.size() - total_parts_to_fetch);

    /// Add content of the reference/master replica queue to the queue.
    size_t total_entries_to_copy = 0;
    for (const auto & entry_info : source_queue)
    {
        assert(!entry_info.data.empty());
        if (entry_info.parsed_entry && !entry_info.parsed_entry->new_part_name.empty())
        {
            const String & part_name = entry_info.parsed_entry->new_part_name;
            const String & entry_name = entry_info.parsed_entry->znode_name;
            const auto & entry_type = entry_info.parsed_entry->type;

            if (should_ignore_log_entry(created_get_parts, part_name, fmt::format("Not copying {} {} ", entry_name, entry_type)))
                continue;

            if (entry_info.parsed_entry->type == LogEntry::GET_PART)
                created_get_parts.insert(part_name);
        }

        LOG_TEST(log, "Copying entry {}", entry_info.data);
        zookeeper->create(fs::path(replica_path) / "queue/queue-", entry_info.data, zkutil::CreateMode::PersistentSequential);
        ++total_entries_to_copy;
    }

    LOG_DEBUG(log, "Copied {} queue entries, {} entries ignored", total_entries_to_copy, source_queue.size() - total_entries_to_copy);
}


void StorageReplicatedMergeTree::cloneMetadataIfNeeded(const String & source_replica, const String & source_path, zkutil::ZooKeeperPtr & zookeeper)
{
    String source_metadata_version_str;
    bool metadata_version_exists = zookeeper->tryGet(source_path + "/metadata_version", source_metadata_version_str);
    if (!metadata_version_exists)
    {
        /// For compatibility with version older than 20.3
        /// TODO fix tests and delete it
        LOG_WARNING(log, "Node {} does not exist. "
                         "Most likely it's because too old version of ClickHouse is running on replica {}. "
                         "Will not check metadata consistency",
                         source_path + "/metadata_version", source_replica);
        return;
    }

    Int32 source_metadata_version = parse<Int32>(source_metadata_version_str);
    if (metadata_version == source_metadata_version)
        return;

    /// Our metadata it not up to date with source replica metadata.
    /// Metadata is updated by ALTER_METADATA entries, but some entries are probably cleaned up from the log.
    /// It's also possible that some newer ALTER_METADATA entries are present in source_queue list,
    /// and source replica are executing such entry right now (or had executed recently).
    /// More than that, /metadata_version update is not atomic with /columns and /metadata update...

    /// Fortunately, ALTER_METADATA seems to be idempotent,
    /// and older entries of such type can be replaced with newer entries.
    /// Let's try to get consistent values of source replica's /columns and /metadata
    /// and prepend dummy ALTER_METADATA to our replication queue.
    /// It should not break anything if source_queue already contains ALTER_METADATA entry
    /// with greater or equal metadata_version, but it will update our metadata
    /// if all such entries were cleaned up from the log and source_queue.

    LOG_WARNING(log, "Metadata version ({}) on replica is not up to date with metadata ({}) on source replica {}",
                metadata_version, source_metadata_version, source_replica);

    String source_metadata;
    String source_columns;
    while (true)
    {
        Coordination::Stat metadata_stat;
        Coordination::Stat columns_stat;
        source_metadata = zookeeper->get(source_path + "/metadata", &metadata_stat);
        source_columns = zookeeper->get(source_path + "/columns", &columns_stat);

        Coordination::Requests ops;
        Coordination::Responses responses;
        ops.emplace_back(zkutil::makeCheckRequest(source_path + "/metadata", metadata_stat.version));
        ops.emplace_back(zkutil::makeCheckRequest(source_path + "/columns", columns_stat.version));

        Coordination::Error code = zookeeper->tryMulti(ops, responses);
        if (code == Coordination::Error::ZOK)
            break;
        else if (code == Coordination::Error::ZBADVERSION)
            LOG_WARNING(log, "Metadata of replica {} was changed", source_path);
        else
            zkutil::KeeperMultiException::check(code, ops, responses);
    }

    ReplicatedMergeTreeLogEntryData dummy_alter;
    dummy_alter.type = LogEntry::ALTER_METADATA;
    dummy_alter.source_replica = source_replica;
    dummy_alter.metadata_str = source_metadata;
    dummy_alter.columns_str = source_columns;
    dummy_alter.alter_version = source_metadata_version;
    dummy_alter.create_time = time(nullptr);

    zookeeper->create(replica_path + "/queue/queue-", dummy_alter.toString(), zkutil::CreateMode::PersistentSequential);

    /// We don't need to do anything with mutation_pointer, because mutation log cleanup process is different from
    /// replication log cleanup. A mutation is removed from ZooKeeper only if all replicas had executed the mutation,
    /// so all mutations which are greater or equal to our mutation pointer are still present in ZooKeeper.
}


void StorageReplicatedMergeTree::cloneReplicaIfNeeded(zkutil::ZooKeeperPtr zookeeper)
{
    Coordination::Stat is_lost_stat;
    bool is_new_replica = true;
    String res;

    if (zookeeper->tryGet(fs::path(replica_path) / "is_lost", res, &is_lost_stat))
    {
        if (res == "0")
            return;
        if (is_lost_stat.version)
            is_new_replica = false;
    }
    else
    {
        /// Replica was created by old version of CH, so me must create "/is_lost".
        /// Note that in old version of CH there was no "lost" replicas possible.
        /// TODO is_lost node should always exist since v18.12, maybe we can replace `tryGet` with `get` and remove old code?
        zookeeper->create(fs::path(replica_path) / "is_lost", "0", zkutil::CreateMode::Persistent);
        return;
    }

    /// is_lost is "1": it means that we are in repair mode.
    /// Try choose source replica to clone.
    /// Source replica must not be lost and should have minimal queue size and maximal log pointer.
    Strings replicas = zookeeper->getChildren(fs::path(zookeeper_path) / "replicas");
    std::vector<zkutil::ZooKeeper::FutureGet> futures;
    for (const String & source_replica_name : replicas)
    {
        /// Do not clone from myself.
        if (source_replica_name == replica_name)
            continue;

        String source_replica_path = fs::path(zookeeper_path) / "replicas" / source_replica_name;

        /// Obviously the following get operations are not atomic, but it's ok to choose good enough replica, not the best one.
        /// NOTE: We may count some entries twice if log_pointer is moved.
        futures.emplace_back(zookeeper->asyncTryGet(fs::path(source_replica_path) / "is_lost"));
        futures.emplace_back(zookeeper->asyncTryGet(fs::path(source_replica_path) / "log_pointer"));
        futures.emplace_back(zookeeper->asyncTryGet(fs::path(source_replica_path) / "queue"));
    }

    /// Wait for results before getting log entries
    for (auto & future : futures)
        future.wait();

    Strings log_entries = zookeeper->getChildren(fs::path(zookeeper_path) / "log");
    size_t max_log_entry = 0;
    if (!log_entries.empty())
    {
        String last_entry = *std::max_element(log_entries.begin(), log_entries.end());
        max_log_entry = parse<UInt64>(last_entry.substr(strlen("log-")));
    }
    /// log_pointer can point to future entry, which was not created yet
    ++max_log_entry;

    size_t min_replication_lag = std::numeric_limits<size_t>::max();
    String source_replica;
    Coordination::Stat source_is_lost_stat;
    size_t future_num = 0;

    for (const String & source_replica_name : replicas)
    {
        if (source_replica_name == replica_name)
            continue;

        auto get_is_lost     = futures[future_num++].get();
        auto get_log_pointer = futures[future_num++].get();
        auto get_queue       = futures[future_num++].get();

        if (get_is_lost.error != Coordination::Error::ZOK)
        {
            LOG_INFO(log, "Not cloning {}, cannot get '/is_lost': {}", source_replica_name, Coordination::errorMessage(get_is_lost.error));
            continue;
        }
        else if (get_is_lost.data != "0")
        {
            LOG_INFO(log, "Not cloning {}, it's lost", source_replica_name);
            continue;
        }

        if (get_log_pointer.error != Coordination::Error::ZOK)
        {
            LOG_INFO(log, "Not cloning {}, cannot get '/log_pointer': {}", source_replica_name, Coordination::errorMessage(get_log_pointer.error));
            continue;
        }
        if (get_queue.error != Coordination::Error::ZOK)
        {
            LOG_INFO(log, "Not cloning {}, cannot get '/queue': {}", source_replica_name, Coordination::errorMessage(get_queue.error));
            continue;
        }

        /// Replica is not lost and we can clone it. Let's calculate approx replication lag.
        size_t source_log_pointer = get_log_pointer.data.empty() ? 0 : parse<UInt64>(get_log_pointer.data);
        assert(source_log_pointer <= max_log_entry);
        size_t replica_queue_lag = max_log_entry - source_log_pointer;
        size_t replica_queue_size = get_queue.stat.numChildren;
        size_t replication_lag = replica_queue_lag + replica_queue_size;
        LOG_INFO(log, "Replica {} has log pointer '{}', approximate {} queue lag and {} queue size",
                 source_replica_name, get_log_pointer.data, replica_queue_lag, replica_queue_size);
        if (replication_lag < min_replication_lag)
        {
            source_replica = source_replica_name;
            source_is_lost_stat = get_is_lost.stat;
            min_replication_lag = replication_lag;
        }
    }

    if (source_replica.empty())
        throw Exception(ErrorCodes::ALL_REPLICAS_LOST, "All replicas are lost");

    if (is_new_replica)
        LOG_INFO(log, "Will mimic {}", source_replica);
    else
        LOG_WARNING(log, "Will mimic {}", source_replica);

    /// Clear obsolete queue that we no longer need.
    zookeeper->removeChildren(fs::path(replica_path) / "queue");
    queue.clear();

    /// Will do repair from the selected replica.
    cloneReplica(source_replica, source_is_lost_stat, zookeeper);
    /// If repair fails to whatever reason, the exception is thrown, is_lost will remain "1" and the replica will be repaired later.

    /// If replica is repaired successfully, we remove is_lost flag.
    zookeeper->set(fs::path(replica_path) / "is_lost", "0");
}

String StorageReplicatedMergeTree::getLastQueueUpdateException() const
{
    std::lock_guard lock(last_queue_update_exception_lock);
    return last_queue_update_exception;
}


void StorageReplicatedMergeTree::queueUpdatingTask()
{
    if (!queue_update_in_progress)
    {
        last_queue_update_start_time.store(time(nullptr));
        queue_update_in_progress = true;
    }
    try
    {
        queue.pullLogsToQueue(getZooKeeperAndAssertNotReadonly(), queue_updating_task->getWatchCallback(), ReplicatedMergeTreeQueue::UPDATE);
        last_queue_update_finish_time.store(time(nullptr));
        queue_update_in_progress = false;
    }
    catch (const Coordination::Exception & e)
    {
        tryLogCurrentException(log, __PRETTY_FUNCTION__);

        std::lock_guard lock(last_queue_update_exception_lock);
        last_queue_update_exception = getCurrentExceptionMessage(false);

        if (e.code == Coordination::Error::ZSESSIONEXPIRED)
        {
            restarting_thread.wakeup();
            return;
        }

        queue_updating_task->scheduleAfter(QUEUE_UPDATE_ERROR_SLEEP_MS);
    }
    catch (...)
    {
        tryLogCurrentException(log, __PRETTY_FUNCTION__);

        std::lock_guard lock(last_queue_update_exception_lock);
        last_queue_update_exception = getCurrentExceptionMessage(false);

        queue_updating_task->scheduleAfter(QUEUE_UPDATE_ERROR_SLEEP_MS);
    }
}


void StorageReplicatedMergeTree::mutationsUpdatingTask()
{
    try
    {
        queue.updateMutations(getZooKeeper(), mutations_updating_task->getWatchCallback());
    }
    catch (const Coordination::Exception & e)
    {
        tryLogCurrentException(log, __PRETTY_FUNCTION__);

        if (e.code == Coordination::Error::ZSESSIONEXPIRED)
            return;

        mutations_updating_task->scheduleAfter(QUEUE_UPDATE_ERROR_SLEEP_MS);
    }
    catch (...)
    {
        tryLogCurrentException(log, __PRETTY_FUNCTION__);
        mutations_updating_task->scheduleAfter(QUEUE_UPDATE_ERROR_SLEEP_MS);
    }
}

ReplicatedMergeTreeQueue::SelectedEntryPtr StorageReplicatedMergeTree::selectQueueEntry()
{
    /// This object will mark the element of the queue as running.
    ReplicatedMergeTreeQueue::SelectedEntryPtr selected;

    try
    {
        selected = queue.selectEntryToProcess(merger_mutator, *this);
    }
    catch (...)
    {
        tryLogCurrentException(log, __PRETTY_FUNCTION__);
    }

    return selected;
}


bool StorageReplicatedMergeTree::processQueueEntry(ReplicatedMergeTreeQueue::SelectedEntryPtr selected_entry)
{
    LogEntryPtr & entry = selected_entry->log_entry;
    return queue.processEntry([this]{ return getZooKeeper(); }, entry, [&](LogEntryPtr & entry_to_process)
    {
        try
        {
            return executeLogEntry(*entry_to_process);
        }
        catch (const Exception & e)
        {
            if (e.code() == ErrorCodes::NO_REPLICA_HAS_PART)
            {
                /// If no one has the right part, probably not all replicas work; We will not write to log with Error level.
                LOG_INFO(log, getExceptionMessageAndPattern(e, /* with_stacktrace */ false));
            }
            else if (e.code() == ErrorCodes::ABORTED)
            {
                /// Interrupted merge or downloading a part is not an error.
                LOG_INFO(log, getExceptionMessageAndPattern(e, /* with_stacktrace */ false));
            }
            else if (e.code() == ErrorCodes::PART_IS_TEMPORARILY_LOCKED)
            {
                /// Part cannot be added temporarily
                LOG_INFO(log, getExceptionMessageAndPattern(e, /* with_stacktrace */ false));
                cleanup_thread.wakeup();
            }
            else
                tryLogCurrentException(log, __PRETTY_FUNCTION__);

            /** This exception will be written to the queue element, and it can be looked up using `system.replication_queue` table.
              * The thread that performs this action will sleep a few seconds after the exception.
              * See `queue.processEntry` function.
              */
            throw;
        }
        catch (...)
        {
            tryLogCurrentException(log, __PRETTY_FUNCTION__);
            throw;
        }
    });
}

bool StorageReplicatedMergeTree::scheduleDataProcessingJob(BackgroundJobsAssignee & assignee)
{
    /// If replication queue is stopped exit immediately as we successfully executed the task
    if (queue.actions_blocker.isCancelled())
        return false;

    /// This object will mark the element of the queue as running.
    ReplicatedMergeTreeQueue::SelectedEntryPtr selected_entry = selectQueueEntry();

    if (!selected_entry)
        return false;

    auto job_type = selected_entry->log_entry->type;

    /// Depending on entry type execute in fetches (small) pool or big merge_mutate pool
    if (job_type == LogEntry::GET_PART)
    {
        assignee.scheduleFetchTask(std::make_shared<ExecutableLambdaAdapter>(
            [this, selected_entry] () mutable
            {
                return processQueueEntry(selected_entry);
            }, common_assignee_trigger, getStorageID()));
        return true;
    }
    else if (job_type == LogEntry::MERGE_PARTS)
    {
        auto task = std::make_shared<MergeFromLogEntryTask>(selected_entry, *this, common_assignee_trigger);
        assignee.scheduleMergeMutateTask(task);
        return true;
    }
    else if (job_type == LogEntry::MUTATE_PART)
    {
        auto task = std::make_shared<MutateFromLogEntryTask>(selected_entry, *this, common_assignee_trigger);
        assignee.scheduleMergeMutateTask(task);
        return true;
    }
    else
    {
        assignee.scheduleCommonTask(std::make_shared<ExecutableLambdaAdapter>(
            [this, selected_entry] () mutable
            {
                return processQueueEntry(selected_entry);
            }, common_assignee_trigger, getStorageID()), /* need_trigger */ true);
        return true;
    }
}


bool StorageReplicatedMergeTree::canExecuteFetch(const ReplicatedMergeTreeLogEntry & entry, String & disable_reason) const
{
    if (fetcher.blocker.isCancelled())
    {
        disable_reason = fmt::format("Not executing fetch of part {} because replicated fetches are cancelled now.", entry.new_part_name);
        return false;
    }

    auto replicated_fetches_pool_size = getContext()->getFetchesExecutor()->getMaxTasksCount();
    size_t busy_threads_in_pool = CurrentMetrics::values[CurrentMetrics::BackgroundFetchesPoolTask].load(std::memory_order_relaxed);
    if (busy_threads_in_pool >= replicated_fetches_pool_size)
    {
        disable_reason = fmt::format("Not executing fetch of part {} because {} fetches already executing, max {}.", entry.new_part_name, busy_threads_in_pool, replicated_fetches_pool_size);
        return false;
    }

    if (replicated_fetches_throttler->isThrottling())
    {
        disable_reason = fmt::format("Not executing fetch of part {} because fetches have already throttled by network settings "
                                     "<max_replicated_fetches_network_bandwidth> or <max_replicated_fetches_network_bandwidth_for_server>.", entry.new_part_name);
        return false;
    }

    return true;
}

bool StorageReplicatedMergeTree::partIsAssignedToBackgroundOperation(const DataPartPtr & part) const
{
    return queue.isVirtualPart(part);
}

void StorageReplicatedMergeTree::mergeSelectingTask()
{
    if (!is_leader)
        return;

    const auto storage_settings_ptr = getSettings();
    const bool deduplicate = false; /// TODO: read deduplicate option from table config
    const Names deduplicate_by_columns = {};
    CreateMergeEntryResult create_result = CreateMergeEntryResult::Other;

    try
    {
        /// We must select parts for merge under merge_selecting_mutex because other threads
        /// (OPTIMIZE queries) can assign new merges.
        std::lock_guard merge_selecting_lock(merge_selecting_mutex);

        auto zookeeper = getZooKeeperAndAssertNotReadonly();

        ReplicatedMergeTreeMergePredicate merge_pred = queue.getMergePredicate(zookeeper, getAllPartitionIds());

        /// If many merges is already queued, then will queue only small enough merges.
        /// Otherwise merge queue could be filled with only large merges,
        /// and in the same time, many small parts could be created and won't be merged.

        auto merges_and_mutations_queued = queue.countMergesAndPartMutations();
        size_t merges_and_mutations_sum = merges_and_mutations_queued.merges + merges_and_mutations_queued.mutations;
        if (merges_and_mutations_sum >= storage_settings_ptr->max_replicated_merges_in_queue)
        {
            LOG_TRACE(log, "Number of queued merges ({}) and part mutations ({})"
                " is greater than max_replicated_merges_in_queue ({}), so won't select new parts to merge or mutate.",
                merges_and_mutations_queued.merges,
                merges_and_mutations_queued.mutations,
                storage_settings_ptr->max_replicated_merges_in_queue);
        }
        else
        {
            UInt64 max_source_parts_size_for_merge = merger_mutator.getMaxSourcePartsSizeForMerge(
                storage_settings_ptr->max_replicated_merges_in_queue, merges_and_mutations_sum);

            UInt64 max_source_part_size_for_mutation = merger_mutator.getMaxSourcePartSizeForMutation();

            bool merge_with_ttl_allowed = merges_and_mutations_queued.merges_with_ttl < storage_settings_ptr->max_replicated_merges_with_ttl_in_queue &&
                getTotalMergesWithTTLInMergeList() < storage_settings_ptr->max_number_of_merges_with_ttl_in_pool;

            auto future_merged_part = std::make_shared<FutureMergedMutatedPart>();
            if (storage_settings.get()->assign_part_uuids)
                future_merged_part->uuid = UUIDHelpers::generateV4();

            if (max_source_parts_size_for_merge > 0 &&
                merger_mutator.selectPartsToMerge(future_merged_part, false, max_source_parts_size_for_merge, merge_pred, merge_with_ttl_allowed, NO_TRANSACTION_PTR, nullptr) == SelectPartsDecision::SELECTED)
            {
                create_result = createLogEntryToMergeParts(
                    zookeeper,
                    future_merged_part->parts,
                    future_merged_part->name,
                    future_merged_part->uuid,
                    future_merged_part->part_format,
                    deduplicate,
                    deduplicate_by_columns,
                    nullptr,
                    merge_pred.getVersion(),
                    future_merged_part->merge_type);
            }
            /// If there are many mutations in queue, it may happen, that we cannot enqueue enough merges to merge all new parts
            else if (max_source_part_size_for_mutation > 0 && queue.countMutations() > 0
                     && merges_and_mutations_queued.mutations < storage_settings_ptr->max_replicated_mutations_in_queue)
            {
                /// Choose a part to mutate.
                DataPartsVector data_parts = getDataPartsVectorForInternalUsage();
                for (const auto & part : data_parts)
                {
                    if (part->getBytesOnDisk() > max_source_part_size_for_mutation)
                        continue;

                    std::optional<std::pair<Int64, int>> desired_mutation_version = merge_pred.getDesiredMutationVersion(part);
                    if (!desired_mutation_version)
                        continue;

                    create_result = createLogEntryToMutatePart(
                        *part,
                        future_merged_part->uuid,
                        desired_mutation_version->first,
                        desired_mutation_version->second,
                        merge_pred.getVersion());

                    if (create_result == CreateMergeEntryResult::Ok ||
                        create_result == CreateMergeEntryResult::LogUpdated)
                        break;
                }
            }
        }
    }
    catch (...)
    {
        tryLogCurrentException(log, __PRETTY_FUNCTION__);
    }

    if (!is_leader)
        return;

    if (create_result != CreateMergeEntryResult::Ok
        && create_result != CreateMergeEntryResult::LogUpdated)
    {
        merge_selecting_task->scheduleAfter(storage_settings_ptr->merge_selecting_sleep_ms);
    }
    else
    {
        merge_selecting_task->schedule();
    }
}


void StorageReplicatedMergeTree::mutationsFinalizingTask()
{
    bool needs_reschedule = false;

    try
    {
        needs_reschedule = queue.tryFinalizeMutations(getZooKeeperAndAssertNotReadonly());
    }
    catch (...)
    {
        tryLogCurrentException(log, __PRETTY_FUNCTION__);
        needs_reschedule = true;
    }

    if (needs_reschedule)
    {
        mutations_finalizing_task->scheduleAfter(MUTATIONS_FINALIZING_SLEEP_MS);
    }
    else
    {
        /// Even if no mutations seems to be done or appeared we are trying to
        /// finalize them in background because manual control the launch of
        /// this function is error prone. This can lead to mutations that
        /// processed all the parts but have is_done=0 state for a long time. Or
        /// killed mutations, which are also considered as undone.
        mutations_finalizing_task->scheduleAfter(MUTATIONS_FINALIZING_IDLE_SLEEP_MS);
    }
}


StorageReplicatedMergeTree::CreateMergeEntryResult StorageReplicatedMergeTree::createLogEntryToMergeParts(
    zkutil::ZooKeeperPtr & zookeeper,
    const DataPartsVector & parts,
    const String & merged_name,
    const UUID & merged_part_uuid,
    const MergeTreeDataPartFormat & merged_part_format,
    bool deduplicate,
    const Names & deduplicate_by_columns,
    ReplicatedMergeTreeLogEntryData * out_log_entry,
    int32_t log_version,
    MergeType merge_type)
{
    Strings exists_paths;
    exists_paths.reserve(parts.size());
    for (const auto & part : parts)
        exists_paths.emplace_back(fs::path(replica_path) / "parts" / part->name);

    auto exists_results = zookeeper->exists(exists_paths);
    bool all_in_zk = true;
    for (size_t i = 0; i < parts.size(); ++i)
    {
        /// If there is no information about part in ZK, we will not merge it.
        if (exists_results[i].error == Coordination::Error::ZNONODE)
        {
            all_in_zk = false;

            const auto & part = parts[i];
            if (part->modification_time + MAX_AGE_OF_LOCAL_PART_THAT_WASNT_ADDED_TO_ZOOKEEPER < time(nullptr))
            {
                LOG_WARNING(log, "Part {} (that was selected for merge) with age {} seconds exists locally but not in ZooKeeper. Won't do merge with that part and will check it.", part->name, (time(nullptr) - part->modification_time));
                enqueuePartForCheck(part->name);
            }
        }
    }

    if (!all_in_zk)
        return CreateMergeEntryResult::MissingPart;

    ReplicatedMergeTreeLogEntryData entry;
    entry.type = LogEntry::MERGE_PARTS;
    entry.source_replica = replica_name;
    entry.new_part_name = merged_name;
    entry.new_part_uuid = merged_part_uuid;
    entry.new_part_format = merged_part_format;
    entry.merge_type = merge_type;
    entry.deduplicate = deduplicate;
    entry.deduplicate_by_columns = deduplicate_by_columns;
    entry.create_time = time(nullptr);

    for (const auto & part : parts)
        entry.source_parts.push_back(part->name);

    Coordination::Requests ops;
    Coordination::Responses responses;

    ops.emplace_back(zkutil::makeCreateRequest(
        fs::path(zookeeper_path) / "log/log-", entry.toString(),
        zkutil::CreateMode::PersistentSequential));

    ops.emplace_back(zkutil::makeSetRequest(
        fs::path(zookeeper_path) / "log", "", log_version)); /// Check and update version.

    Coordination::Error code = zookeeper->tryMulti(ops, responses);

    if (code == Coordination::Error::ZOK)
    {
        String path_created = dynamic_cast<const Coordination::CreateResponse &>(*responses.front()).path_created;
        entry.znode_name = path_created.substr(path_created.find_last_of('/') + 1);

        ProfileEvents::increment(ProfileEvents::CreatedLogEntryForMerge);
        LOG_TRACE(log, "Created log entry {} for merge {}", path_created, merged_name);
    }
    else if (code == Coordination::Error::ZBADVERSION)
    {
        ProfileEvents::increment(ProfileEvents::NotCreatedLogEntryForMerge);
        LOG_TRACE(log, "Log entry is not created for merge {} because log was updated", merged_name);
        return CreateMergeEntryResult::LogUpdated;
    }
    else
    {
        zkutil::KeeperMultiException::check(code, ops, responses);
    }

    if (out_log_entry)
        *out_log_entry = entry;

    return CreateMergeEntryResult::Ok;
}


StorageReplicatedMergeTree::CreateMergeEntryResult StorageReplicatedMergeTree::createLogEntryToMutatePart(
    const IMergeTreeDataPart & part, const UUID & new_part_uuid, Int64 mutation_version, int32_t alter_version, int32_t log_version)
{
    auto zookeeper = getZooKeeper();

    /// If there is no information about part in ZK, we will not mutate it.
    if (!zookeeper->exists(fs::path(replica_path) / "parts" / part.name))
    {
        if (part.modification_time + MAX_AGE_OF_LOCAL_PART_THAT_WASNT_ADDED_TO_ZOOKEEPER < time(nullptr))
        {
            LOG_WARNING(log, "Part {} (that was selected for mutation) with age {} seconds exists locally but not in ZooKeeper."
                " Won't mutate that part and will check it.", part.name, (time(nullptr) - part.modification_time));
            enqueuePartForCheck(part.name);
        }

        return CreateMergeEntryResult::MissingPart;
    }

    MergeTreePartInfo new_part_info = part.info;
    new_part_info.mutation = mutation_version;

    String new_part_name = part.getNewName(new_part_info);

    ReplicatedMergeTreeLogEntryData entry;
    entry.type = LogEntry::MUTATE_PART;
    entry.source_replica = replica_name;
    entry.source_parts.push_back(part.name);
    entry.new_part_name = new_part_name;
    entry.new_part_uuid = new_part_uuid;
    entry.create_time = time(nullptr);
    entry.alter_version = alter_version;

    Coordination::Requests ops;
    Coordination::Responses responses;

    ops.emplace_back(zkutil::makeCreateRequest(
        fs::path(zookeeper_path) / "log/log-", entry.toString(),
        zkutil::CreateMode::PersistentSequential));

    ops.emplace_back(zkutil::makeSetRequest(
        fs::path(zookeeper_path) / "log", "", log_version)); /// Check and update version.

    Coordination::Error code = zookeeper->tryMulti(ops, responses);

    if (code == Coordination::Error::ZBADVERSION)
    {
        ProfileEvents::increment(ProfileEvents::NotCreatedLogEntryForMutation);
        LOG_TRACE(log, "Log entry is not created for mutation {} because log was updated", new_part_name);
        return CreateMergeEntryResult::LogUpdated;
    }

    zkutil::KeeperMultiException::check(code, ops, responses);

    ProfileEvents::increment(ProfileEvents::CreatedLogEntryForMutation);
    LOG_TRACE(log, "Created log entry for mutation {}", new_part_name);
    return CreateMergeEntryResult::Ok;
}


void StorageReplicatedMergeTree::getRemovePartFromZooKeeperOps(const String & part_name, Coordination::Requests & ops, bool has_children)
{
    String part_path = fs::path(replica_path) / "parts" / part_name;

    if (has_children)
    {
        ops.emplace_back(zkutil::makeRemoveRequest(fs::path(part_path) / "checksums", -1));
        ops.emplace_back(zkutil::makeRemoveRequest(fs::path(part_path) / "columns", -1));
    }
    ops.emplace_back(zkutil::makeRemoveRequest(part_path, -1));
}

void StorageReplicatedMergeTree::removePartFromZooKeeper(const String & part_name)
{
    auto zookeeper = getZooKeeper();
    String part_path = fs::path(replica_path) / "parts" / part_name;
    Coordination::Stat stat;

    /// Part doesn't exist, nothing to remove
    if (!zookeeper->exists(part_path, &stat))
        return;

    Coordination::Requests ops;

    getRemovePartFromZooKeeperOps(part_name, ops, stat.numChildren > 0);
    zookeeper->multi(ops);
}

void StorageReplicatedMergeTree::removePartAndEnqueueFetch(const String & part_name, bool storage_init)
{
    auto zookeeper = getZooKeeper();

    /// We don't know exactly what happened to broken part
    /// and we are going to remove all covered log entries.
    /// It's quite dangerous, so clone covered parts to detached.
    auto broken_part_info = MergeTreePartInfo::fromPartName(part_name, format_version);

    auto partition_range = getVisibleDataPartsVectorInPartition(getContext(), broken_part_info.partition_id);
    for (const auto & part : partition_range)
    {
        if (!broken_part_info.contains(part->info))
            continue;

        /// Broken part itself either already moved to detached or does not exist.
        assert(broken_part_info != part->info);
        part->makeCloneInDetached("covered-by-broken", getInMemoryMetadataPtr());
    }

    /// It's possible that queue contains entries covered by part_name.
    /// For example, we had GET_PART all_1_42_5 and MUTATE_PART all_1_42_5_63,
    /// then all_1_42_5_63 was executed by fetching, but part was written to disk incorrectly.
    /// In this case we have to remove it as broken and create GET_PART all_1_42_5_63 to fetch it again,
    /// but GET_PART all_1_42_5 may be still in the queue.
    /// We should remove all covered entries before creating GET_PART entry, because:
    ///    1. In the situation described above, we do not know how to merge/mutate all_1_42_5_63 from all_1_42_5,
    ///       so GET_PART all_1_42_5 (and all source parts) is useless. The only thing we can do is to fetch all_1_42_5_63.
    ///    2. If all_1_42_5_63 is lost, then replication may stuck waiting for all_1_42_5_63 to appear,
    ///       because we may have some covered parts (more precisely, parts with the same min and max blocks)
    queue.removePartProducingOpsInRange(zookeeper, broken_part_info, /* covering_entry= */ {}, /* fetch_entry_znode= */ {});

    String part_path = fs::path(replica_path) / "parts" / part_name;

    while (true)
    {

        Coordination::Requests ops;

        time_t part_create_time = 0;
        Coordination::Stat stat;
        if (zookeeper->exists(part_path, &stat))
        {
            /// Update version of /is_lost node to avoid race condition with cloneReplica(...).
            /// cloneReplica(...) expects that if some entry was executed, then its new_part_name is added to /parts,
            /// but we are going to remove it from /parts and add to queue again.
            Coordination::Stat is_lost_stat;
            String is_lost_value = zookeeper->get(replica_path + "/is_lost", &is_lost_stat);
            assert(is_lost_value == "0");
            ops.emplace_back(zkutil::makeSetRequest(replica_path + "/is_lost", is_lost_value, is_lost_stat.version));

            part_create_time = stat.ctime / 1000;
            getRemovePartFromZooKeeperOps(part_name, ops, stat.numChildren > 0);
        }


        LogEntryPtr log_entry = std::make_shared<LogEntry>();
        log_entry->type = LogEntry::GET_PART;
        log_entry->create_time = part_create_time;
        log_entry->source_replica = "";
        log_entry->new_part_name = part_name;

        if (!storage_init)
        {
            /// We use merge predicate + version check here, because DROP RANGE update log version and we are trying to avoid race with it. We must be sure, that our part
            /// was not dropped, otherwise we will have fetch entry, but no virtual part for it (DROP RANGE will remove it). So bad sequence is the following:
            /// 1) Create DROP PART in log for broken_part (for example because it's not only broken, but also empty)
            /// 1.5) Pull to log and start execution (removePartProducingOpsInRange)
            /// 2) Execute this method (create GET PART for broken part)
            /// 3) Finish DROP PART execution (remove part from virtual parts)
            /// 4) Now we get GET PART for broken part which is absent in virtual parts == bug
            ///
            /// Because of version check this method will never create FETCH if drop part exists

            ReplicatedMergeTreeMergePredicate merge_pred = queue.getMergePredicate(zookeeper, PartitionIdsHint{broken_part_info.partition_id});
            if (merge_pred.isGoingToBeDropped(broken_part_info))
            {
                LOG_INFO(log, "Broken part {} is covered by drop range, don't need to fetch it", part_name);
                return;
            }
            /// Check that our version of log (and queue) is the most fresh. Otherwise don't create new entry fetch entry.
            ops.emplace_back(zkutil::makeCheckRequest(fs::path(zookeeper_path) / "log", merge_pred.getVersion()));
        }

        ops.emplace_back(zkutil::makeCreateRequest(
            fs::path(replica_path) / "queue/queue-", log_entry->toString(),
            zkutil::CreateMode::PersistentSequential));

        Coordination::Responses results;
        auto rc = zookeeper->tryMulti(ops, results);

        if (rc == Coordination::Error::ZBADVERSION)
        {
            LOG_TRACE(log, "Log updated, cannot create fetch entry for part {}, will retry.", part_name);
            continue;
        }

        zkutil::KeeperMultiException::check(rc, ops, results);

        String path_created = dynamic_cast<const Coordination::CreateResponse &>(*results.back()).path_created;
        log_entry->znode_name = path_created.substr(path_created.find_last_of('/') + 1);
        queue.insert(zookeeper, log_entry);
        break;
    }
}


void StorageReplicatedMergeTree::startBeingLeader()
{
    auto zookeeper = getZooKeeper();

    if (!getSettings()->replicated_can_become_leader)
    {
        LOG_INFO(log, "Will not enter leader election because replicated_can_become_leader=0");
        return;
    }

    zkutil::checkNoOldLeaders(log, *zookeeper, fs::path(zookeeper_path) / "leader_election");

    LOG_INFO(log, "Became leader");
    is_leader = true;
}

void StorageReplicatedMergeTree::stopBeingLeader()
{
    if (!is_leader)
        return;

    LOG_INFO(log, "Stopped being leader");
    is_leader = false;
}

ConnectionTimeouts StorageReplicatedMergeTree::getFetchPartHTTPTimeouts(ContextPtr local_context)
{
    auto timeouts = ConnectionTimeouts::getHTTPTimeouts(local_context);
    auto settings = getSettings();

    if (settings->replicated_fetches_http_connection_timeout.changed)
        timeouts.connection_timeout = settings->replicated_fetches_http_connection_timeout;

    if (settings->replicated_fetches_http_send_timeout.changed)
        timeouts.send_timeout = settings->replicated_fetches_http_send_timeout;

    if (settings->replicated_fetches_http_receive_timeout.changed)
        timeouts.receive_timeout = settings->replicated_fetches_http_receive_timeout;

    return timeouts;
}

bool StorageReplicatedMergeTree::checkReplicaHavePart(const String & replica, const String & part_name)
{
    auto zookeeper = getZooKeeper();
    return zookeeper->exists(fs::path(zookeeper_path) / "replicas" / replica / "parts" / part_name);
}

String StorageReplicatedMergeTree::findReplicaHavingPart(const String & part_name, bool active)
{
    auto zookeeper = getZooKeeper();
    Strings replicas = zookeeper->getChildren(fs::path(zookeeper_path) / "replicas");

    /// Select replicas in uniformly random order.
    std::shuffle(replicas.begin(), replicas.end(), thread_local_rng);

    LOG_TRACE(log, "Candidate replicas: {}", replicas.size());

    for (const String & replica : replicas)
    {
        /// We aren't interested in ourself.
        if (replica == replica_name)
            continue;

        LOG_TRACE(log, "Candidate replica: {}", replica);

        if (checkReplicaHavePart(replica, part_name) &&
            (!active || zookeeper->exists(fs::path(zookeeper_path) / "replicas" / replica / "is_active")))
            return replica;

        /// Obviously, replica could become inactive or even vanish after return from this method.
    }

    return {};
}

String StorageReplicatedMergeTree::findReplicaHavingCoveringPart(LogEntry & entry, bool active)
{
    auto zookeeper = getZooKeeper();
    Strings replicas = zookeeper->getChildren(fs::path(zookeeper_path) / "replicas");

    /// Select replicas in uniformly random order.
    std::shuffle(replicas.begin(), replicas.end(), thread_local_rng);

    for (const String & replica : replicas)
    {
        if (replica == replica_name)
            continue;

        if (active && !zookeeper->exists(fs::path(zookeeper_path) / "replicas" / replica / "is_active"))
            continue;

        String largest_part_found;
        Strings parts = zookeeper->getChildren(fs::path(zookeeper_path) / "replicas" / replica / "parts");
        for (const String & part_on_replica : parts)
        {
            if (part_on_replica == entry.new_part_name
                || MergeTreePartInfo::contains(part_on_replica, entry.new_part_name, format_version))
            {
                if (largest_part_found.empty()
                    || MergeTreePartInfo::contains(part_on_replica, largest_part_found, format_version))
                {
                    largest_part_found = part_on_replica;
                }
            }
        }

        if (!largest_part_found.empty())
        {
            bool the_same_part = largest_part_found == entry.new_part_name;

            /// Make a check in case if selected part differs from source part
            if (!the_same_part)
            {
                String reject_reason;
                if (!queue.addFuturePartIfNotCoveredByThem(largest_part_found, entry, reject_reason))
                {
                    LOG_INFO(log, "Will not fetch part {} covering {}. {}", largest_part_found, entry.new_part_name, reject_reason);
                    return {};
                }
            }

            return replica;
        }
    }

    return {};
}


String StorageReplicatedMergeTree::findReplicaHavingCoveringPart(
    const String & part_name, bool active, String & found_part_name)
{
    auto zookeeper = getZooKeeper();
    Strings replicas = zookeeper->getChildren(fs::path(zookeeper_path) / "replicas");

    /// Select replicas in uniformly random order.
    std::shuffle(replicas.begin(), replicas.end(), thread_local_rng);

    String largest_part_found;
    String largest_replica_found;

    for (const String & replica : replicas)
    {
        if (replica == replica_name)
            continue;

        if (active && !zookeeper->exists(fs::path(zookeeper_path) / "replicas" / replica / "is_active"))
            continue;

        Strings parts = zookeeper->getChildren(fs::path(zookeeper_path) / "replicas" / replica / "parts");
        for (const String & part_on_replica : parts)
        {
            if (part_on_replica == part_name
                || MergeTreePartInfo::contains(part_on_replica, part_name, format_version))
            {
                if (largest_part_found.empty()
                    || MergeTreePartInfo::contains(part_on_replica, largest_part_found, format_version))
                {
                    largest_part_found = part_on_replica;
                    largest_replica_found = replica;
                }
            }
        }
    }

    found_part_name = largest_part_found;
    return largest_replica_found;
}


/** If a quorum is tracked for a part, update information about it in ZK.
  */
void StorageReplicatedMergeTree::updateQuorum(const String & part_name, bool is_parallel)
{
    if (is_parallel && format_version < MERGE_TREE_DATA_MIN_FORMAT_VERSION_WITH_CUSTOM_PARTITIONING)
        throw Exception(ErrorCodes::NOT_IMPLEMENTED, "Parallel quorum inserts are not compatible with the deprecated syntax of *MergeTree engines");

    auto zookeeper = getZooKeeper();

    /// Information on which replicas a part has been added, if the quorum has not yet been reached.
    String quorum_status_path = fs::path(zookeeper_path) / "quorum" / "status";
    if (is_parallel)
        quorum_status_path = fs::path(zookeeper_path) / "quorum" / "parallel" / part_name;
    /// The name of the previous part for which the quorum was reached.
    const String quorum_last_part_path = fs::path(zookeeper_path) / "quorum" / "last_part";

    String value;
    Coordination::Stat stat;

    /// If there is no node, then all quorum INSERTs have already reached the quorum, and nothing is needed.
    while (zookeeper->tryGet(quorum_status_path, value, &stat))
    {
        ReplicatedMergeTreeQuorumEntry quorum_entry(value);
        if (quorum_entry.part_name != part_name)
        {
            LOG_TRACE(log, "Quorum {}, already achieved for part {} current part {}",
                      quorum_status_path, part_name, quorum_entry.part_name);
            /// The quorum has already been achieved. Moreover, another INSERT with a quorum has already started.
            break;
        }

        quorum_entry.replicas.insert(replica_name);

        if (quorum_entry.replicas.size() >= quorum_entry.required_number_of_replicas)
        {
            /// The quorum is reached. Delete the node, and update information about the last part that was successfully written with quorum.
            LOG_TRACE(log, "Got {} (of {} required) replicas confirmed quorum {}, going to remove node",
                      quorum_entry.replicas.size(), quorum_entry.required_number_of_replicas, quorum_status_path);

            Coordination::Requests ops;
            Coordination::Responses responses;

            if (!is_parallel)
            {
                Coordination::Stat added_parts_stat;
                String old_added_parts = zookeeper->get(quorum_last_part_path, &added_parts_stat);

                ReplicatedMergeTreeQuorumAddedParts parts_with_quorum(format_version);

                if (!old_added_parts.empty())
                    parts_with_quorum.fromString(old_added_parts);

                auto part_info = MergeTreePartInfo::fromPartName(part_name, format_version);
                /// We store one last part which reached quorum for each partition.
                parts_with_quorum.added_parts[part_info.partition_id] = part_name;

                String new_added_parts = parts_with_quorum.toString();

                ops.emplace_back(zkutil::makeRemoveRequest(quorum_status_path, stat.version));
                ops.emplace_back(zkutil::makeSetRequest(quorum_last_part_path, new_added_parts, added_parts_stat.version));
            }
            else
                ops.emplace_back(zkutil::makeRemoveRequest(quorum_status_path, stat.version));

            auto code = zookeeper->tryMulti(ops, responses);

            if (code == Coordination::Error::ZOK)
            {
                break;
            }
            else if (code == Coordination::Error::ZNONODE)
            {
                /// The quorum has already been achieved.
                break;
            }
            else if (code == Coordination::Error::ZBADVERSION)
            {
                /// Node was updated meanwhile. We must re-read it and repeat all the actions.
                continue;
            }
            else
                throw Coordination::Exception(code, quorum_status_path);
        }
        else
        {
            LOG_TRACE(log, "Quorum {} still not satisfied (have only {} of {} replicas), updating node",
                      quorum_status_path, quorum_entry.replicas.size(), quorum_entry.required_number_of_replicas);
            /// We update the node, registering there one more replica.
            auto code = zookeeper->trySet(quorum_status_path, quorum_entry.toString(), stat.version);

            if (code == Coordination::Error::ZOK)
            {
                break;
            }
            else if (code == Coordination::Error::ZNONODE)
            {
                /// The quorum has already been achieved.
                break;
            }
            else if (code == Coordination::Error::ZBADVERSION)
            {
                /// Node was updated meanwhile. We must re-read it and repeat all the actions.
                continue;
            }
            else
                throw Coordination::Exception(code, quorum_status_path);
        }
    }
}


void StorageReplicatedMergeTree::cleanLastPartNode(const String & partition_id)
{
    auto zookeeper = getZooKeeper();

    LOG_DEBUG(log, "Cleaning up last parent node for partition {}", partition_id);

    /// The name of the previous part for which the quorum was reached.
    const String quorum_last_part_path = fs::path(zookeeper_path) / "quorum" / "last_part";

    /// Delete information from "last_part" node.

    while (true)
    {
        Coordination::Stat added_parts_stat;
        String old_added_parts = zookeeper->get(quorum_last_part_path, &added_parts_stat);

        ReplicatedMergeTreeQuorumAddedParts parts_with_quorum(format_version);

        if (!old_added_parts.empty())
            parts_with_quorum.fromString(old_added_parts);

        /// Delete information about particular partition.
        if (!parts_with_quorum.added_parts.contains(partition_id))
        {
            /// There is no information about interested part.
            break;
        }

        parts_with_quorum.added_parts.erase(partition_id);

        String new_added_parts = parts_with_quorum.toString();

        auto code = zookeeper->trySet(quorum_last_part_path, new_added_parts, added_parts_stat.version);

        if (code == Coordination::Error::ZOK)
        {
            LOG_DEBUG(log, "Last parent node for partition {} is cleaned up", partition_id);
            break;
        }
        else if (code == Coordination::Error::ZNONODE)
        {
            /// Node is deleted. It is impossible, but it is Ok.
            break;
        }
        else if (code == Coordination::Error::ZBADVERSION)
        {
            /// Node was updated meanwhile. We must re-read it and repeat all the actions.
            continue;
        }
        else
            throw Coordination::Exception(code, quorum_last_part_path);
    }
}


bool StorageReplicatedMergeTree::partIsInsertingWithParallelQuorum(const MergeTreePartInfo & part_info) const
{
    auto zookeeper = getZooKeeper();
    return zookeeper->exists(fs::path(zookeeper_path) / "quorum" / "parallel" / part_info.getPartNameV1());
}


bool StorageReplicatedMergeTree::partIsLastQuorumPart(const MergeTreePartInfo & part_info) const
{
    auto zookeeper = getZooKeeper();

    const String parts_with_quorum_path = fs::path(zookeeper_path) / "quorum" / "last_part";

    String parts_with_quorum_str = zookeeper->get(parts_with_quorum_path);

    if (parts_with_quorum_str.empty())
        return false;

    ReplicatedMergeTreeQuorumAddedParts parts_with_quorum(format_version);
    parts_with_quorum.fromString(parts_with_quorum_str);

    auto partition_it = parts_with_quorum.added_parts.find(part_info.partition_id);
    if (partition_it == parts_with_quorum.added_parts.end())
        return false;

    return partition_it->second == part_info.getPartNameAndCheckFormat(format_version);
}


bool StorageReplicatedMergeTree::fetchPart(
    const String & part_name,
    const StorageMetadataPtr & metadata_snapshot,
    const String & source_replica_path,
    bool to_detached,
    size_t quorum,
    zkutil::ZooKeeper::Ptr zookeeper_,
    bool try_fetch_shared,
    String entry_znode)
{
    auto zookeeper = zookeeper_ ? zookeeper_ : getZooKeeper();
    const auto part_info = MergeTreePartInfo::fromPartName(part_name, format_version);

    if (!to_detached)
    {
        if (auto part = getPartIfExists(part_info, {MergeTreeDataPartState::Outdated, MergeTreeDataPartState::Deleting}))
        {
            LOG_DEBUG(log, "Part {} should be deleted after previous attempt before fetch", part->name);
            /// Force immediate parts cleanup to delete the part that was left from the previous fetch attempt.
            cleanup_thread.wakeup();
            return false;
        }
    }

    {
        std::lock_guard lock(currently_fetching_parts_mutex);
        if (!currently_fetching_parts.insert(part_name).second)
        {
            LOG_DEBUG(log, "Part {} is already fetching right now", part_name);
            return false;
        }
    }

    SCOPE_EXIT_MEMORY
    ({
        std::lock_guard lock(currently_fetching_parts_mutex);
        currently_fetching_parts.erase(part_name);
    });

    LOG_DEBUG(log, "Fetching part {} from {}", part_name, source_replica_path);

    auto settings_ptr = getSettings();
    TableLockHolder table_lock_holder;
    if (!to_detached)
        table_lock_holder = lockForShare(RWLockImpl::NO_QUERY, settings_ptr->lock_acquire_timeout_for_background_operations);

    /// Logging
    Stopwatch stopwatch;
    MutableDataPartPtr part;
    DataPartsVector replaced_parts;

    auto write_part_log = [&] (const ExecutionStatus & execution_status)
    {
        writePartLog(
            PartLogElement::DOWNLOAD_PART, execution_status, stopwatch.elapsed(),
            part_name, part, replaced_parts, nullptr);
    };

    DataPartPtr part_to_clone;
    {
        /// If the desired part is a result of a part mutation, try to find the source part and compare
        /// its checksums to the checksums of the desired part. If they match, we can just clone the local part.

        /// If we have the source part, its part_info will contain covered_part_info.
        auto covered_part_info = part_info;
        covered_part_info.mutation = 0;
        auto source_part = getActiveContainingPart(covered_part_info);

        /// Fetch for zero-copy replication is cheap and straightforward, so we don't use local clone here
        if (source_part && (!settings_ptr->allow_remote_fs_zero_copy_replication || !source_part->getDataPartStorage().supportZeroCopyReplication()))
        {
            auto source_part_header = ReplicatedMergeTreePartHeader::fromColumnsAndChecksums(
                source_part->getColumns(), source_part->checksums);

            String part_path = fs::path(source_replica_path) / "parts" / part_name;
            String part_znode = zookeeper->get(part_path);

            std::optional<ReplicatedMergeTreePartHeader> desired_part_header;
            if (!part_znode.empty())
            {
                desired_part_header = ReplicatedMergeTreePartHeader::fromString(part_znode);
            }
            else
            {
                String columns_str;
                String checksums_str;

                if (zookeeper->tryGet(fs::path(part_path) / "columns", columns_str) &&
                    zookeeper->tryGet(fs::path(part_path) / "checksums", checksums_str))
                {
                    desired_part_header = ReplicatedMergeTreePartHeader::fromColumnsAndChecksumsZNodes(columns_str, checksums_str);
                }
                else
                {
                    LOG_INFO(log, "Not checking checksums of part {} with replica {} because part was removed from ZooKeeper", part_name, source_replica_path);
                }
            }

            /// Checking both checksums and columns hash. For example we can have empty part
            /// with same checksums but different columns. And we attaching it exception will
            /// be thrown.
            if (desired_part_header
                && source_part_header.getColumnsHash() == desired_part_header->getColumnsHash()
                && source_part_header.getChecksums() == desired_part_header->getChecksums())
            {
                LOG_TRACE(log, "Found local part {} with the same checksums and columns hash as {}", source_part->name, part_name);
                part_to_clone = source_part;
            }
        }
    }

    ReplicatedMergeTreeAddress address;
    ConnectionTimeouts timeouts;
    String interserver_scheme;
    InterserverCredentialsPtr credentials;
    std::optional<CurrentlySubmergingEmergingTagger> tagger_ptr;
    std::function<MutableDataPartPtr()> get_part;
    MergeTreeData::HardlinkedFiles hardlinked_files;
    scope_guard part_to_clone_lock;

    if (part_to_clone)
    {
        get_part = [&, part_to_clone]()
        {
            auto [cloned_part, lock] = cloneAndLoadDataPartOnSameDisk(part_to_clone, "tmp_clone_", part_info, metadata_snapshot, NO_TRANSACTION_PTR, &hardlinked_files, false, {});
            part_to_clone_lock = std::move(lock);
            return cloned_part;
        };
    }
    else
    {
        address.fromString(zookeeper->get(fs::path(source_replica_path) / "host"));
        timeouts = getFetchPartHTTPTimeouts(getContext());

        credentials = getContext()->getInterserverCredentials();
        interserver_scheme = getContext()->getInterserverScheme();

        get_part = [&, address, timeouts, credentials, interserver_scheme]()
        {
            if (interserver_scheme != address.scheme)
                throw Exception(ErrorCodes::INTERSERVER_SCHEME_DOESNT_MATCH, "Interserver schemes are different: "
                    "'{}' != '{}', can't fetch part from {}", interserver_scheme, address.scheme, address.host);

            return fetcher.fetchSelectedPart(
                metadata_snapshot,
                getContext(),
                part_name,
                source_replica_path,
                address.host,
                address.replication_port,
                timeouts,
                credentials->getUser(),
                credentials->getPassword(),
                interserver_scheme,
                replicated_fetches_throttler,
                to_detached,
                "",
                &tagger_ptr,
                try_fetch_shared);
        };
    }

    try
    {
        part = get_part();

        if (!to_detached)
        {
            Transaction transaction(*this, NO_TRANSACTION_RAW);
            renameTempPartAndReplace(part, transaction);

            replaced_parts = checkPartChecksumsAndCommit(transaction, part, hardlinked_files);

            /** If a quorum is tracked for this part, you must update it.
              * If you do not have time, in case of losing the session, when you restart the server - see the `ReplicatedMergeTreeRestartingThread::updateQuorumIfWeHavePart` method.
              */
            if (quorum)
            {
                /// Check if this quorum insert is parallel or not
                if (zookeeper->exists(fs::path(zookeeper_path) / "quorum" / "parallel" / part_name))
                    updateQuorum(part_name, true);
                else if (zookeeper->exists(fs::path(zookeeper_path) / "quorum" / "status"))
                    updateQuorum(part_name, false);
            }

            /// merged parts that are still inserted with quorum. if it only contains one block, it hasn't been merged before
            if (part_info.level != 0 || part_info.mutation != 0)
            {
                Strings quorum_parts = zookeeper->getChildren(fs::path(zookeeper_path) / "quorum" / "parallel");
                for (const String & quorum_part : quorum_parts)
                {
                    auto quorum_part_info = MergeTreePartInfo::fromPartName(quorum_part, format_version);
                    if (part_info.contains(quorum_part_info))
                        updateQuorum(quorum_part, true);
                }
            }

            merge_selecting_task->schedule();

            for (const auto & replaced_part : replaced_parts)
            {
                LOG_DEBUG(log, "Part {} is rendered obsolete by fetching part {}", replaced_part->name, part_name);
                ProfileEvents::increment(ProfileEvents::ObsoleteReplicatedParts);
            }

            /// It is possible that fetched parts may cover other parts (see
            /// findReplicaHavingCoveringPart()), and if those covered parts
            /// cannot be executed right now (due to MERGE_PARTS that covers
            /// them is in progress), replica delay will be increased until
            /// those entries will be executed (if covered operations
            /// finishes) in other words until MERGE_PARTS is in progress,
            /// while this can take awhile.
            ///
            /// So let's just remove them from the queue.
            queue.removePartProducingOpsInRange(zookeeper, part->info, /* covering_entry= */ {}, entry_znode);

            write_part_log({});
        }
        else
        {
            // The fetched part is valuable and should not be cleaned like a temp part.
            part->is_temp = false;
            part->renameTo(fs::path("detached") / part_name, true);
        }
    }
    catch (const Exception & e)
    {
        /// The same part is being written right now (but probably it's not committed yet).
        /// We will check the need for fetch later.
        if (e.code() == ErrorCodes::DIRECTORY_ALREADY_EXISTS)
        {
            LOG_TRACE(log, "Not fetching part: {}", e.message());
            return false;
        }

        throw;
    }
    catch (...)
    {
        if (!to_detached)
            write_part_log(ExecutionStatus::fromCurrentException());

        throw;
    }

    ProfileEvents::increment(ProfileEvents::ReplicatedPartFetches);

    if (part_to_clone)
        LOG_DEBUG(log, "Cloned part {} from {}{}", part_name, part_to_clone->name, to_detached ? " (to 'detached' directory)" : "");
    else
        LOG_DEBUG(log, "Fetched part {} from {}{}", part_name, source_replica_path, to_detached ? " (to 'detached' directory)" : "");

    return true;
}


MutableDataPartStoragePtr StorageReplicatedMergeTree::fetchExistsPart(
    const String & part_name,
    const StorageMetadataPtr & metadata_snapshot,
    const String & source_replica_path,
    DiskPtr replaced_disk,
    String replaced_part_path)
{
    auto zookeeper = getZooKeeper();
    const auto part_info = MergeTreePartInfo::fromPartName(part_name, format_version);

    if (auto part = getPartIfExists(part_info, {MergeTreeDataPartState::Outdated, MergeTreeDataPartState::Deleting}))
    {
        LOG_DEBUG(log, "Part {} should be deleted after previous attempt before fetch", part->name);
        /// Force immediate parts cleanup to delete the part that was left from the previous fetch attempt.
        cleanup_thread.wakeup();
        return nullptr;
    }

    {
        std::lock_guard lock(currently_fetching_parts_mutex);
        if (!currently_fetching_parts.insert(part_name).second)
        {
            LOG_DEBUG(log, "Part {} is already fetching right now", part_name);
            return nullptr;
        }
    }

    SCOPE_EXIT_MEMORY
    ({
        std::lock_guard lock(currently_fetching_parts_mutex);
        currently_fetching_parts.erase(part_name);
    });

    LOG_DEBUG(log, "Fetching already known part {} from {}", part_name, source_replica_path);

    TableLockHolder table_lock_holder = lockForShare(RWLockImpl::NO_QUERY, getSettings()->lock_acquire_timeout_for_background_operations);

    /// Logging
    Stopwatch stopwatch;
    MutableDataPartPtr part;
    DataPartsVector replaced_parts;

    auto write_part_log = [&] (const ExecutionStatus & execution_status)
    {
        writePartLog(
            PartLogElement::DOWNLOAD_PART, execution_status, stopwatch.elapsed(),
            part_name, part, replaced_parts, nullptr);
    };

    std::function<MutableDataPartPtr()> get_part;

    ReplicatedMergeTreeAddress address(zookeeper->get(fs::path(source_replica_path) / "host"));
    auto timeouts = ConnectionTimeouts::getHTTPTimeouts(getContext());
    auto credentials = getContext()->getInterserverCredentials();
    String interserver_scheme = getContext()->getInterserverScheme();

    get_part = [&, address, timeouts, interserver_scheme, credentials]()
    {
        if (interserver_scheme != address.scheme)
            throw Exception(ErrorCodes::INTERSERVER_SCHEME_DOESNT_MATCH, "Interserver schemes are different: "
                "'{}' != '{}', can't fetch part from {}", interserver_scheme, address.scheme, address.host);

        return fetcher.fetchSelectedPart(
            metadata_snapshot, getContext(), part_name, source_replica_path,
            address.host, address.replication_port,
            timeouts, credentials->getUser(), credentials->getPassword(),
            interserver_scheme, replicated_fetches_throttler, false, "", nullptr, true,
            replaced_disk);
    };

    try
    {
        part = get_part();

        if (part->getDataPartStorage().getDiskName() != replaced_disk->getName())
            throw Exception(ErrorCodes::LOGICAL_ERROR, "Part {} fetched on wrong disk {}", part->name, part->getDataPartStorage().getDiskName());

        auto replaced_path = fs::path(replaced_part_path);
        part->getDataPartStorage().rename(replaced_path.parent_path(), replaced_path.filename(), nullptr, true, false);
    }
    catch (const Exception & e)
    {
        /// The same part is being written right now (but probably it's not committed yet).
        /// We will check the need for fetch later.
        if (e.code() == ErrorCodes::DIRECTORY_ALREADY_EXISTS)
        {
            LOG_TRACE(log, "Not fetching part: {}", e.message());
            return nullptr;
        }

        throw;
    }
    catch (...)
    {
        write_part_log(ExecutionStatus::fromCurrentException());
        throw;
    }

    ProfileEvents::increment(ProfileEvents::ReplicatedPartFetches);

    LOG_DEBUG(log, "Fetched part {} from {}", part_name, source_replica_path);
    return part->getDataPartStoragePtr();
}

void StorageReplicatedMergeTree::startup()
{
    startOutdatedDataPartsLoadingTask();
    if (attach_thread)
    {
        attach_thread->start();
        attach_thread->waitFirstTry();
        return;
    }

    startupImpl(/* from_attach_thread */ false);
}

void StorageReplicatedMergeTree::startupImpl(bool from_attach_thread)
{
    /// Do not start replication if ZooKeeper is not configured or there is no metadata in zookeeper
    if (!has_metadata_in_zookeeper.has_value() || !*has_metadata_in_zookeeper)
        return;

    try
    {
        auto zookeeper = getZooKeeper();
        InterserverIOEndpointPtr data_parts_exchange_ptr = std::make_shared<DataPartsExchange::Service>(*this);
        [[maybe_unused]] auto prev_ptr = std::atomic_exchange(&data_parts_exchange_endpoint, data_parts_exchange_ptr);
        assert(prev_ptr == nullptr);
        getContext()->getInterserverIOHandler().addEndpoint(data_parts_exchange_ptr->getId(replica_path), data_parts_exchange_ptr);

        startBeingLeader();

        /// In this thread replica will be activated.
        restarting_thread.start();
        /// And this is just a callback
        session_expired_callback_handler = EventNotifier::instance().subscribe(Coordination::Error::ZSESSIONEXPIRED, [this]()
        {
            LOG_TEST(log, "Received event for expired session. Waking up restarting thread");
            restarting_thread.start();
        });

        /// Wait while restarting_thread finishing initialization.
        /// NOTE It does not mean that replication is actually started after receiving this event.
        /// It only means that an attempt to startup replication was made.
        /// Table may be still in readonly mode if this attempt failed for any reason.
        startup_event.wait();

        startBackgroundMovesIfNeeded();

        part_moves_between_shards_orchestrator.start();
    }
    catch (...)
    {
        /// Exception safety: failed "startup" does not require a call to "shutdown" from the caller.
        /// And it should be able to safely destroy table after exception in "startup" method.
        /// It means that failed "startup" must not create any background tasks that we will have to wait.
        try
        {
            /// it's important to avoid full shutdown here, because it even tries to shutdown attach thread which was
            /// designed exactly for this: try to start table if no zookeeper connection available.
            if (from_attach_thread)
            {
                restarting_thread.shutdown(/* part_of_full_shutdown */false);
            }
            else
            {
                shutdown();
            }
        }
        catch (...)
        {
            std::terminate();
        }

        /// Note: after failed "startup", the table will be in a state that only allows to destroy the object.
        throw;
    }
}

void StorageReplicatedMergeTree::flush()
{
    if (flush_called.exchange(true))
        return;

    flushAllInMemoryPartsIfNeeded();
}


void StorageReplicatedMergeTree::partialShutdown()
{
    ProfileEvents::increment(ProfileEvents::ReplicaPartialShutdown);

    partial_shutdown_called = true;
    partial_shutdown_event.set();
    replica_is_active_node = nullptr;

    LOG_TRACE(log, "Waiting for threads to finish");
    merge_selecting_task->deactivate();
    queue_updating_task->deactivate();
    mutations_updating_task->deactivate();
    mutations_finalizing_task->deactivate();

    cleanup_thread.stop();
    async_block_ids_cache.stop();
    part_check_thread.stop();

    /// Stop queue processing
    {
        auto fetch_lock = fetcher.blocker.cancel();
        auto merge_lock = merger_mutator.merges_blocker.cancel();
        auto move_lock = parts_mover.moves_blocker.cancel();
        background_operations_assignee.finish();
    }

    LOG_TRACE(log, "Threads finished");
}

void StorageReplicatedMergeTree::shutdown()
{
    if (shutdown_called.exchange(true))
        return;

    session_expired_callback_handler.reset();
    stopOutdatedDataPartsLoadingTask();

    /// Cancel fetches, merges and mutations to force the queue_task to finish ASAP.
    fetcher.blocker.cancelForever();
    merger_mutator.merges_blocker.cancelForever();
    parts_mover.moves_blocker.cancelForever();
    mutations_finalizing_task->deactivate();
    stopBeingLeader();

    if (attach_thread)
        attach_thread->shutdown();

    restarting_thread.shutdown(/* part_of_full_shutdown */true);
    background_operations_assignee.finish();
    part_moves_between_shards_orchestrator.shutdown();

    {
        auto lock = queue.lockQueue();
        /// Cancel logs pulling after background task were cancelled. It's still
        /// required because we can trigger pullLogsToQueue during manual OPTIMIZE,
        /// MUTATE, etc. query.
        queue.pull_log_blocker.cancelForever();
    }
    background_moves_assignee.finish();

    auto data_parts_exchange_ptr = std::atomic_exchange(&data_parts_exchange_endpoint, InterserverIOEndpointPtr{});
    if (data_parts_exchange_ptr)
    {
        getContext()->getInterserverIOHandler().removeEndpointIfExists(data_parts_exchange_ptr->getId(replica_path));
        /// Ask all parts exchange handlers to finish asap. New ones will fail to start
        data_parts_exchange_ptr->blocker.cancelForever();
        /// Wait for all of them
        std::lock_guard lock(data_parts_exchange_ptr->rwlock);
    }
}


StorageReplicatedMergeTree::~StorageReplicatedMergeTree()
{
    try
    {
        shutdown();
    }
    catch (...)
    {
        tryLogCurrentException(__PRETTY_FUNCTION__);
    }
}


ReplicatedMergeTreeQuorumAddedParts::PartitionIdToMaxBlock StorageReplicatedMergeTree::getMaxAddedBlocks() const
{
    ReplicatedMergeTreeQuorumAddedParts::PartitionIdToMaxBlock max_added_blocks;

    for (const auto & data_part : getDataPartsForInternalUsage())
    {
        max_added_blocks[data_part->info.partition_id]
            = std::max(max_added_blocks[data_part->info.partition_id], data_part->info.max_block);
    }

    auto zookeeper = getZooKeeper();

    const String quorum_status_path = fs::path(zookeeper_path) / "quorum" / "status";

    String value;
    Coordination::Stat stat;

    if (zookeeper->tryGet(quorum_status_path, value, &stat))
    {
        ReplicatedMergeTreeQuorumEntry quorum_entry;
        quorum_entry.fromString(value);

        auto part_info = MergeTreePartInfo::fromPartName(quorum_entry.part_name, format_version);

        max_added_blocks[part_info.partition_id] = part_info.max_block - 1;
    }

    String added_parts_str;
    if (zookeeper->tryGet(fs::path(zookeeper_path) / "quorum" / "last_part", added_parts_str))
    {
        if (!added_parts_str.empty())
        {
            ReplicatedMergeTreeQuorumAddedParts part_with_quorum(format_version);
            part_with_quorum.fromString(added_parts_str);

            auto added_parts = part_with_quorum.added_parts;

            for (const auto & added_part : added_parts)
            {
                if (!getActiveContainingPart(added_part.second))
                    throw Exception(ErrorCodes::REPLICA_IS_NOT_IN_QUORUM,
                        "Replica doesn't have part '{}' which was successfully written to quorum of other replicas. "
                        "Send query to another replica or disable 'select_sequential_consistency' setting", added_part.second);
            }

            for (const auto & max_block : part_with_quorum.getMaxInsertedBlocks())
                max_added_blocks[max_block.first] = max_block.second;
        }
    }
    return max_added_blocks;
}


void StorageReplicatedMergeTree::read(
    QueryPlan & query_plan,
    const Names & column_names,
    const StorageSnapshotPtr & storage_snapshot,
    SelectQueryInfo & query_info,
    ContextPtr local_context,
    QueryProcessingStage::Enum processed_stage,
    const size_t max_block_size,
    const size_t num_streams)
{
    /// If true, then we will ask initiator if we can read chosen ranges
    const bool enable_parallel_reading = local_context->getClientInfo().collaborate_with_initiator;

    SCOPE_EXIT({
        /// Now, copy of parts that is required for the query, stored in the processors,
        /// while snapshot_data.parts includes all parts, even one that had been filtered out with partition pruning,
        /// reset them to avoid holding them.
        auto & snapshot_data = assert_cast<MergeTreeData::SnapshotData &>(*storage_snapshot->data);
        snapshot_data.parts = {};
    });

    /** The `select_sequential_consistency` setting has two meanings:
    * 1. To throw an exception if on a replica there are not all parts which have been written down on quorum of remaining replicas.
    * 2. Do not read parts that have not yet been written to the quorum of the replicas.
    * For this you have to synchronously go to ZooKeeper.
    */
    if (local_context->getSettingsRef().select_sequential_consistency)
    {
        auto max_added_blocks = std::make_shared<ReplicatedMergeTreeQuorumAddedParts::PartitionIdToMaxBlock>(getMaxAddedBlocks());
        if (auto plan = reader.read(
                column_names, storage_snapshot, query_info, local_context,
                max_block_size, num_streams, processed_stage, std::move(max_added_blocks), enable_parallel_reading))
            query_plan = std::move(*plan);
        return;
    }

    if (auto plan = reader.read(
        column_names, storage_snapshot, query_info, local_context,
        max_block_size, num_streams, processed_stage, nullptr, enable_parallel_reading))
    {
        query_plan = std::move(*plan);
    }
}

template <class Func>
void StorageReplicatedMergeTree::foreachActiveParts(Func && func, bool select_sequential_consistency) const
{
    std::optional<ReplicatedMergeTreeQuorumAddedParts::PartitionIdToMaxBlock> max_added_blocks = {};

    /**
     * Synchronously go to ZooKeeper when select_sequential_consistency enabled
     */
    if (select_sequential_consistency)
        max_added_blocks = getMaxAddedBlocks();

    auto lock = lockParts();
    /// TODO Transactions: should we count visible parts only?
    for (const auto & part : getDataPartsStateRange(DataPartState::Active))
    {
        if (part->isEmpty())
            continue;

        if (max_added_blocks)
        {
            auto blocks_iterator = max_added_blocks->find(part->info.partition_id);
            if (blocks_iterator == max_added_blocks->end() || part->info.max_block > blocks_iterator->second)
                continue;
        }

        func(part);
    }
}

std::optional<UInt64> StorageReplicatedMergeTree::totalRows(const Settings & settings) const
{
    UInt64 res = 0;
    foreachActiveParts([&res](auto & part) { res += part->rows_count; }, settings.select_sequential_consistency);
    return res;
}

std::optional<UInt64> StorageReplicatedMergeTree::totalRowsByPartitionPredicate(const SelectQueryInfo & query_info, ContextPtr local_context) const
{
    DataPartsVector parts;
    foreachActiveParts([&](auto & part) { parts.push_back(part); }, local_context->getSettingsRef().select_sequential_consistency);
    return totalRowsByPartitionPredicateImpl(query_info, local_context, parts);
}

std::optional<UInt64> StorageReplicatedMergeTree::totalBytes(const Settings & settings) const
{
    UInt64 res = 0;
    foreachActiveParts([&res](auto & part) { res += part->getBytesOnDisk(); }, settings.select_sequential_consistency);
    return res;
}


void StorageReplicatedMergeTree::assertNotReadonly() const
{
    if (is_readonly)
        throw Exception(ErrorCodes::TABLE_IS_READ_ONLY, "Table is in readonly mode (replica path: {})", replica_path);
}


SinkToStoragePtr StorageReplicatedMergeTree::write(const ASTPtr & /*query*/, const StorageMetadataPtr & metadata_snapshot, ContextPtr local_context)
{
    if (!initialization_done)
        throw Exception(ErrorCodes::NOT_INITIALIZED, "Table is not initialized yet");

    /// If table is read-only because it doesn't have metadata in zk yet, then it's not possible to insert into it
    /// Without this check, we'll write data parts on disk, and afterwards will remove them since we'll fail to commit them into zk
    /// In case of remote storage like s3, it'll generate unnecessary PUT requests
    if (is_readonly && (!has_metadata_in_zookeeper.has_value() || false == has_metadata_in_zookeeper.value()))
        throw Exception(
            ErrorCodes::TABLE_IS_READ_ONLY,
            "Table is in readonly mode since table metadata was not found in zookeeper: replica_path={}",
            replica_path);

    const auto storage_settings_ptr = getSettings();
    const Settings & query_settings = local_context->getSettingsRef();
    bool deduplicate = storage_settings_ptr->replicated_deduplication_window != 0 && query_settings.insert_deduplicate;
    bool async_deduplicate = query_settings.async_insert && query_settings.async_insert_deduplicate && storage_settings_ptr->replicated_deduplication_window_for_async_inserts != 0 && query_settings.insert_deduplicate;
    if (async_deduplicate)
        return std::make_shared<ReplicatedMergeTreeSinkWithAsyncDeduplicate>(
            *this, metadata_snapshot, query_settings.insert_quorum.valueOr(0),
            query_settings.insert_quorum_timeout.totalMilliseconds(),
            query_settings.max_partitions_per_insert_block,
            query_settings.insert_quorum_parallel,
            deduplicate,
            query_settings.insert_quorum.is_auto,
            local_context);

    // TODO: should we also somehow pass list of columns to deduplicate on to the ReplicatedMergeTreeSink?
    return std::make_shared<ReplicatedMergeTreeSink>(
        *this, metadata_snapshot, query_settings.insert_quorum.valueOr(0),
        query_settings.insert_quorum_timeout.totalMilliseconds(),
        query_settings.max_partitions_per_insert_block,
        query_settings.insert_quorum_parallel,
        deduplicate,
        query_settings.insert_quorum.is_auto,
        local_context);
}


std::optional<QueryPipeline> StorageReplicatedMergeTree::distributedWriteFromClusterStorage(const std::shared_ptr<IStorageCluster> & src_storage_cluster, const ASTInsertQuery & query, ContextPtr local_context)
{
    const auto & settings = local_context->getSettingsRef();
    auto extension = src_storage_cluster->getTaskIteratorExtension(nullptr, local_context);

    /// Here we won't check that the cluster formed from table replicas is a subset of a cluster specified in s3Cluster/hdfsCluster table function
    auto src_cluster = src_storage_cluster->getCluster(local_context);

    /// Actually the query doesn't change, we just serialize it to string
    String query_str;
    {
        WriteBufferFromOwnString buf;
        IAST::FormatSettings ast_format_settings(buf, /*one_line*/ true);
        ast_format_settings.always_quote_identifiers = true;
        query.IAST::format(ast_format_settings);
        query_str = buf.str();
    }

    QueryPipeline pipeline;
    ContextMutablePtr query_context = Context::createCopy(local_context);
    ++query_context->getClientInfo().distributed_depth;

    for (const auto & replicas : src_cluster->getShardsAddresses())
    {
        /// There will be only one replica, because we consider each replica as a shard
        for (const auto & node : replicas)
        {
            auto connection = std::make_shared<Connection>(
                node.host_name, node.port, query_context->getGlobalContext()->getCurrentDatabase(),
                node.user, node.password, node.quota_key, node.cluster, node.cluster_secret,
                "ParallelInsertSelectInititiator",
                node.compression,
                node.secure
            );

            auto remote_query_executor = std::make_shared<RemoteQueryExecutor>(
                connection,
                query_str,
                Block{},
                query_context,
                /*throttler=*/nullptr,
                Scalars{},
                Tables{},
                QueryProcessingStage::Complete,
                extension);

            QueryPipeline remote_pipeline(std::make_shared<RemoteSource>(remote_query_executor, false, settings.async_socket_for_remote));
            remote_pipeline.complete(std::make_shared<EmptySink>(remote_query_executor->getHeader()));

            pipeline.addCompletedPipeline(std::move(remote_pipeline));
        }
    }

    return pipeline;
}

std::optional<QueryPipeline> StorageReplicatedMergeTree::distributedWrite(const ASTInsertQuery & query, ContextPtr local_context)
{
    /// Do not enable parallel distributed INSERT SELECT in case when query probably comes from another server
    if (local_context->getClientInfo().query_kind != ClientInfo::QueryKind::INITIAL_QUERY)
        return {};

    const Settings & settings = local_context->getSettingsRef();
    if (settings.max_distributed_depth && local_context->getClientInfo().distributed_depth >= settings.max_distributed_depth)
        throw Exception(ErrorCodes::TOO_LARGE_DISTRIBUTED_DEPTH, "Maximum distributed depth exceeded");

    auto & select = query.select->as<ASTSelectWithUnionQuery &>();

    StoragePtr src_storage;

    if (select.list_of_selects->children.size() == 1)
    {
        if (auto * select_query = select.list_of_selects->children.at(0)->as<ASTSelectQuery>())
        {
            JoinedTables joined_tables(Context::createCopy(local_context), *select_query);

            if (joined_tables.tablesCount() == 1)
            {
                src_storage = joined_tables.getLeftTableStorage();
            }
        }
    }

    if (!src_storage)
        return {};

    if (auto src_distributed = std::dynamic_pointer_cast<IStorageCluster>(src_storage))
    {
        return distributedWriteFromClusterStorage(src_distributed, query, local_context);
    }
    else if (local_context->getClientInfo().distributed_depth == 0)
    {
        throw Exception(ErrorCodes::BAD_ARGUMENTS, "Parallel distributed INSERT SELECT is not possible. Reason: distributed "
            "reading into Replicated table is supported only from *Cluster table functions, but got {} storage", src_storage->getName());
    }

    return {};
}


bool StorageReplicatedMergeTree::optimize(
    const ASTPtr &,
    const StorageMetadataPtr &,
    const ASTPtr & partition,
    bool final,
    bool deduplicate,
    const Names & deduplicate_by_columns,
    ContextPtr query_context)
{
    /// NOTE: exclusive lock cannot be used here, since this may lead to deadlock (see comments below),
    /// but it should be safe to use non-exclusive to avoid dropping parts that may be required for processing queue.
    auto table_lock = lockForShare(query_context->getCurrentQueryId(), query_context->getSettingsRef().lock_acquire_timeout);

    assertNotReadonly();

    if (!is_leader)
        throw Exception(ErrorCodes::NOT_A_LEADER, "OPTIMIZE cannot be done on this replica because it is not a leader");

    auto handle_noop = [&]<typename... Args>(FormatStringHelper<Args...> fmt_string, Args && ...args)
    {
        PreformattedMessage message = fmt_string.format(std::forward<Args>(args)...);
        LOG_DEBUG(log, message);
        if (query_context->getSettingsRef().optimize_throw_if_noop)
            throw Exception(std::move(message), ErrorCodes::CANNOT_ASSIGN_OPTIMIZE);
        return false;
    };

    auto zookeeper = getZooKeeperAndAssertNotReadonly();
    const auto storage_settings_ptr = getSettings();
    auto metadata_snapshot = getInMemoryMetadataPtr();
    std::vector<ReplicatedMergeTreeLogEntryData> merge_entries;

    auto try_assign_merge = [&](const String & partition_id) -> bool
    {
        constexpr size_t max_retries = 10;
        size_t try_no = 0;
        for (; try_no < max_retries; ++try_no)
        {
            /// We must select parts for merge under merge_selecting_mutex because other threads
            /// (merge_selecting_thread or OPTIMIZE queries) could assign new merges.
            std::lock_guard merge_selecting_lock(merge_selecting_mutex);
            PartitionIdsHint partition_ids_hint;
            if (partition_id.empty())
            {
                partition_ids_hint = getAllPartitionIds();
            }
            else
            {
                auto parts_lock = lockParts();
                if (!getAnyPartInPartition(partition_id, parts_lock))
                    handle_noop("Cannot select parts for optimization: there are no parts in partition {}", partition_id);
                partition_ids_hint.insert(partition_id);
            }
            ReplicatedMergeTreeMergePredicate can_merge = queue.getMergePredicate(zookeeper, std::move(partition_ids_hint));

            auto future_merged_part = std::make_shared<FutureMergedMutatedPart>();
            if (storage_settings.get()->assign_part_uuids)
                future_merged_part->uuid = UUIDHelpers::generateV4();

            constexpr const char * unknown_disable_reason = "unknown reason";
            String disable_reason = unknown_disable_reason;
            SelectPartsDecision select_decision = SelectPartsDecision::CANNOT_SELECT;

            if (partition_id.empty())
            {
                select_decision = merger_mutator.selectPartsToMerge(
                    future_merged_part, /* aggressive */ true, storage_settings_ptr->max_bytes_to_merge_at_max_space_in_pool,
                    can_merge, /* merge_with_ttl_allowed */ false, NO_TRANSACTION_PTR, &disable_reason);
            }
            else
            {
                select_decision = merger_mutator.selectAllPartsToMergeWithinPartition(
                    future_merged_part, can_merge, partition_id, final, metadata_snapshot, NO_TRANSACTION_PTR,
                    &disable_reason, query_context->getSettingsRef().optimize_skip_merged_partitions);
            }

            /// If there is nothing to merge then we treat this merge as successful (needed for optimize final optimization)
            if (select_decision == SelectPartsDecision::NOTHING_TO_MERGE)
                return false;

            if (select_decision != SelectPartsDecision::SELECTED)
            {
                constexpr const char * message_fmt = "Cannot select parts for optimization: {}";
                assert(disable_reason != unknown_disable_reason);
                if (!partition_id.empty())
                    disable_reason += fmt::format(" (in partition {})", partition_id);
                return handle_noop(message_fmt, disable_reason);
            }

            ReplicatedMergeTreeLogEntryData merge_entry;
            CreateMergeEntryResult create_result = createLogEntryToMergeParts(
                zookeeper, future_merged_part->parts,
                future_merged_part->name,
                future_merged_part->uuid,
                future_merged_part->part_format,
                deduplicate, deduplicate_by_columns,
                &merge_entry, can_merge.getVersion(),
                future_merged_part->merge_type);

            if (create_result == CreateMergeEntryResult::MissingPart)
            {
                static constexpr const char * message_fmt = "Can't create merge queue node in ZooKeeper, because some parts are missing";
                return handle_noop(message_fmt);
            }

            if (create_result == CreateMergeEntryResult::LogUpdated)
                continue;

            merge_entries.push_back(std::move(merge_entry));
            return true;
        }

        assert(try_no == max_retries);
        static constexpr const char * message_fmt = "Can't create merge queue node in ZooKeeper, because log was updated in every of {} tries";
        return handle_noop(message_fmt, try_no);
    };

    bool assigned = false;
    if (!partition && final)
    {
        DataPartsVector data_parts = getVisibleDataPartsVector(query_context);
        std::unordered_set<String> partition_ids;

        for (const DataPartPtr & part : data_parts)
            partition_ids.emplace(part->info.partition_id);

        for (const String & partition_id : partition_ids)
        {
            assigned = try_assign_merge(partition_id);
            if (!assigned)
                break;
        }
    }
    else
    {
        String partition_id;
        if (partition)
            partition_id = getPartitionIDFromQuery(partition, query_context);
        assigned = try_assign_merge(partition_id);
    }

    table_lock.reset();

    for (auto & merge_entry : merge_entries)
        waitForLogEntryToBeProcessedIfNecessary(merge_entry, query_context);

    return assigned;
}

bool StorageReplicatedMergeTree::executeMetadataAlter(const StorageReplicatedMergeTree::LogEntry & entry)
{
    if (entry.alter_version < metadata_version)
    {
        /// TODO Can we replace it with LOGICAL_ERROR?
        /// As for now, it may rarely happen due to reordering of ALTER_METADATA entries in the queue of
        /// non-initial replica and also may happen after stale replica recovery.
        LOG_WARNING(log, "Attempt to update metadata of version {} "
                         "to older version {} when processing log entry {}: {}",
                         metadata_version, entry.alter_version, entry.znode_name, entry.toString());
        return true;
    }

    auto zookeeper = getZooKeeper();

    auto columns_from_entry = ColumnsDescription::parse(entry.columns_str);
    auto metadata_from_entry = ReplicatedMergeTreeTableMetadata::parse(entry.metadata_str);

    MergeTreeData::DataParts parts;

    /// If metadata nodes have changed, we will update table structure locally.
    Coordination::Requests requests;
    requests.emplace_back(zkutil::makeSetRequest(fs::path(replica_path) / "columns", entry.columns_str, -1));
    requests.emplace_back(zkutil::makeSetRequest(fs::path(replica_path) / "metadata", entry.metadata_str, -1));

    auto table_id = getStorageID();
    auto alter_context = getContext();

    auto database = DatabaseCatalog::instance().getDatabase(table_id.database_name);
    bool is_in_replicated_database = database->getEngineName() == "Replicated";

    if (is_in_replicated_database)
    {
        auto mutable_alter_context = Context::createCopy(getContext());
        const auto * replicated = dynamic_cast<const DatabaseReplicated *>(database.get());
        mutable_alter_context->makeQueryContext();
        auto alter_txn = std::make_shared<ZooKeeperMetadataTransaction>(zookeeper, replicated->getZooKeeperPath(),
                                                                       /* is_initial_query */ false, /* task_zk_path */ "");
        mutable_alter_context->initZooKeeperMetadataTransaction(alter_txn);
        alter_context = mutable_alter_context;

        for (auto & op : requests)
            alter_txn->addOp(std::move(op));
        requests.clear();
        /// Requests will be executed by database in setTableStructure
    }
    else
    {
        zookeeper->multi(requests);
    }

    {
        auto table_lock_holder = lockForShare(RWLockImpl::NO_QUERY, getSettings()->lock_acquire_timeout_for_background_operations);
        auto alter_lock_holder = lockForAlter(getSettings()->lock_acquire_timeout_for_background_operations);
        LOG_INFO(log, "Metadata changed in ZooKeeper. Applying changes locally.");

        auto metadata_diff = ReplicatedMergeTreeTableMetadata(*this, getInMemoryMetadataPtr()).checkAndFindDiff(metadata_from_entry, getInMemoryMetadataPtr()->getColumns(), getContext());
        setTableStructure(table_id, alter_context, std::move(columns_from_entry), metadata_diff);
        metadata_version = entry.alter_version;

        LOG_INFO(log, "Applied changes to the metadata of the table. Current metadata version: {}", metadata_version);
    }

    {
        /// Reset Object columns, because column of type
        /// Object may be added or dropped by alter.
        auto parts_lock = lockParts();
        resetObjectColumnsFromActiveParts(parts_lock);
    }

    /// This transaction may not happen, but it's OK, because on the next retry we will eventually create/update this node
    /// TODO Maybe do in in one transaction for Replicated database?
    zookeeper->createOrUpdate(fs::path(replica_path) / "metadata_version", std::to_string(metadata_version), zkutil::CreateMode::Persistent);

    return true;
}


PartitionBlockNumbersHolder StorageReplicatedMergeTree::allocateBlockNumbersInAffectedPartitions(
    const MutationCommands & commands, ContextPtr query_context, const zkutil::ZooKeeperPtr & zookeeper) const
{
    const std::set<String> mutation_affected_partition_ids = getPartitionIdsAffectedByCommands(commands, query_context);

    if (mutation_affected_partition_ids.size() == 1)
    {
        const auto & affected_partition_id = *mutation_affected_partition_ids.cbegin();
        auto block_number_holder = allocateBlockNumber(affected_partition_id, zookeeper);
        if (!block_number_holder.has_value())
            return {};
        auto block_number = block_number_holder->getNumber();  /// Avoid possible UB due to std::move
        return {{{affected_partition_id, block_number}}, std::move(block_number_holder)};
    }
    else
    {
        /// TODO: Implement optimal block number acquisition algorithm in multiple (but not all) partitions
        EphemeralLocksInAllPartitions lock_holder(
            fs::path(zookeeper_path) / "block_numbers", "block-", fs::path(zookeeper_path) / "temp", *zookeeper);

        PartitionBlockNumbersHolder::BlockNumbersType block_numbers;
        for (const auto & lock : lock_holder.getLocks())
        {
            if (mutation_affected_partition_ids.empty() || mutation_affected_partition_ids.contains(lock.partition_id))
                block_numbers[lock.partition_id] = lock.number;
        }

        return {std::move(block_numbers), std::move(lock_holder)};
    }
}


void StorageReplicatedMergeTree::alter(
    const AlterCommands & commands, ContextPtr query_context, AlterLockHolder & table_lock_holder)
{
    assertNotReadonly();

    auto table_id = getStorageID();

    if (commands.isSettingsAlter())
    {
        /// We don't replicate storage_settings_ptr ALTER. It's local operation.
        /// Also we don't upgrade alter lock to table structure lock.
        StorageInMemoryMetadata future_metadata = getInMemoryMetadata();
        commands.apply(future_metadata, query_context);

        merge_strategy_picker.refreshState();

        changeSettings(future_metadata.settings_changes, table_lock_holder);

        DatabaseCatalog::instance().getDatabase(table_id.database_name)->alterTable(query_context, table_id, future_metadata);
        return;
    }

    auto ast_to_str = [](ASTPtr query) -> String
    {
        if (!query)
            return "";
        return queryToString(query);
    };

    const auto zookeeper = getZooKeeperAndAssertNotReadonly();

    std::optional<ReplicatedMergeTreeLogEntryData> alter_entry;
    std::optional<String> mutation_znode;

    while (true)
    {
        /// Clear nodes from previous iteration
        alter_entry.emplace();
        mutation_znode.reset();

        auto current_metadata = getInMemoryMetadataPtr();

        StorageInMemoryMetadata future_metadata = *current_metadata;
        commands.apply(future_metadata, query_context);

        ReplicatedMergeTreeTableMetadata future_metadata_in_zk(*this, current_metadata);
        if (ast_to_str(future_metadata.sorting_key.definition_ast) != ast_to_str(current_metadata->sorting_key.definition_ast))
        {
            /// We serialize definition_ast as list, because code which apply ALTER (setTableStructure) expect serialized non empty expression
            /// list here and we cannot change this representation for compatibility. Also we have preparsed AST `sorting_key.expression_list_ast`
            /// in KeyDescription, but it contain version column for VersionedCollapsingMergeTree, which shouldn't be defined as a part of key definition AST.
            /// So the best compatible way is just to convert definition_ast to list and serialize it. In all other places key.expression_list_ast should be used.
            future_metadata_in_zk.sorting_key = serializeAST(*extractKeyExpressionList(future_metadata.sorting_key.definition_ast));
        }

        if (ast_to_str(future_metadata.sampling_key.definition_ast) != ast_to_str(current_metadata->sampling_key.definition_ast))
            future_metadata_in_zk.sampling_expression = serializeAST(*extractKeyExpressionList(future_metadata.sampling_key.definition_ast));

        if (ast_to_str(future_metadata.partition_key.definition_ast) != ast_to_str(current_metadata->partition_key.definition_ast))
            future_metadata_in_zk.partition_key = serializeAST(*extractKeyExpressionList(future_metadata.partition_key.definition_ast));

        if (ast_to_str(future_metadata.table_ttl.definition_ast) != ast_to_str(current_metadata->table_ttl.definition_ast))
        {
            if (future_metadata.table_ttl.definition_ast)
                future_metadata_in_zk.ttl_table = serializeAST(*future_metadata.table_ttl.definition_ast);
            else /// TTL was removed
                future_metadata_in_zk.ttl_table = "";
        }

        String new_indices_str = future_metadata.secondary_indices.toString();
        if (new_indices_str != current_metadata->secondary_indices.toString())
            future_metadata_in_zk.skip_indices = new_indices_str;

        String new_projections_str = future_metadata.projections.toString();
        if (new_projections_str != current_metadata->projections.toString())
            future_metadata_in_zk.projections = new_projections_str;

        String new_constraints_str = future_metadata.constraints.toString();
        if (new_constraints_str != current_metadata->constraints.toString())
            future_metadata_in_zk.constraints = new_constraints_str;

        Coordination::Requests ops;
        size_t alter_path_idx = std::numeric_limits<size_t>::max();
        size_t mutation_path_idx = std::numeric_limits<size_t>::max();

        String new_metadata_str = future_metadata_in_zk.toString();
        ops.emplace_back(zkutil::makeSetRequest(fs::path(zookeeper_path) / "metadata", new_metadata_str, metadata_version));

        String new_columns_str = future_metadata.columns.toString();
        ops.emplace_back(zkutil::makeSetRequest(fs::path(zookeeper_path) / "columns", new_columns_str, -1));

        if (ast_to_str(current_metadata->settings_changes) != ast_to_str(future_metadata.settings_changes))
        {
            /// Just change settings
            StorageInMemoryMetadata metadata_copy = *current_metadata;
            metadata_copy.settings_changes = future_metadata.settings_changes;
            changeSettings(metadata_copy.settings_changes, table_lock_holder);
            DatabaseCatalog::instance().getDatabase(table_id.database_name)->alterTable(query_context, table_id, metadata_copy);
        }

        /// We can be sure, that in case of successful commit in zookeeper our
        /// version will increments by 1. Because we update with version check.
        int new_metadata_version = metadata_version + 1;

        alter_entry->type = LogEntry::ALTER_METADATA;
        alter_entry->source_replica = replica_name;
        alter_entry->metadata_str = new_metadata_str;
        alter_entry->columns_str = new_columns_str;
        alter_entry->alter_version = new_metadata_version;
        alter_entry->create_time = time(nullptr);

        auto maybe_mutation_commands = commands.getMutationCommands(
            *current_metadata, query_context->getSettingsRef().materialize_ttl_after_modify, query_context);
        bool have_mutation = !maybe_mutation_commands.empty();
        alter_entry->have_mutation = have_mutation;

        alter_path_idx = ops.size();
        ops.emplace_back(zkutil::makeCreateRequest(
            fs::path(zookeeper_path) / "log/log-", alter_entry->toString(), zkutil::CreateMode::PersistentSequential));

        PartitionBlockNumbersHolder partition_block_numbers_holder;
        if (have_mutation)
        {
            const String mutations_path(fs::path(zookeeper_path) / "mutations");

            ReplicatedMergeTreeMutationEntry mutation_entry;
            mutation_entry.alter_version = new_metadata_version;
            mutation_entry.source_replica = replica_name;
            mutation_entry.commands = std::move(maybe_mutation_commands);

            Coordination::Stat mutations_stat;
            zookeeper->get(mutations_path, &mutations_stat);

            partition_block_numbers_holder =
                allocateBlockNumbersInAffectedPartitions(mutation_entry.commands, query_context, zookeeper);

            mutation_entry.block_numbers = partition_block_numbers_holder.getBlockNumbers();
            mutation_entry.create_time = time(nullptr);

            ops.emplace_back(zkutil::makeSetRequest(mutations_path, String(), mutations_stat.version));
            mutation_path_idx = ops.size();
            ops.emplace_back(
                zkutil::makeCreateRequest(fs::path(mutations_path) / "", mutation_entry.toString(), zkutil::CreateMode::PersistentSequential));
        }

        if (auto txn = query_context->getZooKeeperMetadataTransaction())
        {
            /// It would be better to clone ops instead of moving, so we could retry on ZBADVERSION,
            /// but clone() is not implemented for Coordination::Request.
            txn->moveOpsTo(ops);
            /// NOTE: IDatabase::alterTable(...) is called when executing ALTER_METADATA queue entry without query context,
            /// so we have to update metadata of DatabaseReplicated here.
            String metadata_zk_path = fs::path(txn->getDatabaseZooKeeperPath()) / "metadata" / escapeForFileName(table_id.table_name);
            auto ast = DatabaseCatalog::instance().getDatabase(table_id.database_name)->getCreateTableQuery(table_id.table_name, query_context);
            applyMetadataChangesToCreateQuery(ast, future_metadata);
            ops.emplace_back(zkutil::makeSetRequest(metadata_zk_path, getObjectDefinitionFromCreateQuery(ast), -1));
        }

        Coordination::Responses results;
        Coordination::Error rc = zookeeper->tryMulti(ops, results);

        /// For the sake of consistency with mechanics of concurrent background process of assigning parts merge tasks
        /// this placeholder must be held up until the moment of committing into ZK of the mutation entry
        /// See ReplicatedMergeTreeMergePredicate::canMergeTwoParts() method
        partition_block_numbers_holder.reset();

        if (rc == Coordination::Error::ZOK)
        {
            if (have_mutation)
            {
                /// ALTER_METADATA record in replication /log
                String alter_path = dynamic_cast<const Coordination::CreateResponse &>(*results[alter_path_idx]).path_created;
                alter_entry->znode_name = alter_path.substr(alter_path.find_last_of('/') + 1);

                /// ReplicatedMergeTreeMutationEntry record in /mutations
                String mutation_path = dynamic_cast<const Coordination::CreateResponse &>(*results[mutation_path_idx]).path_created;
                mutation_znode = mutation_path.substr(mutation_path.find_last_of('/') + 1);
            }
            else
            {
                /// ALTER_METADATA record in replication /log
                String alter_path = dynamic_cast<const Coordination::CreateResponse &>(*results[alter_path_idx]).path_created;
                alter_entry->znode_name = alter_path.substr(alter_path.find_last_of('/') + 1);
            }
            break;
        }
        else if (rc == Coordination::Error::ZBADVERSION)
        {
            if (results[0]->error != Coordination::Error::ZOK)
                throw Exception(ErrorCodes::CANNOT_ASSIGN_ALTER,
                                "Metadata on replica is not up to date with common metadata in Zookeeper. "
                                "It means that this replica still not applied some of previous alters."
                                " Probably too many alters executing concurrently (highly not recommended). "
                                "You can retry this error");

            /// Cannot retry automatically, because some zookeeper ops were lost on the first attempt. Will retry on DDLWorker-level.
            if (query_context->getZooKeeperMetadataTransaction())
                throw Exception(ErrorCodes::CANNOT_ASSIGN_ALTER,
                                "Cannot execute alter, because mutations version was suddenly changed due "
                                "to concurrent alter");

            continue;
        }
        else
        {
            throw Coordination::Exception("Alter cannot be assigned because of Zookeeper error", rc);
        }
    }

    table_lock_holder.unlock();

    LOG_DEBUG(log, "Updated shared metadata nodes in ZooKeeper. Waiting for replicas to apply changes.");
    waitForLogEntryToBeProcessedIfNecessary(*alter_entry, query_context, "Some replicas doesn't finish metadata alter: ");

    if (mutation_znode)
    {
        LOG_DEBUG(log, "Metadata changes applied. Will wait for data changes.");
        waitMutation(*mutation_znode, query_context->getSettingsRef().replication_alter_partitions_sync);
        LOG_DEBUG(log, "Data changes applied.");
    }
}

/// If new version returns ordinary name, else returns part name containing the first and last month of the month
/// NOTE: use it in pair with getFakePartCoveringAllPartsInPartition(...)
String getPartNamePossiblyFake(MergeTreeDataFormatVersion format_version, const MergeTreePartInfo & part_info)
{
    if (format_version < MERGE_TREE_DATA_MIN_FORMAT_VERSION_WITH_CUSTOM_PARTITIONING)
    {
        /// The date range is all month long.
        const auto & lut = DateLUT::instance();
        time_t start_time = lut.YYYYMMDDToDate(parse<UInt32>(part_info.partition_id + "01"));
        DayNum left_date = DayNum(lut.toDayNum(start_time).toUnderType());
        DayNum right_date = DayNum(static_cast<size_t>(left_date) + lut.daysInMonth(start_time) - 1);
        return part_info.getPartNameV0(left_date, right_date);
    }

    return part_info.getPartNameV1();
}

bool StorageReplicatedMergeTree::getFakePartCoveringAllPartsInPartition(
    const String & partition_id, MergeTreePartInfo & part_info,
    std::optional<EphemeralLockInZooKeeper> & delimiting_block_lock, bool for_replace_range)
{
    /// Even if there is no data in the partition, you still need to mark the range for deletion.
    /// - Because before executing DETACH, tasks for downloading parts to this partition can be executed.
    Int64 left = 0;

    /** Let's skip one number in `block_numbers` for the partition being deleted, and we will only delete parts until this number.
      * This prohibits merges of deleted parts with the new inserted
      * Invariant: merges of deleted parts with other parts do not appear in the log.
      * NOTE: If you need to similarly support a `DROP PART` request, you will have to think of some new mechanism for it,
      *     to guarantee this invariant.
      */
    Int64 right;
    Int64 mutation_version;

    {
        delimiting_block_lock = allocateBlockNumber(partition_id, getZooKeeper());
        right = delimiting_block_lock->getNumber();
        /// Make sure we cover all parts in drop range.
        /// There might be parts with mutation version greater than current block number
        /// if some part mutation has been assigned after block number allocation, but before creation of DROP_RANGE entry.
        mutation_version = MergeTreePartInfo::MAX_BLOCK_NUMBER;
    }

    if (for_replace_range)
    {
        /// NOTE Do not decrement max block number for REPLACE_RANGE, because there are invariants:
        /// - drop range for REPLACE PARTITION must contain at least 2 blocks (1 skipped block and at least 1 real block)
        /// - drop range for MOVE PARTITION/ATTACH PARTITION FROM always contains 1 block

        /// NOTE UINT_MAX was previously used as max level for REPLACE/MOVE PARTITION (it was incorrect)
        part_info = MergeTreePartInfo(partition_id, left, right, MergeTreePartInfo::MAX_LEVEL, mutation_version);
        return right != 0;
    }

    /// Empty partition.
    if (right == 0)
        return false;

    --right;

    /// Artificial high level is chosen, to make this part "covering" all parts inside.
    part_info = MergeTreePartInfo(partition_id, left, right, MergeTreePartInfo::MAX_LEVEL, mutation_version);
    return true;
}

void StorageReplicatedMergeTree::restoreMetadataInZooKeeper()
{
    LOG_INFO(log, "Restoring replica metadata");

    if (!initialization_done)
        throw Exception(ErrorCodes::NOT_INITIALIZED, "Table is not initialized yet");

    if (!is_readonly)
        throw Exception(ErrorCodes::BAD_ARGUMENTS, "Replica must be readonly");

    if (getZooKeeper()->exists(replica_path))
        throw Exception(ErrorCodes::BAD_ARGUMENTS,
                        "Replica path is present at {} - nothing to restore. "
                        "If you are sure that metadata is lost and that replica path contains some garbage, "
                        "then use SYSTEM DROP REPLICA query first.", replica_path);

    if (has_metadata_in_zookeeper.has_value() && *has_metadata_in_zookeeper)
        throw Exception(ErrorCodes::LOGICAL_ERROR, "Replica has metadata in ZooKeeper: "
                                                   "it's either a bug or it's a result of manual intervention to ZooKeeper");

    if (are_restoring_replica.exchange(true))
        throw Exception(ErrorCodes::CONCURRENT_ACCESS_NOT_SUPPORTED, "Replica restoration in progress");
    SCOPE_EXIT({ are_restoring_replica.store(false); });

    auto metadata_snapshot = getInMemoryMetadataPtr();

    waitForOutdatedPartsToBeLoaded();
    const DataPartsVector all_parts = getAllDataPartsVector();
    Strings active_parts_names;

    /// Why all parts (not only Active) are moved to detached/:
    /// After ZK metadata restoration ZK resets sequential counters (including block number counters), so one may
    /// potentially encounter a situation that a part we want to attach already exists.
    for (const auto & part : all_parts)
    {
        if (part->getState() == DataPartState::Active)
            active_parts_names.push_back(part->name);

        forcefullyMovePartToDetachedAndRemoveFromMemory(part);
    }

    LOG_INFO(log, "Moved all parts to detached/");

    const bool is_first_replica = createTableIfNotExists(metadata_snapshot);

    LOG_INFO(log, "Created initial ZK nodes, replica is first: {}", is_first_replica);

    if (!is_first_replica)
        createReplica(metadata_snapshot);

    createNewZooKeeperNodes();

    LOG_INFO(log, "Created ZK nodes for table");

    has_metadata_in_zookeeper = true;

    if (is_first_replica)
        for (const String& part_name : active_parts_names)
            attachPartition(std::make_shared<ASTLiteral>(part_name), metadata_snapshot, true, getContext());

    LOG_INFO(log, "Attached all partitions, starting table");

    startupImpl(/* from_attach_thread */ false);
}

void StorageReplicatedMergeTree::dropPartNoWaitNoThrow(const String & part_name)
{
    assertNotReadonly();
    if (!is_leader)
        throw Exception(ErrorCodes::NOT_A_LEADER, "DROP PART cannot be done on this replica because it is not a leader");

    zkutil::ZooKeeperPtr zookeeper = getZooKeeperAndAssertNotReadonly();
    LogEntry entry;

    dropPartImpl(zookeeper, part_name, entry, /*detach=*/ false, /*throw_if_noop=*/ false);
}

void StorageReplicatedMergeTree::dropPart(const String & part_name, bool detach, ContextPtr query_context)
{
    assertNotReadonly();
    if (!is_leader)
        throw Exception(ErrorCodes::NOT_A_LEADER, "DROP PART cannot be done on this replica because it is not a leader");

    zkutil::ZooKeeperPtr zookeeper = getZooKeeperAndAssertNotReadonly();
    LogEntry entry;

    dropPartImpl(zookeeper, part_name, entry, detach, /*throw_if_noop=*/ true);

    waitForLogEntryToBeProcessedIfNecessary(entry, query_context);
}

void StorageReplicatedMergeTree::dropAllPartitionsImpl(const zkutil::ZooKeeperPtr & zookeeper, bool detach, ContextPtr query_context)
{
    Strings partitions = zookeeper->getChildren(fs::path(zookeeper_path) / "block_numbers");

    std::vector<LogEntryPtr> entries;
    dropAllPartsInPartitions(*zookeeper, partitions, entries, query_context, detach);

    for (const auto & entry : entries)
    {
        waitForLogEntryToBeProcessedIfNecessary(*entry, query_context);
        auto drop_range_info = MergeTreePartInfo::fromPartName(entry->new_part_name, format_version);
        cleanLastPartNode(drop_range_info.partition_id);
    }
}

void StorageReplicatedMergeTree::dropPartition(const ASTPtr & partition, bool detach, ContextPtr query_context)
{
    assertNotReadonly();
    if (!is_leader)
        throw Exception(ErrorCodes::NOT_A_LEADER, "DROP PARTITION cannot be done on this replica because it is not a leader");

    zkutil::ZooKeeperPtr zookeeper = getZooKeeperAndAssertNotReadonly();

    const auto * partition_ast = partition->as<ASTPartition>();
    if (partition_ast && partition_ast->all)
    {
        dropAllPartitionsImpl(zookeeper, detach, query_context);
    }
    else
    {
        String partition_id = getPartitionIDFromQuery(partition, query_context);
        auto entry = dropAllPartsInPartition(*zookeeper, partition_id, query_context, detach);
        if (entry)
        {
            waitForLogEntryToBeProcessedIfNecessary(*entry, query_context);
            cleanLastPartNode(partition_id);
        }
    }
}


void StorageReplicatedMergeTree::truncate(
    const ASTPtr &, const StorageMetadataPtr &, ContextPtr query_context, TableExclusiveLockHolder & table_lock)
{
    table_lock.release();   /// Truncate is done asynchronously.

    assertNotReadonly();
    if (!is_leader)
        throw Exception(ErrorCodes::NOT_A_LEADER, "TRUNCATE cannot be done on this replica because it is not a leader");

    waitForOutdatedPartsToBeLoaded();
    zkutil::ZooKeeperPtr zookeeper = getZooKeeperAndAssertNotReadonly();
    dropAllPartitionsImpl(zookeeper, /* detach */ false, query_context);
}


PartitionCommandsResultInfo StorageReplicatedMergeTree::attachPartition(
    const ASTPtr & partition,
    const StorageMetadataPtr & metadata_snapshot,
    bool attach_part,
    ContextPtr query_context)
{
    /// Allow ATTACH PARTITION on readonly replica when restoring it.
    if (!are_restoring_replica)
        assertNotReadonly();

    PartitionCommandsResultInfo results;
    PartsTemporaryRename renamed_parts(*this, "detached/");
    MutableDataPartsVector loaded_parts = tryLoadPartsToAttach(partition, attach_part, query_context, renamed_parts);

    /// TODO Allow to use quorum here.
    ReplicatedMergeTreeSink output(*this, metadata_snapshot, 0, 0, 0, false, false, false, query_context,
        /*is_attach*/true);

    for (size_t i = 0; i < loaded_parts.size(); ++i)
    {
        const String old_name = loaded_parts[i]->name;

        output.writeExistingPart(loaded_parts[i]);

        renamed_parts.old_and_new_names[i].old_name.clear();

        LOG_DEBUG(log, "Attached part {} as {}", old_name, loaded_parts[i]->name);

        results.push_back(PartitionCommandResultInfo{
            .partition_id = loaded_parts[i]->info.partition_id,
            .part_name = loaded_parts[i]->name,
            .old_part_name = old_name,
        });
    }
    return results;
}


void StorageReplicatedMergeTree::checkTableCanBeDropped() const
{
    auto table_id = getStorageID();
    getContext()->checkTableCanBeDropped(table_id.database_name, table_id.table_name, getTotalActiveSizeInBytes());
}

void StorageReplicatedMergeTree::checkTableCanBeRenamed(const StorageID & new_name) const
{
    if (renaming_restrictions == RenamingRestrictions::ALLOW_ANY)
        return;

    if (renaming_restrictions == RenamingRestrictions::DO_NOT_ALLOW)
    {
        auto old_name = getStorageID();
        bool is_server_startup = Context::getGlobalContextInstance()->getApplicationType() == Context::ApplicationType::SERVER
            && !Context::getGlobalContextInstance()->isServerCompletelyStarted();
        bool move_to_atomic = old_name.uuid == UUIDHelpers::Nil && new_name.uuid != UUIDHelpers::Nil;

        bool likely_converting_ordinary_to_atomic = is_server_startup && move_to_atomic;
        if (likely_converting_ordinary_to_atomic)
        {
            LOG_INFO(log, "Table {} should not be renamed, because zookeeper_path contains implicit 'database' or 'table' macro. "
                          "We cannot rename path in ZooKeeper, so path may become inconsistent with table name. "
                          "However, we allow renaming while converting Ordinary database to Atomic, because all tables will be renamed back",
                          old_name.getNameForLogs());
            return;
        }

        throw Exception(ErrorCodes::NOT_IMPLEMENTED,
                        "Cannot rename Replicated table, because zookeeper_path contains implicit 'database' "
                        "or 'table' macro. We cannot rename path "
                        "in ZooKeeper, so path may become inconsistent with table name. "
                        "If you really want to rename table, you should edit metadata file first and restart server or reattach the table.");
    }

    assert(renaming_restrictions == RenamingRestrictions::ALLOW_PRESERVING_UUID);
    if (!new_name.hasUUID() && getStorageID().hasUUID())
        throw Exception(ErrorCodes::NOT_IMPLEMENTED,
                        "Cannot move Replicated table to Ordinary database, because zookeeper_path contains implicit "
                        "'uuid' macro. If you really want to rename table, you should edit metadata file first "
                        "and restart server or reattach the table.");
}

void StorageReplicatedMergeTree::rename(const String & new_path_to_table_data, const StorageID & new_table_id)
{
    checkTableCanBeRenamed(new_table_id);
    MergeTreeData::rename(new_path_to_table_data, new_table_id);

    /// Update table name in zookeeper
    if (!is_readonly)
    {
        /// We don't do it for readonly tables, because it will be updated on next table startup.
        /// It is also Ok to skip ZK error for the same reason.
        try
        {
            auto zookeeper = getZooKeeper();
            zookeeper->set(fs::path(replica_path) / "host", getReplicatedMergeTreeAddress().toString());
        }
        catch (Coordination::Exception & e)
        {
            LOG_WARNING(log, "Cannot update the value of 'host' node (replica address) in ZooKeeper: {}", e.displayText());
        }
    }

    /// TODO: You can update names of loggers.
}


bool StorageReplicatedMergeTree::existsNodeCached(const ZooKeeperWithFaultInjectionPtr & zookeeper, const std::string & path) const
{
    {
        std::lock_guard lock(existing_nodes_cache_mutex);
        if (existing_nodes_cache.contains(path))
            return true;
    }

    bool res = zookeeper->exists(path);

    if (res)
    {
        std::lock_guard lock(existing_nodes_cache_mutex);
        existing_nodes_cache.insert(path);
    }

    return res;
}

std::optional<EphemeralLockInZooKeeper> StorageReplicatedMergeTree::allocateBlockNumber(
    const String & partition_id,
    const zkutil::ZooKeeperPtr & zookeeper,
    const String & zookeeper_block_id_path,
    const String & zookeeper_path_prefix) const
{
    return allocateBlockNumber(
        partition_id, std::make_shared<ZooKeeperWithFaultInjection>(zookeeper), zookeeper_block_id_path, zookeeper_path_prefix);
}

template<typename T>
std::optional<EphemeralLockInZooKeeper> StorageReplicatedMergeTree::allocateBlockNumber(
    const String & partition_id,
    const ZooKeeperWithFaultInjectionPtr & zookeeper,
    const T & zookeeper_block_id_path,
    const String & zookeeper_path_prefix) const
{
    String zookeeper_table_path;
    if (zookeeper_path_prefix.empty())
        zookeeper_table_path = zookeeper_path;
    else
        zookeeper_table_path = zookeeper_path_prefix;

    String block_numbers_path = fs::path(zookeeper_table_path) / "block_numbers";
    String partition_path = fs::path(block_numbers_path) / partition_id;

    if (!existsNodeCached(zookeeper, partition_path))
    {
        Coordination::Requests ops;
        /// Check that table is not being dropped ("host" is the first node that is removed on replica drop)
        ops.push_back(zkutil::makeCheckRequest(fs::path(replica_path) / "host", -1));
        ops.push_back(zkutil::makeCreateRequest(partition_path, "", zkutil::CreateMode::Persistent));
        /// We increment data version of the block_numbers node so that it becomes possible
        /// to check in a ZK transaction that the set of partitions didn't change
        /// (unfortunately there is no CheckChildren op).
        ops.push_back(zkutil::makeSetRequest(block_numbers_path, "", -1));

        Coordination::Responses responses;
        Coordination::Error code = zookeeper->tryMulti(ops, responses);
        if (code != Coordination::Error::ZOK && code != Coordination::Error::ZNODEEXISTS)
            zkutil::KeeperMultiException::check(code, ops, responses);
    }

    return createEphemeralLockInZooKeeper(
        fs::path(partition_path) / "block-", fs::path(zookeeper_table_path) / "temp", zookeeper, zookeeper_block_id_path);
}

Strings StorageReplicatedMergeTree::tryWaitForAllReplicasToProcessLogEntry(
    const String & table_zookeeper_path, const ReplicatedMergeTreeLogEntryData & entry, Int64 wait_for_inactive_timeout)
{
    LOG_DEBUG(log, "Waiting for all replicas to process {}", entry.znode_name);

    auto zookeeper = getZooKeeper();
    Strings replicas = zookeeper->getChildren(fs::path(table_zookeeper_path) / "replicas");
    Strings unwaited;
    bool wait_for_inactive = wait_for_inactive_timeout != 0;
    for (const String & replica : replicas)
    {
        if (wait_for_inactive || zookeeper->exists(fs::path(table_zookeeper_path) / "replicas" / replica / "is_active"))
        {
            if (!tryWaitForReplicaToProcessLogEntry(table_zookeeper_path, replica, entry, wait_for_inactive_timeout))
                unwaited.push_back(replica);
        }
        else
        {
            unwaited.push_back(replica);
        }
    }

    LOG_DEBUG(log, "Finished waiting for all replicas to process {}", entry.znode_name);
    return unwaited;
}

void StorageReplicatedMergeTree::waitForAllReplicasToProcessLogEntry(
    const String & table_zookeeper_path, const ReplicatedMergeTreeLogEntryData & entry, Int64 wait_for_inactive_timeout, const String & error_context)
{
    Strings unfinished_replicas = tryWaitForAllReplicasToProcessLogEntry(table_zookeeper_path, entry, wait_for_inactive_timeout);
    if (unfinished_replicas.empty())
        return;

    throw Exception(ErrorCodes::UNFINISHED, "{}Timeout exceeded while waiting for replicas {} to process entry {}. "
                    "Probably some replicas are inactive", error_context, fmt::join(unfinished_replicas, ", "), entry.znode_name);
}

void StorageReplicatedMergeTree::waitForLogEntryToBeProcessedIfNecessary(const ReplicatedMergeTreeLogEntryData & entry, ContextPtr query_context, const String & error_context)
{
    /// If necessary, wait until the operation is performed on itself or on all replicas.
    Int64 wait_for_inactive_timeout = query_context->getSettingsRef().replication_wait_for_inactive_replica_timeout;
    if (query_context->getSettingsRef().replication_alter_partitions_sync == 1)
    {
        bool finished = tryWaitForReplicaToProcessLogEntry(zookeeper_path, replica_name, entry, wait_for_inactive_timeout);
        if (!finished)
        {
            throw Exception(ErrorCodes::UNFINISHED, "{}Log entry {} is not precessed on local replica, "
                            "most likely because the replica was shut down.", error_context, entry.znode_name);
        }
    }
    else if (query_context->getSettingsRef().replication_alter_partitions_sync == 2)
    {
        waitForAllReplicasToProcessLogEntry(zookeeper_path, entry, wait_for_inactive_timeout, error_context);
    }
}

bool StorageReplicatedMergeTree::tryWaitForReplicaToProcessLogEntry(
    const String & table_zookeeper_path, const String & replica, const ReplicatedMergeTreeLogEntryData & entry, Int64 wait_for_inactive_timeout)
{
    String entry_str = entry.toString();
    String log_node_name;

    /** Wait for entries from `log` directory (a common log, from where replicas copy entries to their queue) to be processed.
      *
      * The problem is that the numbers (`sequential` node) of the queue elements in `log` and in `queue` do not match.
      * (And the numbers of the same log element for different replicas do not match in the `queue`.)
      */

    /** First, you need to wait until replica takes `queue` element from the `log` to its queue,
      *  if it has not been done already (see the `pullLogsToQueue` function).
      *
      * To do this, check its node `log_pointer` - the maximum number of the element taken from `log` + 1.
      */

    bool waiting_itself = replica == replica_name;
    /// Do not wait if timeout is zero
    bool wait_for_inactive = wait_for_inactive_timeout != 0;
    /// Wait for unlimited time if timeout is negative
    bool check_timeout = wait_for_inactive_timeout > 0;
    Stopwatch time_waiting;

    const auto & stop_waiting = [&]()
    {
        bool stop_waiting_itself = waiting_itself && partial_shutdown_called;
        bool timeout_exceeded = check_timeout && wait_for_inactive_timeout < time_waiting.elapsedSeconds();
        bool stop_waiting_inactive = (!wait_for_inactive || timeout_exceeded)
            && !getZooKeeper()->exists(fs::path(table_zookeeper_path) / "replicas" / replica / "is_active");
        return is_dropped || stop_waiting_itself || stop_waiting_inactive;
    };

    /// Don't recheck ZooKeeper too often
    constexpr auto event_wait_timeout_ms = 3000;

    LOG_DEBUG(log, "Waiting for {} to process log entry", replica);

    if (startsWith(entry.znode_name, "log-"))
    {
        /// Take the number from the node name `log-xxxxxxxxxx`.
        UInt64 log_index = parse<UInt64>(entry.znode_name.substr(entry.znode_name.size() - 10));
        log_node_name = entry.znode_name;

        LOG_DEBUG(log, "Waiting for {} to pull {} to queue", replica, log_node_name);

        /// Let's wait until entry gets into the replica queue.
        bool pulled_to_queue = false;
        do
        {
            zkutil::EventPtr event = std::make_shared<Poco::Event>();

            String log_pointer = getZooKeeper()->get(fs::path(table_zookeeper_path) / "replicas" / replica / "log_pointer", nullptr, event);
            if (!log_pointer.empty() && parse<UInt64>(log_pointer) > log_index)
            {
                pulled_to_queue = true;
                break;
            }

            /// Wait with timeout because we can be already shut down, but not dropped.
            /// So log_pointer node will exist, but we will never update it because all background threads already stopped.
            /// It can lead to query hung because table drop query can wait for some query (alter, optimize, etc) which called this method,
            /// but the query will never finish because the drop already shut down the table.
            if (!stop_waiting())
                event->tryWait(event_wait_timeout_ms);
        } while (!stop_waiting());

        if (!pulled_to_queue)
            return false;

        LOG_DEBUG(log, "Looking for node corresponding to {} in {} queue", log_node_name, replica);
    }
    else if (!entry.log_entry_id.empty())
    {
        /// First pass, check the table log.
        /// If found in the log, wait for replica to fetch it to the queue.
        /// If not found in the log, it is already in the queue.
        LOG_DEBUG(log, "Looking for log entry with id `{}` in the log", entry.log_entry_id);

        String log_pointer = getZooKeeper()->get(fs::path(table_zookeeper_path) / "replicas" / replica / "log_pointer");

        Strings log_entries = getZooKeeper()->getChildren(fs::path(table_zookeeper_path) / "log");
        UInt64 log_index = 0;
        bool found = false;

        for (const String & log_entry_name : log_entries)
        {
            log_index = parse<UInt64>(log_entry_name.substr(log_entry_name.size() - 10));

            if (!log_pointer.empty() && log_index < parse<UInt64>(log_pointer))
                continue;

            String log_entry_str;
            Coordination::Stat log_entry_stat;
            bool exists = getZooKeeper()->tryGet(fs::path(table_zookeeper_path) / "log" / log_entry_name, log_entry_str, &log_entry_stat);
            ReplicatedMergeTreeLogEntryData log_entry = *ReplicatedMergeTreeLogEntry::parse(log_entry_str, log_entry_stat, format_version);
            if (exists && entry.log_entry_id == log_entry.log_entry_id)
            {
                LOG_DEBUG(log, "Found log entry with id `{}` in the log", entry.log_entry_id);

                found = true;
                log_node_name = log_entry_name;
                break;
            }
        }

        if (found)
        {
            LOG_DEBUG(log, "Waiting for {} to pull {} to queue", replica, log_node_name);

            /// Let's wait until entry gets into the replica queue.
            bool pulled_to_queue = false;
            do
            {
                zkutil::EventPtr event = std::make_shared<Poco::Event>();

                log_pointer = getZooKeeper()->get(fs::path(table_zookeeper_path) / "replicas" / replica / "log_pointer", nullptr, event);
                if (!log_pointer.empty() && parse<UInt64>(log_pointer) > log_index)
                {
                    pulled_to_queue = true;
                    break;
                }

                /// Wait with timeout because we can be already shut down, but not dropped.
                /// So log_pointer node will exist, but we will never update it because all background threads already stopped.
                /// It can lead to query hung because table drop query can wait for some query (alter, optimize, etc) which called this method,
                /// but the query will never finish because the drop already shut down the table.
                if (!stop_waiting())
                    event->tryWait(event_wait_timeout_ms);
            } while (!stop_waiting());

            if (!pulled_to_queue)
                return false;
        }
    }
    else
    {
        throw Exception(ErrorCodes::LOGICAL_ERROR, "Logical error: unexpected name of log node: {}", entry.znode_name);
    }

    /** Second - find the corresponding entry in the queue of the specified replica.
      * Its number may not match the `log` node. Therefore, we search by comparing the content.
      */

    Strings queue_entries = getZooKeeper()->getChildren(fs::path(table_zookeeper_path) / "replicas" / replica / "queue");
    String queue_entry_to_wait_for;

    for (const String & entry_name : queue_entries)
    {
        String queue_entry_str;
        Coordination::Stat queue_entry_stat;
        bool exists = getZooKeeper()->tryGet(fs::path(table_zookeeper_path) / "replicas" / replica / "queue" / entry_name, queue_entry_str, &queue_entry_stat);
        if (exists && queue_entry_str == entry_str)
        {
            queue_entry_to_wait_for = entry_name;
            break;
        }
        else if (!entry.log_entry_id.empty())
        {
            /// Check if the id matches rather than just contents. This entry
            /// might have been written by different ClickHouse versions and
            /// it is hard to guarantee same text representation.
            ReplicatedMergeTreeLogEntryData queue_entry = *ReplicatedMergeTreeLogEntry::parse(queue_entry_str, queue_entry_stat, format_version);
            if (entry.log_entry_id == queue_entry.log_entry_id)
            {
                queue_entry_to_wait_for = entry_name;
                break;
            }
        }
    }

    /// While looking for the record, it has already been executed and deleted.
    if (queue_entry_to_wait_for.empty())
    {
        LOG_DEBUG(log, "No corresponding node found. Assuming it has been already processed. Found {} nodes", queue_entries.size());
        return true;
    }

    LOG_DEBUG(log, "Waiting for {} to disappear from {} queue", queue_entry_to_wait_for, replica);

    /// Third - wait until the entry disappears from the replica queue or replica become inactive.
    String path_to_wait_on = fs::path(table_zookeeper_path) / "replicas" / replica / "queue" / queue_entry_to_wait_for;

    return getZooKeeper()->waitForDisappear(path_to_wait_on, stop_waiting);
}


void StorageReplicatedMergeTree::getStatus(ReplicatedTableStatus & res, bool with_zk_fields)
{
    auto zookeeper = tryGetZooKeeper();
    const auto storage_settings_ptr = getSettings();

    res.is_leader = is_leader;
    res.can_become_leader = storage_settings_ptr->replicated_can_become_leader;
    res.is_readonly = is_readonly;
    res.is_session_expired = !zookeeper || zookeeper->expired();

    res.queue = queue.getStatus();
    res.absolute_delay = getAbsoluteDelay(); /// NOTE: may be slightly inconsistent with queue status.

    /// NOTE: consider convert to UInt64
    res.parts_to_check = static_cast<UInt32>(part_check_thread.size());

    res.zookeeper_path = zookeeper_path;
    res.replica_name = replica_name;
    res.replica_path = replica_path;
    res.columns_version = -1;

    res.log_max_index = 0;
    res.log_pointer = 0;
    res.total_replicas = 0;
    res.active_replicas = 0;
    res.last_queue_update_exception = getLastQueueUpdateException();

    if (with_zk_fields && !res.is_session_expired)
    {
        try
        {
            std::vector<std::string> paths;
            paths.push_back(fs::path(zookeeper_path) / "log");
            paths.push_back(fs::path(zookeeper_path) / "replicas");

            auto children_result = zookeeper->getChildren(paths);
            const auto & log_entries = children_result[0].names;
            const auto & all_replicas = children_result[1].names;

            paths.clear();
            paths.push_back(fs::path(replica_path) / "log_pointer");
            for (const String & replica : all_replicas)
                paths.push_back(fs::path(zookeeper_path) / "replicas" / replica / "is_active");

            auto get_result = zookeeper->tryGet(paths);
            const auto & log_pointer_str = get_result[0].data;

            if (get_result[0].error == Coordination::Error::ZNONODE)
                throw zkutil::KeeperException(get_result[0].error);

            if (!log_entries.empty())
            {
                const String & last_log_entry = *std::max_element(log_entries.begin(), log_entries.end());
                res.log_max_index = parse<UInt64>(last_log_entry.substr(strlen("log-")));
            }

            res.log_pointer = log_pointer_str.empty() ? 0 : parse<UInt64>(log_pointer_str);
            res.total_replicas = all_replicas.size();

            for (size_t i = 0, size = all_replicas.size(); i < size; ++i)
            {
                bool is_replica_active = get_result[i + 1].error != Coordination::Error::ZNONODE;
                res.active_replicas += static_cast<UInt8>(is_replica_active);
                res.replica_is_active.emplace(all_replicas[i], is_replica_active);
            }
        }
        catch (const Coordination::Exception &)
        {
            res.zookeeper_exception = getCurrentExceptionMessage(false);
        }
    }
}


void StorageReplicatedMergeTree::getQueue(LogEntriesData & res, String & replica_name_)
{
    replica_name_ = replica_name;
    queue.getEntries(res);
}

std::vector<PartMovesBetweenShardsOrchestrator::Entry> StorageReplicatedMergeTree::getPartMovesBetweenShardsEntries()
{
    return part_moves_between_shards_orchestrator.getEntries();
}

time_t StorageReplicatedMergeTree::getAbsoluteDelay() const
{
    time_t min_unprocessed_insert_time = 0;
    time_t max_processed_insert_time = 0;
    queue.getInsertTimes(min_unprocessed_insert_time, max_processed_insert_time);

    /// Load start time, then finish time to avoid reporting false delay when start time is updated
    /// between loading of two variables.
    time_t queue_update_start_time = last_queue_update_start_time.load();
    time_t queue_update_finish_time = last_queue_update_finish_time.load();

    time_t current_time = time(nullptr);

    if (!queue_update_finish_time)
    {
        /// We have not updated queue even once yet (perhaps replica is readonly).
        /// As we have no info about the current state of replication log, return effectively infinite delay.
        return current_time;
    }
    else if (min_unprocessed_insert_time)
    {
        /// There are some unprocessed insert entries in queue.
        return (current_time > min_unprocessed_insert_time) ? (current_time - min_unprocessed_insert_time) : 0;
    }
    else if (queue_update_start_time > queue_update_finish_time)
    {
        /// Queue is empty, but there are some in-flight or failed queue update attempts
        /// (likely because of problems with connecting to ZooKeeper).
        /// Return the time passed since last attempt.
        return (current_time > queue_update_start_time) ? (current_time - queue_update_start_time) : 0;
    }
    else
    {
        /// Everything is up-to-date.
        return 0;
    }
}

void StorageReplicatedMergeTree::getReplicaDelays(time_t & out_absolute_delay, time_t & out_relative_delay)
{
    assertNotReadonly();

    time_t current_time = time(nullptr);

    out_absolute_delay = getAbsoluteDelay();
    out_relative_delay = 0;
    const auto storage_settings_ptr = getSettings();

    /** Relative delay is the maximum difference of absolute delay from any other replica,
      *  (if this replica lags behind any other live replica, or zero, otherwise).
      * Calculated only if the absolute delay is large enough.
      */

    if (out_absolute_delay < static_cast<time_t>(storage_settings_ptr->min_relative_delay_to_measure))
        return;

    auto zookeeper = getZooKeeper();

    time_t max_replicas_unprocessed_insert_time = 0;
    bool have_replica_with_nothing_unprocessed = false;

    Strings replicas = zookeeper->getChildren(fs::path(zookeeper_path) / "replicas");

    for (const auto & replica : replicas)
    {
        if (replica == replica_name)
            continue;

        /// Skip dead replicas.
        if (!zookeeper->exists(fs::path(zookeeper_path) / "replicas" / replica / "is_active"))
            continue;

        String value;
        if (!zookeeper->tryGet(fs::path(zookeeper_path) / "replicas" / replica / "min_unprocessed_insert_time", value))
            continue;

        time_t replica_time = value.empty() ? 0 : parse<time_t>(value);

        if (replica_time == 0)
        {
            /** Note
              * The conclusion that the replica does not lag may be incorrect,
              *  because the information about `min_unprocessed_insert_time` is taken
              *  only from that part of the log that has been moved to the queue.
              * If the replica for some reason has stalled `queueUpdatingTask`,
              *  then `min_unprocessed_insert_time` will be incorrect.
              */

            have_replica_with_nothing_unprocessed = true;
            break;
        }

        if (replica_time > max_replicas_unprocessed_insert_time)
            max_replicas_unprocessed_insert_time = replica_time;
    }

    if (have_replica_with_nothing_unprocessed)
        out_relative_delay = out_absolute_delay;
    else
    {
        max_replicas_unprocessed_insert_time = std::min(current_time, max_replicas_unprocessed_insert_time);
        time_t min_replicas_delay = current_time - max_replicas_unprocessed_insert_time;
        if (out_absolute_delay > min_replicas_delay)
            out_relative_delay = out_absolute_delay - min_replicas_delay;
    }
}

void StorageReplicatedMergeTree::fetchPartition(
    const ASTPtr & partition,
    const StorageMetadataPtr & metadata_snapshot,
    const String & from_,
    bool fetch_part,
    ContextPtr query_context)
{
    Macros::MacroExpansionInfo info;
    info.expand_special_macros_only = false; //-V1048
    info.table_id = getStorageID();
    info.table_id.uuid = UUIDHelpers::Nil;
    auto expand_from = query_context->getMacros()->expand(from_, info);
    String auxiliary_zookeeper_name = zkutil::extractZooKeeperName(expand_from);
    String from = zkutil::extractZooKeeperPath(expand_from, /* check_starts_with_slash */ true);
    if (from.empty())
        throw Exception(ErrorCodes::ILLEGAL_TYPE_OF_ARGUMENT, "ZooKeeper path should not be empty");

    zkutil::ZooKeeperPtr zookeeper;
    if (auxiliary_zookeeper_name != default_zookeeper_name)
        zookeeper = getContext()->getAuxiliaryZooKeeper(auxiliary_zookeeper_name);
    else
        zookeeper = getZooKeeper();

    if (from.back() == '/')
        from.resize(from.size() - 1);

    if (fetch_part)
    {
        String part_name = partition->as<ASTLiteral &>().value.safeGet<String>();
        auto part_path = findReplicaHavingPart(part_name, from, zookeeper);

        if (part_path.empty())
            throw Exception(ErrorCodes::NO_REPLICA_HAS_PART, "Part {} does not exist on any replica", part_name);
        /** Let's check that there is no such part in the `detached` directory (where we will write the downloaded parts).
          * Unreliable (there is a race condition) - such a part may appear a little later.
          */
        if (checkIfDetachedPartExists(part_name))
            throw Exception(ErrorCodes::DUPLICATE_DATA_PART, "Detached part {} already exists.", part_name);
        LOG_INFO(log, "Will fetch part {} from shard {} (zookeeper '{}')", part_name, from_, auxiliary_zookeeper_name);

        try
        {
            /// part name , metadata, part_path , true, 0, zookeeper
            if (!fetchPart(part_name, metadata_snapshot, part_path, true, 0, zookeeper, /* try_fetch_shared = */ false))
                throw Exception(ErrorCodes::UNFINISHED, "Failed to fetch part {} from {}", part_name, from_);
        }
        catch (const DB::Exception & e)
        {
            if (e.code() != ErrorCodes::RECEIVED_ERROR_FROM_REMOTE_IO_SERVER && e.code() != ErrorCodes::RECEIVED_ERROR_TOO_MANY_REQUESTS
                && e.code() != ErrorCodes::CANNOT_READ_ALL_DATA)
                throw;

            LOG_INFO(log, getExceptionMessageAndPattern(e, /* with_stacktrace */ false));
        }
        return;
    }

    String partition_id = getPartitionIDFromQuery(partition, query_context);
    LOG_INFO(log, "Will fetch partition {} from shard {} (zookeeper '{}')", partition_id, from_, auxiliary_zookeeper_name);

    /** Let's check that there is no such partition in the `detached` directory (where we will write the downloaded parts).
      * Unreliable (there is a race condition) - such a partition may appear a little later.
      */
    if (checkIfDetachedPartitionExists(partition_id))
        throw Exception(ErrorCodes::PARTITION_ALREADY_EXISTS, "Detached partition {} already exists.", partition_id);

    zkutil::Strings replicas;
    zkutil::Strings active_replicas;
    String best_replica;

    {
        /// List of replicas of source shard.
        replicas = zookeeper->getChildren(fs::path(from) / "replicas");

        /// Leave only active replicas.
        active_replicas.reserve(replicas.size());

        for (const String & replica : replicas)
            if (zookeeper->exists(fs::path(from) / "replicas" / replica / "is_active"))
                active_replicas.push_back(replica);

        if (active_replicas.empty())
            throw Exception(ErrorCodes::NO_ACTIVE_REPLICAS, "No active replicas for shard {}", from);

        /** You must select the best (most relevant) replica.
        * This is a replica with the maximum `log_pointer`, then with the minimum `queue` size.
        * NOTE This is not exactly the best criteria. It does not make sense to download old partitions,
        *  and it would be nice to be able to choose the replica closest by network.
        * NOTE Of course, there are data races here. You can solve it by retrying.
        */
        Int64 max_log_pointer = -1;
        UInt64 min_queue_size = std::numeric_limits<UInt64>::max();

        for (const String & replica : active_replicas)
        {
            String current_replica_path = fs::path(from) / "replicas" / replica;

            String log_pointer_str = zookeeper->get(fs::path(current_replica_path) / "log_pointer");
            Int64 log_pointer = log_pointer_str.empty() ? 0 : parse<UInt64>(log_pointer_str);

            Coordination::Stat stat;
            zookeeper->get(fs::path(current_replica_path) / "queue", &stat);
            size_t queue_size = stat.numChildren;

            if (log_pointer > max_log_pointer
                || (log_pointer == max_log_pointer && queue_size < min_queue_size))
            {
                max_log_pointer = log_pointer;
                min_queue_size = queue_size;
                best_replica = replica;
            }
        }
    }

    if (best_replica.empty())
        throw Exception(ErrorCodes::LOGICAL_ERROR, "Logical error: cannot choose best replica.");

    LOG_INFO(log, "Found {} replicas, {} of them are active. Selected {} to fetch from.", replicas.size(), active_replicas.size(), best_replica);

    String best_replica_path = fs::path(from) / "replicas" / best_replica;

    /// Let's find out which parts are on the best replica.

    /** Trying to download these parts.
      * Some of them could be deleted due to the merge.
      * In this case, update the information about the available parts and try again.
      */

    unsigned try_no = 0;
    Strings missing_parts;
    do
    {
        if (try_no)
            LOG_INFO(log, "Some of parts ({}) are missing. Will try to fetch covering parts.", missing_parts.size());

        if (try_no >= query_context->getSettings().max_fetch_partition_retries_count)
            throw Exception(ErrorCodes::TOO_MANY_RETRIES_TO_FETCH_PARTS, "Too many retries to fetch parts from {}", best_replica_path);

        Strings parts = zookeeper->getChildren(fs::path(best_replica_path) / "parts");
        ActiveDataPartSet active_parts_set(format_version, parts);
        Strings parts_to_fetch;

        if (missing_parts.empty())
        {
            parts_to_fetch = active_parts_set.getParts();

            /// Leaving only the parts of the desired partition.
            Strings parts_to_fetch_partition;
            for (const String & part : parts_to_fetch)
            {
                if (MergeTreePartInfo::fromPartName(part, format_version).partition_id == partition_id)
                    parts_to_fetch_partition.push_back(part);
            }

            parts_to_fetch = std::move(parts_to_fetch_partition);

            if (parts_to_fetch.empty())
                throw Exception(ErrorCodes::PARTITION_DOESNT_EXIST, "Partition {} on {} doesn't exist", partition_id, best_replica_path);
        }
        else
        {
            for (const String & missing_part : missing_parts)
            {
                String containing_part = active_parts_set.getContainingPart(missing_part);
                if (!containing_part.empty())
                    parts_to_fetch.push_back(containing_part);
                else
                    LOG_WARNING(log, "Part {} on replica {} has been vanished.", missing_part, best_replica_path);
            }
        }

        LOG_INFO(log, "Parts to fetch: {}", parts_to_fetch.size());

        missing_parts.clear();
        for (const String & part : parts_to_fetch)
        {
            bool fetched = false;

            try
            {
                fetched = fetchPart(part, metadata_snapshot, best_replica_path, true, 0, zookeeper, /* try_fetch_shared = */ false);
            }
            catch (const DB::Exception & e)
            {
                if (e.code() != ErrorCodes::RECEIVED_ERROR_FROM_REMOTE_IO_SERVER && e.code() != ErrorCodes::RECEIVED_ERROR_TOO_MANY_REQUESTS
                    && e.code() != ErrorCodes::CANNOT_READ_ALL_DATA)
                    throw;

                LOG_INFO(log, getExceptionMessageAndPattern(e, /* with_stacktrace */ false));
            }

            if (!fetched)
                missing_parts.push_back(part);
        }

        ++try_no;
    } while (!missing_parts.empty());
}


void StorageReplicatedMergeTree::mutate(const MutationCommands & commands, ContextPtr query_context, bool force_wait)
{
    /// Overview of the mutation algorithm.
    ///
    /// When the client executes a mutation, this method is called. It acquires block numbers in all
    /// partitions, saves them in the mutation entry and writes the mutation entry to a new ZK node in
    /// the /mutations folder. This block numbers are needed to determine which parts should be mutated and
    /// which shouldn't (parts inserted after the mutation will have the block number higher than the
    /// block number acquired by the mutation in that partition and so will not be mutated).
    /// This block number is called "mutation version" in that partition.
    ///
    /// Mutation versions are acquired atomically in all partitions, so the case when an insert in some
    /// partition has the block number higher than the mutation version but the following insert into another
    /// partition acquires the block number lower than the mutation version in that partition is impossible.
    /// Another important invariant: mutation entries appear in /mutations in the order of their mutation
    /// versions (in any partition). This means that mutations form a sequence and we can execute them in
    /// the order of their mutation versions and not worry that some mutation with the smaller version
    /// will suddenly appear.
    ///
    /// During mutations individual parts are immutable - when we want to change the contents of a part
    /// we prepare the new part and add it to MergeTreeData (the original part gets replaced). The fact that
    /// we have mutated the part is recorded in the part->info.mutation field of MergeTreePartInfo.
    /// The relation with the original part is preserved because the new part covers the same block range
    /// as the original one.
    ///
    /// We then can for each part determine its "mutation version": the version of the last mutation in
    /// the mutation sequence that we regard as already applied to that part. All mutations with the greater
    /// version number will still need to be applied to that part.
    ///
    /// Execution of mutations is done asynchronously. All replicas watch the /mutations directory and
    /// load new mutation entries as they appear (see mutationsUpdatingTask()). Next we need to determine
    /// how to mutate individual parts consistently with part merges. This is done by the leader replica
    /// (see mergeSelectingTask() and class ReplicatedMergeTreeMergePredicate for details). Important
    /// invariants here are that a) all source parts for a single merge must have the same mutation version
    /// and b) any part can be mutated only once or merged only once (e.g. once we have decided to mutate
    /// a part then we need to execute that mutation and can assign merges only to the new part and not to the
    /// original part). Multiple consecutive mutations can be executed at once (without writing the
    /// intermediate result to a part).
    ///
    /// Leader replica records its decisions to the replication log (/log directory in ZK) in the form of
    /// MUTATE_PART entries and all replicas then execute them in the background pool
    /// (see MutateTask class). When a replica encounters a MUTATE_PART command, it is
    /// guaranteed that the corresponding mutation entry is already loaded (when we pull entries from
    /// replication log into the replica queue, we also load mutation entries). Note that just as with merges
    /// the replica can decide not to do the mutation locally and fetch the mutated part from another replica
    /// instead.
    ///
    /// Mutations of individual parts are in fact pretty similar to merges, e.g. their assignment and execution
    /// is governed by the same storage_settings. TODO: support a single "merge-mutation" operation when the data
    /// read from the the source parts is first mutated on the fly to some uniform mutation version and then
    /// merged to a resulting part.
    ///
    /// After all needed parts are mutated (i.e. all active parts have the mutation version greater than
    /// the version of this mutation), the mutation is considered done and can be deleted.

    ReplicatedMergeTreeMutationEntry mutation_entry;
    mutation_entry.source_replica = replica_name;
    mutation_entry.commands = commands;

    const String mutations_path = fs::path(zookeeper_path) / "mutations";
    const auto zookeeper = getZooKeeper();

    /// Update the mutations_path node when creating the mutation and check its version to ensure that
    /// nodes for mutations are created in the same order as the corresponding block numbers.
    /// Should work well if the number of concurrent mutation requests is small.
    while (true)
    {
        Coordination::Stat mutations_stat;
        zookeeper->get(mutations_path, &mutations_stat);

        PartitionBlockNumbersHolder partition_block_numbers_holder =
                allocateBlockNumbersInAffectedPartitions(mutation_entry.commands, query_context, zookeeper);

        mutation_entry.block_numbers = partition_block_numbers_holder.getBlockNumbers();
        mutation_entry.create_time = time(nullptr);

        /// The following version check guarantees the linearizability property for any pair of mutations:
        /// mutation with higher sequence number is guaranteed to have higher block numbers in every partition
        /// (and thus will be applied strictly according to sequence numbers of mutations)
        Coordination::Requests requests;
        requests.emplace_back(zkutil::makeSetRequest(mutations_path, String(), mutations_stat.version));
        requests.emplace_back(zkutil::makeCreateRequest(
            fs::path(mutations_path) / "", mutation_entry.toString(), zkutil::CreateMode::PersistentSequential));

        if (auto txn = query_context->getZooKeeperMetadataTransaction())
            txn->moveOpsTo(requests);

        Coordination::Responses responses;
        Coordination::Error rc = zookeeper->tryMulti(requests, responses);

        partition_block_numbers_holder.reset();

        if (rc == Coordination::Error::ZOK)
        {
            const String & path_created =
                dynamic_cast<const Coordination::CreateResponse *>(responses[1].get())->path_created;
            mutation_entry.znode_name = path_created.substr(path_created.find_last_of('/') + 1);
            LOG_TRACE(log, "Created mutation with ID {}", mutation_entry.znode_name);
            break;
        }
        else if (rc == Coordination::Error::ZBADVERSION)
        {
            /// Cannot retry automatically, because some zookeeper ops were lost on the first attempt. Will retry on DDLWorker-level.
            if (query_context->getZooKeeperMetadataTransaction())
                throw Exception(ErrorCodes::CANNOT_ASSIGN_ALTER,
                                "Cannot execute alter, because mutations version was suddenly changed due "
                                "to concurrent alter");
            LOG_TRACE(log, "Version conflict when trying to create a mutation node, retrying...");
            continue;
        }
        else
            throw Coordination::Exception("Unable to create a mutation znode", rc);
    }

    const size_t mutations_sync = force_wait ? 2 : query_context->getSettingsRef().mutations_sync;
    waitMutation(mutation_entry.znode_name, mutations_sync);
}

void StorageReplicatedMergeTree::waitMutation(const String & znode_name, size_t mutations_sync) const
{
    if (!mutations_sync)
        return;

    /// we have to wait
    auto zookeeper = getZooKeeper();
    Strings replicas;
    if (mutations_sync == 2) /// wait for all replicas
    {
        replicas = zookeeper->getChildren(fs::path(zookeeper_path) / "replicas");
        /// This replica should be first, to ensure that the mutation will be loaded into memory
        for (auto it = replicas.begin(); it != replicas.end(); ++it)
        {
            if (*it == replica_name)
            {
                std::iter_swap(it, replicas.begin());
                break;
            }
        }
    }
    else if (mutations_sync == 1) /// just wait for ourself
        replicas.push_back(replica_name);

    waitMutationToFinishOnReplicas(replicas, znode_name);
}

std::vector<MergeTreeMutationStatus> StorageReplicatedMergeTree::getMutationsStatus() const
{
    return queue.getMutationsStatus();
}

CancellationCode StorageReplicatedMergeTree::killMutation(const String & mutation_id)
{
    assertNotReadonly();

    zkutil::ZooKeeperPtr zookeeper = getZooKeeperAndAssertNotReadonly();

    LOG_INFO(log, "Killing mutation {}", mutation_id);

    auto mutation_entry = queue.removeMutation(zookeeper, mutation_id);
    if (!mutation_entry)
        return CancellationCode::NotFound;

    /// After this point no new part mutations will start and part mutations that still exist
    /// in the queue will be skipped.

    /// Cancel already running part mutations.
    for (const auto & pair : mutation_entry->block_numbers)
    {
        const String & partition_id = pair.first;
        Int64 block_number = pair.second;
        getContext()->getMergeList().cancelPartMutations(getStorageID(), partition_id, block_number);
    }
    return CancellationCode::CancelSent;
}

bool StorageReplicatedMergeTree::hasLightweightDeletedMask() const
{
    return has_lightweight_delete_parts.load(std::memory_order_relaxed);
}

void StorageReplicatedMergeTree::clearOldPartsAndRemoveFromZK()
{
    auto table_lock = lockForShare(
            RWLockImpl::NO_QUERY, getSettings()->lock_acquire_timeout_for_background_operations);
    auto zookeeper = getZooKeeper();

    /// Now these parts are in Deleting state. If we fail to remove some of them we must roll them back to Outdated state.
    /// Otherwise they will not be deleted.
    DataPartsVector parts = grabOldParts();
    if (parts.empty())
        return;

    DataPartsVector parts_to_delete_only_from_filesystem;    // Only duplicates
    DataPartsVector parts_to_delete_completely;              // All parts except duplicates
    DataPartsVector parts_to_retry_deletion;                 // Parts that should be retried due to network problems
    DataPartsVector parts_to_remove_from_filesystem;         // Parts removed from ZK

    for (const auto & part : parts)
    {
        if (!part->is_duplicate)
            parts_to_delete_completely.emplace_back(part);
        else
            parts_to_delete_only_from_filesystem.emplace_back(part);
    }
    parts.clear();

    auto delete_parts_from_fs_and_rollback_in_case_of_error = [this] (const DataPartsVector & parts_to_delete, const String & parts_type)
    {
        NameSet parts_failed_to_delete;
        clearPartsFromFilesystem(parts_to_delete, false, &parts_failed_to_delete);

        DataPartsVector finally_remove_parts;
        if (!parts_failed_to_delete.empty())
        {
            DataPartsVector rollback_parts;
            for (const auto & part : parts_to_delete)
            {
                if (!parts_failed_to_delete.contains(part->name))
                    finally_remove_parts.push_back(part);
                else
                    rollback_parts.push_back(part);
            }

            if (!rollback_parts.empty())
                rollbackDeletingParts(rollback_parts);
        }
        else  /// all parts was successfully removed
        {
            finally_remove_parts = parts_to_delete;
        }

        try
        {
            removePartsFinally(finally_remove_parts);
            LOG_DEBUG(log, "Removed {} {} parts", finally_remove_parts.size(), parts_type);
        }
        catch (...)
        {
            tryLogCurrentException(log, "Failed to remove some parts from memory, or write info about them into part log");
        }
    };

    /// Delete duplicate parts from filesystem
    if (!parts_to_delete_only_from_filesystem.empty())
    {
        /// It can happen that some error appear during part removal from FS.
        /// In case of such exception we have to change state of failed parts from Deleting to Outdated.
        /// Otherwise nobody will try to remove them again (see grabOldParts).
        delete_parts_from_fs_and_rollback_in_case_of_error(parts_to_delete_only_from_filesystem, "old duplicate");
    }

    /// Delete normal parts from ZooKeeper
    NameSet part_names_to_retry_deletion;
    try
    {
        Strings part_names_to_delete_completely;
        for (const auto & part : parts_to_delete_completely)
            part_names_to_delete_completely.emplace_back(part->name);

        LOG_DEBUG(log, "Removing {} old parts from ZooKeeper", parts_to_delete_completely.size());
        removePartsFromZooKeeper(zookeeper, part_names_to_delete_completely, &part_names_to_retry_deletion);
    }
    catch (...)
    {
        LOG_ERROR(log, "There is a problem with deleting parts from ZooKeeper: {}", getCurrentExceptionMessage(true));
    }

    /// Part names that were reliably deleted from ZooKeeper should be deleted from filesystem
    auto num_reliably_deleted_parts = parts_to_delete_completely.size() - part_names_to_retry_deletion.size();
    LOG_DEBUG(log, "Removed {} old parts from ZooKeeper. Removing them from filesystem.", num_reliably_deleted_parts);

    /// Delete normal parts on two sets
    for (auto & part : parts_to_delete_completely)
    {
        if (!part_names_to_retry_deletion.contains(part->name))
            parts_to_remove_from_filesystem.emplace_back(part);
        else
            parts_to_retry_deletion.emplace_back(part);
    }

    /// Will retry deletion
    if (!parts_to_retry_deletion.empty())
    {
        rollbackDeletingParts(parts_to_retry_deletion);
        LOG_DEBUG(log, "Will retry deletion of {} parts in the next time", parts_to_retry_deletion.size());
    }


    /// Remove parts from filesystem and finally from data_parts
    if (!parts_to_remove_from_filesystem.empty())
    {
        /// It can happen that some error appear during part removal from FS.
        /// In case of such exception we have to change state of failed parts from Deleting to Outdated.
        /// Otherwise nobody will try to remove them again (see grabOldParts).
        delete_parts_from_fs_and_rollback_in_case_of_error(parts_to_remove_from_filesystem, "old");
    }
}


void StorageReplicatedMergeTree::removePartsFromZooKeeperWithRetries(PartsToRemoveFromZooKeeper & parts, size_t max_retries)
{
    Strings part_names_to_remove;
    for (const auto & part : parts)
        part_names_to_remove.emplace_back(part.getPartName());

    return removePartsFromZooKeeperWithRetries(part_names_to_remove, max_retries);
}

void StorageReplicatedMergeTree::removePartsFromZooKeeperWithRetries(const Strings & part_names, size_t max_retries)
{
    size_t num_tries = 0;
    bool success = false;

    while (!success && (max_retries == 0 || num_tries < max_retries))
    {
        try
        {
            ++num_tries;
            success = true;

            auto zookeeper = getZooKeeper();

            Strings exists_paths;
            exists_paths.reserve(part_names.size());
            for (const String & part_name : part_names)
            {
                exists_paths.emplace_back(fs::path(replica_path) / "parts" / part_name);
            }

            auto exists_results = zookeeper->exists(exists_paths);

            std::vector<std::future<Coordination::MultiResponse>> remove_futures;
            remove_futures.reserve(part_names.size());
            for (size_t i = 0; i < part_names.size(); ++i)
            {
                Coordination::ExistsResponse exists_resp = exists_results[i];
                if (exists_resp.error == Coordination::Error::ZOK)
                {
                    Coordination::Requests ops;
                    getRemovePartFromZooKeeperOps(part_names[i], ops, exists_resp.stat.numChildren > 0);
                    remove_futures.emplace_back(zookeeper->asyncTryMultiNoThrow(ops));
                }
            }

            for (auto & future : remove_futures)
            {
                auto response = future.get();

                if (response.error == Coordination::Error::ZOK || response.error == Coordination::Error::ZNONODE)
                    continue;

                if (Coordination::isHardwareError(response.error))
                {
                    success = false;
                    continue;
                }

                throw Coordination::Exception(response.error);
            }
        }
        catch (Coordination::Exception & e)
        {
            success = false;

            if (Coordination::isHardwareError(e.code))
                tryLogCurrentException(log, __PRETTY_FUNCTION__);
            else
                throw;
        }

        if (!success && num_tries < max_retries)
            std::this_thread::sleep_for(std::chrono::milliseconds(1000));
    }

    if (!success)
        throw Exception(ErrorCodes::UNFINISHED, "Failed to remove parts from ZooKeeper after {} retries", num_tries);
}

void StorageReplicatedMergeTree::removePartsFromZooKeeper(
    zkutil::ZooKeeperPtr & zookeeper, const Strings & part_names, NameSet * parts_should_be_retried)
{
    Strings exists_paths;
    std::vector<std::future<Coordination::MultiResponse>> remove_futures;
    exists_paths.reserve(part_names.size());
    remove_futures.reserve(part_names.size());
    try
    {
        /// Exception can be thrown from loop
        /// if zk session will be dropped
        for (const String & part_name : part_names)
        {
            exists_paths.emplace_back(fs::path(replica_path) / "parts" / part_name);
        }

        auto exists_results = zookeeper->exists(exists_paths);

        for (size_t i = 0; i < part_names.size(); ++i)
        {
            auto exists_resp = exists_results[i];
            if (exists_resp.error == Coordination::Error::ZOK)
            {
                Coordination::Requests ops;
                getRemovePartFromZooKeeperOps(part_names[i], ops, exists_resp.stat.numChildren > 0);
                remove_futures.emplace_back(zookeeper->asyncTryMultiNoThrow(ops));
            }
            else
            {
                LOG_DEBUG(log, "There is no part {} in ZooKeeper, it was only in filesystem", part_names[i]);
                // emplace invalid future so that the total number of futures is the same as part_names.size();
                remove_futures.emplace_back();
            }
        }
    }
    catch (const Coordination::Exception & e)
    {
        if (parts_should_be_retried && Coordination::isHardwareError(e.code))
            parts_should_be_retried->insert(part_names.begin(), part_names.end());
        throw;
    }

    for (size_t i = 0; i < remove_futures.size(); ++i)
    {
        auto & future = remove_futures[i];

        if (!future.valid())
            continue;

        auto response = future.get();
        if (response.error == Coordination::Error::ZOK)
            continue;
        else if (response.error == Coordination::Error::ZNONODE)
        {
            LOG_DEBUG(log, "There is no part {} in ZooKeeper, it was only in filesystem", part_names[i]);
            continue;
        }
        else if (Coordination::isHardwareError(response.error))
        {
            if (parts_should_be_retried)
                parts_should_be_retried->insert(part_names[i]);
            continue;
        }
        else
            LOG_WARNING(log, "Cannot remove part {} from ZooKeeper: {}", part_names[i], Coordination::errorMessage(response.error));
    }
}

void StorageReplicatedMergeTree::clearLockedBlockNumbersInPartition(
    zkutil::ZooKeeper & zookeeper, const String & partition_id, Int64 min_block_num, Int64 max_block_num)
{
    /// Imagine that some INSERT query has allocated block number 42, but it's still in progress.
    /// Some DROP PARTITION query gets block number 43 and commits DROP_RANGE all_0_42_999_999.
    /// And after that INSERT commits GET_PART all_42_42_0. Oops, intersecting parts.
    /// So we have to either wait for unfinished INSERTs or cancel them.
    /// It's totally fine to cancel since we are going to remove data anyway.
    /// We can safely cancel INSERT query by removing its ephemeral block number.
    /// Usually it's bad idea to remove ephemeral nodes owned by someone else,
    /// but INSERTs remove such nodes atomically with part commit, so INSERT will fail if node does not exist.

    fs::path partition_path = fs::path(zookeeper_path) / "block_numbers" / partition_id;
    Strings queries_in_progress = zookeeper.getChildren(partition_path);
    if (queries_in_progress.empty())
        return;

    Strings paths_to_get;
    for (const auto & block : queries_in_progress)
    {
        if (!startsWith(block, "block-"))
            continue;
        Int64 block_number = parse<Int64>(block.substr(strlen("block-")));
        if (min_block_num <= block_number && block_number <= max_block_num)
            paths_to_get.push_back(partition_path / block);
    }

    auto results = zookeeper.tryGet(paths_to_get);
    for (size_t i = 0; i < paths_to_get.size(); ++i)
    {
        auto & result = results[i];

        /// The query already finished
        if (result.error == Coordination::Error::ZNONODE)
            continue;

        /// The query is not an insert (it does not have block_id)
        if (result.data.ends_with(EphemeralLockInZooKeeper::LEGACY_LOCK_OTHER))
            continue;

        if (result.data.ends_with(EphemeralLockInZooKeeper::LEGACY_LOCK_INSERT))
        {
            /// Remove block number, so insert will fail to commit (it will try to remove this node too)
            LOG_WARNING(log, "Some query is trying to concurrently insert block {}, will cancel it", paths_to_get[i]);
            zookeeper.tryRemove(paths_to_get[i]);
        }
        else
        {
            constexpr const char * old_version_warning = "Ephemeral lock {} (referencing {}) is created by a replica "
                "that running old version of ClickHouse (< 22.11). Cannot remove it, will wait for this lock to disappear. "
                "Upgrade remaining hosts in the cluster to address this warning.";
            constexpr const char * new_version_warning = "Ephemeral lock {} has unexpected content ({}), "
                "probably it is created by a replica that running newer version of ClickHouse. "
                "Cannot remove it, will wait for this lock to disappear. Upgrade remaining hosts in the cluster to address this warning.";

            if (result.data.starts_with(zookeeper_path + EphemeralLockInZooKeeper::LEGACY_LOCK_PREFIX))
                LOG_WARNING(log, old_version_warning, paths_to_get[i], result.data);
            else
                LOG_WARNING(log, new_version_warning, paths_to_get[i], result.data);

            Stopwatch time_waiting;
            const auto & stop_waiting = [this, &time_waiting]()
            {
                auto timeout = getContext()->getSettingsRef().lock_acquire_timeout.value.seconds();
                return partial_shutdown_called || (timeout < time_waiting.elapsedSeconds());
            };
            zookeeper.waitForDisappear(paths_to_get[i], stop_waiting);
        }
    }
}

void StorageReplicatedMergeTree::getClearBlocksInPartitionOps(
    Coordination::Requests & ops, zkutil::ZooKeeper & zookeeper, const String & partition_id, Int64 min_block_num, Int64 max_block_num)
{
    getClearBlocksInPartitionOpsImpl(ops, zookeeper, partition_id, min_block_num, max_block_num, "blocks");
    getClearBlocksInPartitionOpsImpl(ops, zookeeper, partition_id, min_block_num, max_block_num, "async_blocks");
}

void StorageReplicatedMergeTree::getClearBlocksInPartitionOpsImpl(
    Coordination::Requests & ops, zkutil::ZooKeeper & zookeeper, const String & partition_id, Int64 min_block_num, Int64 max_block_num, const String & blocks_dir_name)
{
    Strings blocks;
    if (Coordination::Error::ZOK != zookeeper.tryGetChildren(fs::path(zookeeper_path) / blocks_dir_name, blocks))
        throw Exception(ErrorCodes::NOT_FOUND_NODE, "Node {}/{} doesn't exist", zookeeper_path, blocks_dir_name);

    String partition_prefix = partition_id + "_";
    Strings paths_to_get;

    for (const String & block_id : blocks)
        if (startsWith(block_id, partition_prefix))
            paths_to_get.push_back(fs::path(zookeeper_path) / blocks_dir_name / block_id);

    auto results = zookeeper.tryGet(paths_to_get);

    for (size_t i = 0; i < paths_to_get.size(); ++i)
    {
        const String & path = paths_to_get[i];
        auto & result = results[i];

        if (result.error == Coordination::Error::ZNONODE)
            continue;

        ReadBufferFromString buf(result.data);

        const auto part_info = MergeTreePartInfo::tryParsePartName(result.data, format_version);

        if (!part_info || (min_block_num <= part_info->min_block && part_info->max_block <= max_block_num))
            ops.emplace_back(zkutil::makeRemoveRequest(path, -1));
    }
}

void StorageReplicatedMergeTree::clearBlocksInPartition(
    zkutil::ZooKeeper & zookeeper, const String & partition_id, Int64 min_block_num, Int64 max_block_num)
{
    Coordination::Requests delete_requests;
    getClearBlocksInPartitionOps(delete_requests, zookeeper, partition_id, min_block_num, max_block_num);
    Coordination::Responses delete_responses;
    auto code = zookeeper.tryMulti(delete_requests, delete_responses);
    if (code != Coordination::Error::ZOK)
    {
        for (size_t i = 0; i < delete_requests.size(); ++i)
            if (delete_responses[i]->error != Coordination::Error::ZOK)
                LOG_WARNING(log, "Error while deleting ZooKeeper path `{}`: {}, ignoring.", delete_requests[i]->getPath(), Coordination::errorMessage(delete_responses[i]->error));
    }

    LOG_TRACE(log, "Deleted {} deduplication block IDs in partition ID {}", delete_requests.size(), partition_id);
}

void StorageReplicatedMergeTree::replacePartitionFrom(
    const StoragePtr & source_table, const ASTPtr & partition, bool replace, ContextPtr query_context)
{
    /// First argument is true, because we possibly will add new data to current table.
    auto lock1 = lockForShare(query_context->getCurrentQueryId(), query_context->getSettingsRef().lock_acquire_timeout);
    auto lock2 = source_table->lockForShare(query_context->getCurrentQueryId(), query_context->getSettingsRef().lock_acquire_timeout);
    auto storage_settings_ptr = getSettings();

    auto source_metadata_snapshot = source_table->getInMemoryMetadataPtr();
    auto metadata_snapshot = getInMemoryMetadataPtr();

    Stopwatch watch;
    MergeTreeData & src_data = checkStructureAndGetMergeTreeData(source_table, source_metadata_snapshot, metadata_snapshot);
    String partition_id = getPartitionIDFromQuery(partition, query_context);

    /// NOTE: Some covered parts may be missing in src_all_parts if corresponding log entries are not executed yet.
    DataPartsVector src_all_parts = src_data.getVisibleDataPartsVectorInPartition(query_context, partition_id);

    LOG_DEBUG(log, "Cloning {} parts", src_all_parts.size());

    static const String TMP_PREFIX = "tmp_replace_from_";
    auto zookeeper = getZooKeeper();

    /// Retry if alter_partition_version changes
    for (size_t retry = 0; retry < 1000; ++retry)
    {
        DataPartsVector src_parts;
        MutableDataPartsVector dst_parts;
        std::vector<scope_guard> dst_parts_locks;
        Strings block_id_paths;
        Strings part_checksums;
        std::vector<EphemeralLockInZooKeeper> ephemeral_locks;
        String alter_partition_version_path = zookeeper_path + "/alter_partition_version";
        Coordination::Stat alter_partition_version_stat;
        zookeeper->get(alter_partition_version_path, &alter_partition_version_stat);

        /// Firstly, generate last block number and compute drop_range
        /// NOTE: Even if we make ATTACH PARTITION instead of REPLACE PARTITION drop_range will not be empty, it will contain a block.
        /// So, such case has special meaning, if drop_range contains only one block it means that nothing to drop.
        /// TODO why not to add normal DROP_RANGE entry to replication queue if `replace` is true?
        MergeTreePartInfo drop_range;
        std::optional<EphemeralLockInZooKeeper> delimiting_block_lock;
        bool partition_was_empty = !getFakePartCoveringAllPartsInPartition(partition_id, drop_range, delimiting_block_lock, true);
        if (replace && partition_was_empty)
        {
            /// Nothing to drop, will just attach new parts
            LOG_INFO(log, "Partition {} was empty, REPLACE PARTITION will work as ATTACH PARTITION FROM", drop_range.partition_id);
            replace = false;
        }

        if (!replace)
        {
            /// It's ATTACH PARTITION FROM, not REPLACE PARTITION. We have to reset drop range
            drop_range = makeDummyDropRangeForMovePartitionOrAttachPartitionFrom(partition_id);
        }

        assert(replace == !LogEntry::ReplaceRangeEntry::isMovePartitionOrAttachFrom(drop_range));

        String drop_range_fake_part_name = getPartNamePossiblyFake(format_version, drop_range);
        std::vector<MergeTreeData::HardlinkedFiles> hardlinked_files_for_parts;

        for (const auto & src_part : src_all_parts)
        {
            /// We also make some kind of deduplication to avoid duplicated parts in case of ATTACH PARTITION
            /// Assume that merges in the partition are quite rare
            /// Save deduplication block ids with special prefix replace_partition

            if (!canReplacePartition(src_part))
                throw Exception(ErrorCodes::LOGICAL_ERROR,
                                "Cannot replace partition '{}' because part '{}"
                                "' has inconsistent granularity with table", partition_id, src_part->name);

            String hash_hex = src_part->checksums.getTotalChecksumHex();

            if (replace)
                LOG_INFO(log, "Trying to replace {} with hash_hex {}", src_part->name, hash_hex);
            else
                LOG_INFO(log, "Trying to attach {} with hash_hex {}", src_part->name, hash_hex);

            String block_id_path = replace ? "" : (fs::path(zookeeper_path) / "blocks" / (partition_id + "_replace_from_" + hash_hex));

            auto lock = allocateBlockNumber(partition_id, zookeeper, block_id_path);
            if (!lock)
            {
                LOG_INFO(log, "Part {} (hash {}) has been already attached", src_part->name, hash_hex);
                continue;
            }

            UInt64 index = lock->getNumber();
            MergeTreePartInfo dst_part_info(partition_id, index, index, src_part->info.level);
            MergeTreeData::HardlinkedFiles hardlinked_files;

            bool copy_instead_of_hardlink = storage_settings_ptr->allow_remote_fs_zero_copy_replication
                                            && src_part->isStoredOnRemoteDiskWithZeroCopySupport();

            auto [dst_part, part_lock] = cloneAndLoadDataPartOnSameDisk(src_part, TMP_PREFIX, dst_part_info, metadata_snapshot, NO_TRANSACTION_PTR, &hardlinked_files, copy_instead_of_hardlink, {});
            src_parts.emplace_back(src_part);
            dst_parts.emplace_back(dst_part);
            dst_parts_locks.emplace_back(std::move(part_lock));
            ephemeral_locks.emplace_back(std::move(*lock));
            block_id_paths.emplace_back(block_id_path);
            part_checksums.emplace_back(hash_hex);
            hardlinked_files_for_parts.emplace_back(hardlinked_files);
        }

        ReplicatedMergeTreeLogEntryData entry;
        {
            auto src_table_id = src_data.getStorageID();
            entry.type = ReplicatedMergeTreeLogEntryData::REPLACE_RANGE;
            entry.source_replica = replica_name;
            entry.create_time = time(nullptr);
            entry.replace_range_entry = std::make_shared<ReplicatedMergeTreeLogEntryData::ReplaceRangeEntry>();

            auto & entry_replace = *entry.replace_range_entry;
            entry_replace.drop_range_part_name = drop_range_fake_part_name;
            entry_replace.from_database = src_table_id.database_name;
            entry_replace.from_table = src_table_id.table_name;
            for (const auto & part : src_parts)
                entry_replace.src_part_names.emplace_back(part->name);
            for (const auto & part : dst_parts)
                entry_replace.new_part_names.emplace_back(part->name);
            for (const String & checksum : part_checksums)
                entry_replace.part_names_checksums.emplace_back(checksum);
            entry_replace.columns_version = -1;
        }

        if (replace)
        {
            /// Cancel concurrent inserts in range
            clearLockedBlockNumbersInPartition(*zookeeper, drop_range.partition_id, drop_range.max_block, drop_range.max_block);
            /// Remove deduplication block_ids of replacing parts
            clearBlocksInPartition(*zookeeper, drop_range.partition_id, drop_range.max_block, drop_range.max_block);
        }

        PartsToRemoveFromZooKeeper parts_to_remove;
        Coordination::Responses op_results;

        try
        {
            Coordination::Requests ops;
            for (size_t i = 0; i < dst_parts.size(); ++i)
            {
                getCommitPartOps(ops, dst_parts[i], block_id_paths[i]);
                ephemeral_locks[i].getUnlockOp(ops);
            }

            if (auto txn = query_context->getZooKeeperMetadataTransaction())
                txn->moveOpsTo(ops);

            delimiting_block_lock->getUnlockOp(ops);
            /// Check and update version to avoid race with DROP_RANGE
            ops.emplace_back(zkutil::makeSetRequest(alter_partition_version_path, "", alter_partition_version_stat.version));
            /// Just update version, because merges assignment relies on it
            ops.emplace_back(zkutil::makeSetRequest(fs::path(zookeeper_path) / "log", "", -1));
            ops.emplace_back(zkutil::makeCreateRequest(fs::path(zookeeper_path) / "log/log-", entry.toString(), zkutil::CreateMode::PersistentSequential));

            Transaction transaction(*this, NO_TRANSACTION_RAW);
            {
                auto data_parts_lock = lockParts();
                for (auto & part : dst_parts)
                    renameTempPartAndReplaceUnlocked(part, transaction, data_parts_lock);
            }

            for (size_t i = 0; i < dst_parts.size(); ++i)
                lockSharedData(*dst_parts[i], false, hardlinked_files_for_parts[i]);

            Coordination::Error code = zookeeper->tryMulti(ops, op_results);
            if (code == Coordination::Error::ZOK)
                delimiting_block_lock->assumeUnlocked();
            else if (code == Coordination::Error::ZBADVERSION)
            {
                /// Cannot retry automatically, because some zookeeper ops were lost on the first attempt. Will retry on DDLWorker-level.
                if (query_context->getZooKeeperMetadataTransaction())
                    throw Exception(ErrorCodes::CANNOT_ASSIGN_ALTER,
                                    "Cannot execute alter, because alter partition version was suddenly changed due "
                                    "to concurrent alter");
                continue;
            }
            else
                zkutil::KeeperMultiException::check(code, ops, op_results);

            {
                auto data_parts_lock = lockParts();
                transaction.commit(&data_parts_lock);
                if (replace)
                    parts_to_remove = removePartsInRangeFromWorkingSetAndGetPartsToRemoveFromZooKeeper(NO_TRANSACTION_RAW, drop_range, data_parts_lock);
            }

            PartLog::addNewParts(getContext(), dst_parts, watch.elapsed());
        }
        catch (...)
        {
            PartLog::addNewParts(getContext(), dst_parts, watch.elapsed(), ExecutionStatus::fromCurrentException());
            for (const auto & dst_part : dst_parts)
                unlockSharedData(*dst_part);

            throw;
        }

        String log_znode_path = dynamic_cast<const Coordination::CreateResponse &>(*op_results.back()).path_created;
        entry.znode_name = log_znode_path.substr(log_znode_path.find_last_of('/') + 1);

        for (auto & lock : ephemeral_locks)
            lock.assumeUnlocked();

        /// Forcibly remove replaced parts from ZooKeeper
        removePartsFromZooKeeperWithRetries(parts_to_remove);

        /// Speedup removing of replaced parts from filesystem
        parts_to_remove.clear();
        cleanup_thread.wakeup();

        lock2.reset();
        lock1.reset();

        waitForLogEntryToBeProcessedIfNecessary(entry, query_context);

        return;
    }

    throw Exception(
        ErrorCodes::CANNOT_ASSIGN_ALTER, "Cannot assign ALTER PARTITION, because another ALTER PARTITION query was concurrently executed");
}

void StorageReplicatedMergeTree::movePartitionToTable(const StoragePtr & dest_table, const ASTPtr & partition, ContextPtr query_context)
{
    auto lock1 = lockForShare(query_context->getCurrentQueryId(), query_context->getSettingsRef().lock_acquire_timeout);
    auto lock2 = dest_table->lockForShare(query_context->getCurrentQueryId(), query_context->getSettingsRef().lock_acquire_timeout);
    auto storage_settings_ptr = getSettings();

    auto dest_table_storage = std::dynamic_pointer_cast<StorageReplicatedMergeTree>(dest_table);
    if (!dest_table_storage)
        throw Exception(ErrorCodes::NOT_IMPLEMENTED,
                        "Table {} supports movePartitionToTable only for ReplicatedMergeTree family of table engines. "
                        "Got {}", getStorageID().getNameForLogs(), dest_table->getName());
    if (dest_table_storage->getStoragePolicy() != this->getStoragePolicy())
        throw Exception(ErrorCodes::UNKNOWN_POLICY,
                        "Destination table {} should have the same storage policy of source table {}. {}: {}, {}: {}",
                        dest_table_storage->getStorageID().getNameForLogs(),
                        getStorageID().getNameForLogs(), getStorageID().getNameForLogs(),
                        this->getStoragePolicy()->getName(), getStorageID().getNameForLogs(),
                        dest_table_storage->getStoragePolicy()->getName());

    auto dest_metadata_snapshot = dest_table->getInMemoryMetadataPtr();
    auto metadata_snapshot = getInMemoryMetadataPtr();

    Stopwatch watch;
    MergeTreeData & src_data = dest_table_storage->checkStructureAndGetMergeTreeData(*this, metadata_snapshot, dest_metadata_snapshot);
    auto src_data_id = src_data.getStorageID();
    String partition_id = getPartitionIDFromQuery(partition, query_context);

    /// A range for log entry to remove parts from the source table (myself).
    auto zookeeper = getZooKeeper();
    /// Retry if alter_partition_version changes
    for (size_t retry = 0; retry < 1000; ++retry)
    {
        String alter_partition_version_path = zookeeper_path + "/alter_partition_version";
        Coordination::Stat alter_partition_version_stat;
        zookeeper->get(alter_partition_version_path, &alter_partition_version_stat);

        MergeTreePartInfo drop_range;
        std::optional<EphemeralLockInZooKeeper> delimiting_block_lock;
        getFakePartCoveringAllPartsInPartition(partition_id, drop_range, delimiting_block_lock, true);
        String drop_range_fake_part_name = getPartNamePossiblyFake(format_version, drop_range);

        DataPartPtr covering_part;
        DataPartsVector src_all_parts;
        {
            /// NOTE: Some covered parts may be missing in src_all_parts if corresponding log entries are not executed yet.
            auto parts_lock = src_data.lockParts();
            src_all_parts = src_data.getActivePartsToReplace(drop_range, drop_range_fake_part_name, covering_part, parts_lock);
        }

        if (covering_part)
            throw Exception(ErrorCodes::LOGICAL_ERROR, "Got part {} covering drop range {}, it's a bug",
                            covering_part->name, drop_range_fake_part_name);

        /// After allocating block number for drop_range we must ensure that it does not intersect block numbers
        /// allocated by concurrent REPLACE query.
        /// We could check it in multi-request atomically with creation of DROP_RANGE entry in source table log,
        /// but it's better to check it here and fail as early as possible (before we have done something to destination table).
        Coordination::Error version_check_code = zookeeper->trySet(alter_partition_version_path, "", alter_partition_version_stat.version);
        if (version_check_code != Coordination::Error::ZOK)
            throw Exception(ErrorCodes::CANNOT_ASSIGN_ALTER, "Cannot DROP PARTITION in {} after copying partition to {}, "
                            "because another ALTER PARTITION query was concurrently executed",
                            getStorageID().getFullTableName(), dest_table_storage->getStorageID().getFullTableName());

        DataPartsVector src_parts;
        MutableDataPartsVector dst_parts;
        Strings block_id_paths;
        Strings part_checksums;
        std::vector<EphemeralLockInZooKeeper> ephemeral_locks;

        LOG_DEBUG(log, "Cloning {} parts", src_all_parts.size());

        static const String TMP_PREFIX = "tmp_move_from_";

        /// Clone parts into destination table.
        String dest_alter_partition_version_path = dest_table_storage->zookeeper_path + "/alter_partition_version";
        Coordination::Stat dest_alter_partition_version_stat;
        zookeeper->get(dest_alter_partition_version_path, &dest_alter_partition_version_stat);
        std::vector<MergeTreeData::HardlinkedFiles> hardlinked_files_for_parts;
        std::vector<scope_guard> temporary_parts_locks;

        for (const auto & src_part : src_all_parts)
        {
            if (!dest_table_storage->canReplacePartition(src_part))
                throw Exception(ErrorCodes::LOGICAL_ERROR,
                                "Cannot move partition '{}' because part '{}"
                                "' has inconsistent granularity with table", partition_id, src_part->name);

            String hash_hex = src_part->checksums.getTotalChecksumHex();
            String block_id_path;

            auto lock = dest_table_storage->allocateBlockNumber(partition_id, zookeeper, block_id_path);
            if (!lock)
            {
                LOG_INFO(log, "Part {} (hash {}) has been already attached", src_part->name, hash_hex);
                continue;
            }

            UInt64 index = lock->getNumber();
            MergeTreePartInfo dst_part_info(partition_id, index, index, src_part->info.level);

            MergeTreeData::HardlinkedFiles hardlinked_files;

            bool copy_instead_of_hardlink = storage_settings_ptr->allow_remote_fs_zero_copy_replication
                                            && src_part->isStoredOnRemoteDiskWithZeroCopySupport();

            auto [dst_part, dst_part_lock] = dest_table_storage->cloneAndLoadDataPartOnSameDisk(src_part, TMP_PREFIX, dst_part_info, dest_metadata_snapshot, NO_TRANSACTION_PTR, &hardlinked_files, copy_instead_of_hardlink, {});

            src_parts.emplace_back(src_part);
            dst_parts.emplace_back(dst_part);
            temporary_parts_locks.emplace_back(std::move(dst_part_lock));
            ephemeral_locks.emplace_back(std::move(*lock));
            block_id_paths.emplace_back(block_id_path);
            part_checksums.emplace_back(hash_hex);
            hardlinked_files_for_parts.emplace_back(hardlinked_files);
        }

        ReplicatedMergeTreeLogEntryData entry_delete;
        {
            entry_delete.type = LogEntry::DROP_RANGE;
            entry_delete.source_replica = replica_name;
            entry_delete.new_part_name = drop_range_fake_part_name;
            entry_delete.detach = false; //-V1048
            entry_delete.create_time = time(nullptr);
        }

        ReplicatedMergeTreeLogEntryData entry;
        {
            MergeTreePartInfo drop_range_dest = makeDummyDropRangeForMovePartitionOrAttachPartitionFrom(partition_id);

            entry.type = ReplicatedMergeTreeLogEntryData::REPLACE_RANGE;
            entry.source_replica = dest_table_storage->replica_name;
            entry.create_time = time(nullptr);
            entry.replace_range_entry = std::make_shared<ReplicatedMergeTreeLogEntryData::ReplaceRangeEntry>();

            auto & entry_replace = *entry.replace_range_entry;
            entry_replace.drop_range_part_name = getPartNamePossiblyFake(format_version, drop_range_dest);
            entry_replace.from_database = src_data_id.database_name;
            entry_replace.from_table = src_data_id.table_name;
            for (const auto & part : src_parts)
                entry_replace.src_part_names.emplace_back(part->name);
            for (const auto & part : dst_parts)
                entry_replace.new_part_names.emplace_back(part->name);
            for (const String & checksum : part_checksums)
                entry_replace.part_names_checksums.emplace_back(checksum);
            entry_replace.columns_version = -1;
        }

        /// Cancel concurrent inserts in range
        clearLockedBlockNumbersInPartition(*zookeeper, drop_range.partition_id, drop_range.max_block, drop_range.max_block);

        clearBlocksInPartition(*zookeeper, drop_range.partition_id, drop_range.max_block, drop_range.max_block);

        PartsToRemoveFromZooKeeper parts_to_remove;
        Coordination::Responses op_results;

        try
        {
            Coordination::Requests ops;
            for (size_t i = 0; i < dst_parts.size(); ++i)
            {
                dest_table_storage->getCommitPartOps(ops, dst_parts[i], block_id_paths[i]);
                ephemeral_locks[i].getUnlockOp(ops);
            }

            /// Check and update version to avoid race with DROP_RANGE
            ops.emplace_back(zkutil::makeSetRequest(dest_alter_partition_version_path, "", dest_alter_partition_version_stat.version));
            /// Just update version, because merges assignment relies on it
            ops.emplace_back(zkutil::makeSetRequest(fs::path(dest_table_storage->zookeeper_path) / "log", "", -1));
            ops.emplace_back(zkutil::makeCreateRequest(fs::path(dest_table_storage->zookeeper_path) / "log/log-",
                                                       entry.toString(), zkutil::CreateMode::PersistentSequential));

            {
                Transaction transaction(*dest_table_storage, NO_TRANSACTION_RAW);

                auto src_data_parts_lock = lockParts();
                auto dest_data_parts_lock = dest_table_storage->lockParts();

                for (auto & part : dst_parts)
                    dest_table_storage->renameTempPartAndReplaceUnlocked(part, transaction, dest_data_parts_lock);

                for (size_t i = 0; i < dst_parts.size(); ++i)
                    dest_table_storage->lockSharedData(*dst_parts[i], false, hardlinked_files_for_parts[i]);

                Coordination::Error code = zookeeper->tryMulti(ops, op_results);
                if (code == Coordination::Error::ZBADVERSION)
                    continue;
                else
                    zkutil::KeeperMultiException::check(code, ops, op_results);

                parts_to_remove = removePartsInRangeFromWorkingSetAndGetPartsToRemoveFromZooKeeper(NO_TRANSACTION_RAW, drop_range, src_data_parts_lock);
                transaction.commit(&src_data_parts_lock);
            }

            PartLog::addNewParts(getContext(), dst_parts, watch.elapsed());
        }
        catch (...)
        {
            PartLog::addNewParts(getContext(), dst_parts, watch.elapsed(), ExecutionStatus::fromCurrentException());

            for (const auto & dst_part : dst_parts)
                dest_table_storage->unlockSharedData(*dst_part);

            throw;
        }

        String log_znode_path = dynamic_cast<const Coordination::CreateResponse &>(*op_results.back()).path_created;
        entry.znode_name = log_znode_path.substr(log_znode_path.find_last_of('/') + 1);

        for (auto & lock : ephemeral_locks)
            lock.assumeUnlocked();

        removePartsFromZooKeeperWithRetries(parts_to_remove);

        parts_to_remove.clear();
        cleanup_thread.wakeup();
        lock2.reset();

        dest_table_storage->waitForLogEntryToBeProcessedIfNecessary(entry, query_context);

        /// Create DROP_RANGE for the source table
        Coordination::Requests ops_src;
        ops_src.emplace_back(zkutil::makeCreateRequest(
            fs::path(zookeeper_path) / "log/log-", entry_delete.toString(), zkutil::CreateMode::PersistentSequential));
        /// Just update version, because merges assignment relies on it
        ops_src.emplace_back(zkutil::makeSetRequest(fs::path(zookeeper_path) / "log", "", -1));
        delimiting_block_lock->getUnlockOp(ops_src);

        op_results = zookeeper->multi(ops_src);

        log_znode_path = dynamic_cast<const Coordination::CreateResponse &>(*op_results.front()).path_created;
        entry_delete.znode_name = log_znode_path.substr(log_znode_path.find_last_of('/') + 1);

        lock1.reset();
        waitForLogEntryToBeProcessedIfNecessary(entry_delete, query_context);

        /// Cleaning possibly stored information about parts from /quorum/last_part node in ZooKeeper.
        cleanLastPartNode(partition_id);

        return;
    }

    throw Exception(ErrorCodes::CANNOT_ASSIGN_ALTER,
                    "Cannot assign ALTER PARTITION, because another ALTER PARTITION query was concurrently executed");
}

void StorageReplicatedMergeTree::movePartitionToShard(
    const ASTPtr & partition, bool move_part, const String & to, ContextPtr /*query_context*/)
{
    /// This is a lightweight operation that only optimistically checks if it could succeed and queues tasks.

    if (!move_part)
        throw Exception(ErrorCodes::NOT_IMPLEMENTED, "MOVE PARTITION TO SHARD is not supported, use MOVE PART instead");

    if (zkutil::normalizeZooKeeperPath(zookeeper_path, /* check_starts_with_slash */ true) == zkutil::normalizeZooKeeperPath(to, /* check_starts_with_slash */ true))
        throw Exception(ErrorCodes::BAD_ARGUMENTS, "Source and destination are the same");

    auto zookeeper = getZooKeeperAndAssertNotReadonly();

    String part_name = partition->as<ASTLiteral &>().value.safeGet<String>();
    auto part_info = MergeTreePartInfo::fromPartName(part_name, format_version);

    auto part = getPartIfExists(part_info, {MergeTreeDataPartState::Active});
    if (!part)
        throw Exception(ErrorCodes::NO_SUCH_DATA_PART, "Part {} not found locally", part_name);

    if (part->uuid == UUIDHelpers::Nil)
        throw Exception(ErrorCodes::NOT_IMPLEMENTED, "Part {} does not have an uuid assigned and it can't be moved between shards", part_name);


    ReplicatedMergeTreeMergePredicate merge_pred = queue.getMergePredicate(zookeeper, PartitionIdsHint{part_info.partition_id});

    /// The following block is pretty much copy & paste from StorageReplicatedMergeTree::dropPart to avoid conflicts while this is WIP.
    /// Extract it to a common method and re-use it before merging.
    {
        if (partIsLastQuorumPart(part->info))
        {
            throw Exception(ErrorCodes::NOT_IMPLEMENTED,
                            "Part {} is last inserted part with quorum in partition. Would not be able to drop",
                            part_name);
        }

        /// canMergeSinglePart is overlapping with dropPart, let's try to use the same code.
        String out_reason;
        if (!merge_pred.canMergeSinglePart(part, &out_reason))
            throw Exception(ErrorCodes::PART_IS_TEMPORARILY_LOCKED, "Part is busy, reason: {}", out_reason);
    }

    {
        /// Optimistic check that for compatible destination table structure.
        checkTableStructure(to, getInMemoryMetadataPtr());
    }

    PinnedPartUUIDs src_pins;
    PinnedPartUUIDs dst_pins;

    {
        String s = zookeeper->get(zookeeper_path + "/pinned_part_uuids", &src_pins.stat);
        src_pins.fromString(s);
    }

    {
        String s = zookeeper->get(to + "/pinned_part_uuids", &dst_pins.stat);
        dst_pins.fromString(s);
    }

    if (src_pins.part_uuids.contains(part->uuid) || dst_pins.part_uuids.contains(part->uuid))
        throw Exception(ErrorCodes::PART_IS_TEMPORARILY_LOCKED, "Part {} has it's uuid ({}) already pinned.", part_name, part->uuid);

    src_pins.part_uuids.insert(part->uuid);
    dst_pins.part_uuids.insert(part->uuid);

    PartMovesBetweenShardsOrchestrator::Entry part_move_entry;
    part_move_entry.state = PartMovesBetweenShardsOrchestrator::EntryState::SYNC_SOURCE;
    part_move_entry.create_time = std::time(nullptr);
    part_move_entry.update_time = part_move_entry.create_time;
    part_move_entry.task_uuid = UUIDHelpers::generateV4();
    part_move_entry.part_name = part->name;
    part_move_entry.part_uuid = part->uuid;
    part_move_entry.to_shard = to;

    Coordination::Requests ops;
    ops.emplace_back(zkutil::makeCheckRequest(zookeeper_path + "/log", merge_pred.getVersion())); /// Make sure no new events were added to the log.
    ops.emplace_back(zkutil::makeSetRequest(zookeeper_path + "/pinned_part_uuids", src_pins.toString(), src_pins.stat.version));
    ops.emplace_back(zkutil::makeSetRequest(to + "/pinned_part_uuids", dst_pins.toString(), dst_pins.stat.version));
    ops.emplace_back(zkutil::makeCreateRequest(
        part_moves_between_shards_orchestrator.entries_znode_path + "/task-",
        part_move_entry.toString(),
        zkutil::CreateMode::PersistentSequential));

    Coordination::Responses responses;
    Coordination::Error rc = zookeeper->tryMulti(ops, responses);
    zkutil::KeeperMultiException::check(rc, ops, responses);

    String task_znode_path = dynamic_cast<const Coordination::CreateResponse &>(*responses.back()).path_created;
    LOG_DEBUG(log, "Created task for part movement between shards at {}", task_znode_path);

    /// TODO(nv): Nice to have support for `replication_alter_partitions_sync`.
    ///     For now use the system.part_moves_between_shards table for status.
}

CancellationCode StorageReplicatedMergeTree::killPartMoveToShard(const UUID & task_uuid)
{
    return part_moves_between_shards_orchestrator.killPartMoveToShard(task_uuid);
}

void StorageReplicatedMergeTree::getCommitPartOps(
    Coordination::Requests & ops,
    const DataPartPtr & part,
    const String & block_id_path) const
{
    if (block_id_path.empty())
        return getCommitPartOps(ops, part, std::vector<String>());
    else
        return getCommitPartOps(ops, part, std::vector<String>({block_id_path}));
}

void StorageReplicatedMergeTree::getCommitPartOps(
    Coordination::Requests & ops,
    const DataPartPtr & part,
    const std::vector<String> & block_id_paths) const
{
    const String & part_name = part->name;
    const auto storage_settings_ptr = getSettings();
    for (const String & block_id_path : block_id_paths)
    {
        /// Make final duplicate check and commit block_id
        ops.emplace_back(
            zkutil::makeCreateRequest(
                block_id_path,
                part_name,  /// We will be able to know original part number for duplicate blocks, if we want.
                zkutil::CreateMode::Persistent));
    }

    /// Information about the part, in the replica
    if (storage_settings_ptr->use_minimalistic_part_header_in_zookeeper)
    {
        ops.emplace_back(zkutil::makeCreateRequest(
            fs::path(replica_path) / "parts" / part->name,
            ReplicatedMergeTreePartHeader::fromColumnsAndChecksums(part->getColumns(), part->checksums).toString(),
            zkutil::CreateMode::Persistent));
    }
    else
    {
        ops.emplace_back(zkutil::makeCreateRequest(
            fs::path(replica_path) / "parts" / part->name,
            "",
            zkutil::CreateMode::Persistent));
        ops.emplace_back(zkutil::makeCreateRequest(
            fs::path(replica_path) / "parts" / part->name / "columns",
            part->getColumns().toString(),
            zkutil::CreateMode::Persistent));
        ops.emplace_back(zkutil::makeCreateRequest(
            fs::path(replica_path) / "parts" / part->name / "checksums",
            getChecksumsForZooKeeper(part->checksums),
            zkutil::CreateMode::Persistent));
    }
}

ReplicatedMergeTreeAddress StorageReplicatedMergeTree::getReplicatedMergeTreeAddress() const
{
    auto host_port = getContext()->getInterserverIOAddress();
    auto table_id = getStorageID();

    ReplicatedMergeTreeAddress res;
    res.host = host_port.first;
    res.replication_port = host_port.second;
    res.queries_port = getContext()->getTCPPort();
    res.database = table_id.database_name;
    res.table = table_id.table_name;
    res.scheme = getContext()->getInterserverScheme();
    return res;
}

ActionLock StorageReplicatedMergeTree::getActionLock(StorageActionBlockType action_type)
{
    if (action_type == ActionLocks::PartsMerge)
        return merger_mutator.merges_blocker.cancel();

    if (action_type == ActionLocks::PartsTTLMerge)
        return merger_mutator.ttl_merges_blocker.cancel();

    if (action_type == ActionLocks::PartsFetch)
        return fetcher.blocker.cancel();

    if (action_type == ActionLocks::PartsSend)
    {
        auto data_parts_exchange_ptr = std::atomic_load(&data_parts_exchange_endpoint);
        return data_parts_exchange_ptr ? data_parts_exchange_ptr->blocker.cancel() : ActionLock();
    }

    if (action_type == ActionLocks::ReplicationQueue)
        return queue.actions_blocker.cancel();

    if (action_type == ActionLocks::PartsMove)
        return parts_mover.moves_blocker.cancel();

    return {};
}

void StorageReplicatedMergeTree::onActionLockRemove(StorageActionBlockType action_type)
{
    if (action_type == ActionLocks::PartsMerge || action_type == ActionLocks::PartsTTLMerge
        || action_type == ActionLocks::PartsFetch || action_type == ActionLocks::PartsSend
        || action_type == ActionLocks::ReplicationQueue)
        background_operations_assignee.trigger();
    else if (action_type == ActionLocks::PartsMove)
        background_moves_assignee.trigger();
}

bool StorageReplicatedMergeTree::waitForShrinkingQueueSize(size_t queue_size, UInt64 max_wait_milliseconds)
{
    Stopwatch watch;

    /// Let's fetch new log entries firstly
    queue.pullLogsToQueue(getZooKeeperAndAssertNotReadonly(), {}, ReplicatedMergeTreeQueue::SYNC);

    /// This is significant, because the execution of this task could be delayed at BackgroundPool.
    /// And we force it to be executed.
    background_operations_assignee.trigger();

    Poco::Event target_size_event;
    auto callback = [&target_size_event, queue_size] (size_t new_queue_size)
    {
        if (new_queue_size <= queue_size)
            target_size_event.set();
    };
    const auto handler = queue.addSubscriber(std::move(callback));

    while (!target_size_event.tryWait(50))
    {
        if (max_wait_milliseconds && watch.elapsedMilliseconds() > max_wait_milliseconds)
            return false;

        if (partial_shutdown_called)
            throw Exception(ErrorCodes::ABORTED, "Shutdown is called for table");
    }

    return true;
}

bool StorageReplicatedMergeTree::dropPartImpl(
    zkutil::ZooKeeperPtr & zookeeper, String part_name, LogEntry & entry, bool detach, bool throw_if_noop)
{
    LOG_TRACE(log, "Will try to insert a log entry to DROP_PART for part {}", part_name);

    auto part_info = MergeTreePartInfo::fromPartName(part_name, format_version);

    while (true)
    {
        ReplicatedMergeTreeMergePredicate merge_pred = queue.getMergePredicate(zookeeper, PartitionIdsHint{part_info.partition_id});

        auto part = getPartIfExists(part_info, {MergeTreeDataPartState::Active});

        if (!part)
        {
            if (throw_if_noop)
                throw Exception(ErrorCodes::NO_SUCH_DATA_PART, "Part {} not found locally, won't try to drop it.", part_name);
            return false;
        }

        if (merge_pred.isGoingToBeDropped(part->info))
        {
            if (throw_if_noop)
                throw Exception(ErrorCodes::PART_IS_TEMPORARILY_LOCKED, "Already has DROP RANGE for part {} in queue.", part_name);

            return false;
        }

        /// There isn't a lot we can do otherwise. Can't cancel merges because it is possible that a replica already
        /// finished the merge.
        String out_reason;
        if (!merge_pred.canMergeSinglePart(part, &out_reason))
        {
            if (throw_if_noop)
                throw Exception::createDeprecated(out_reason, ErrorCodes::PART_IS_TEMPORARILY_LOCKED);
            return false;
        }

        if (merge_pred.partParticipatesInReplaceRange(part, &out_reason))
        {
            if (throw_if_noop)
                throw Exception::createDeprecated(out_reason, ErrorCodes::PART_IS_TEMPORARILY_LOCKED);
            return false;
        }

        if (partIsLastQuorumPart(part->info))
        {
            if (throw_if_noop)
                throw Exception(ErrorCodes::NOT_IMPLEMENTED, "Part {} is last inserted part with quorum in partition. Cannot drop", part_name);
            return false;
        }

        if (partIsInsertingWithParallelQuorum(part->info))
        {
            if (throw_if_noop)
                throw Exception(ErrorCodes::NOT_IMPLEMENTED, "Part {} is inserting with parallel quorum. Cannot drop", part_name);
            return false;
        }

        Coordination::Requests ops;
        /// NOTE Don't need to remove block numbers too, because no in-progress inserts in the range are possible
        getClearBlocksInPartitionOps(ops, *zookeeper, part_info.partition_id, part_info.min_block, part_info.max_block);
        size_t clear_block_ops_size = ops.size();

        /// If `part_name` is result of a recent merge and source parts are still available then
        /// DROP_PART with detach will move this part together with source parts to `detached/` dir.
        entry.type = LogEntry::DROP_PART;
        entry.source_replica = replica_name;
        /// We don't set fake drop level (999999999) for the single part drop range.
        /// First of all we don't guarantee anything other than the part will not be
        /// active after DROP_PART, but covering part (without data of dropped part) can exist.
        /// If we add part with 9999999 level than we can break invariant in virtual_parts of
        /// the queue.
        entry.new_part_name = getPartNamePossiblyFake(format_version, part->info);
        entry.detach = detach;
        entry.create_time = time(nullptr);

        ops.emplace_back(zkutil::makeCheckRequest(fs::path(zookeeper_path) / "log", merge_pred.getVersion())); /// Make sure no new events were added to the log.
        ops.emplace_back(zkutil::makeCreateRequest(fs::path(zookeeper_path) / "log/log-", entry.toString(), zkutil::CreateMode::PersistentSequential));
        /// Just update version, because merges assignment relies on it
        ops.emplace_back(zkutil::makeSetRequest(fs::path(zookeeper_path) / "log", "", -1));
        Coordination::Responses responses;
        Coordination::Error rc = zookeeper->tryMulti(ops, responses);

        if (rc == Coordination::Error::ZBADVERSION)
        {
            LOG_TRACE(log, "A new log entry appeared while trying to commit DROP RANGE. Retry.");
            continue;
        }
        else if (rc == Coordination::Error::ZNONODE)
        {
            LOG_TRACE(log, "Other replica already removing same part {} or part deduplication node was removed by background thread. Retry.", part_name);
            continue;
        }
        else
            zkutil::KeeperMultiException::check(rc, ops, responses);

        String log_znode_path = dynamic_cast<const Coordination::CreateResponse &>(*responses[clear_block_ops_size + 1]).path_created;
        entry.znode_name = log_znode_path.substr(log_znode_path.find_last_of('/') + 1);

        LOG_TRACE(log, "DROP RANGE for part {} inserted with znode name {}", part_name, entry.znode_name);
        return true;
    }
}

bool StorageReplicatedMergeTree::addOpsToDropAllPartsInPartition(
    zkutil::ZooKeeper & zookeeper, const String & partition_id, bool detach,
    Coordination::Requests & ops, std::vector<LogEntryPtr> & entries,
    std::vector<EphemeralLockInZooKeeper> & delimiting_block_locks,
    std::vector<size_t> & log_entry_ops_idx)
{
    MergeTreePartInfo drop_range_info;

    /// It would prevent other replicas from assigning merges which intersect locked block number.
    std::optional<EphemeralLockInZooKeeper> delimiting_block_lock;

    if (!getFakePartCoveringAllPartsInPartition(partition_id, drop_range_info, delimiting_block_lock))
    {
        LOG_INFO(log, "Will not drop partition {}, it is empty.", partition_id);
        return false;
    }

    /// Cancel concurrent inserts in range
    clearLockedBlockNumbersInPartition(zookeeper, partition_id, drop_range_info.min_block, drop_range_info.max_block);

    clearBlocksInPartition(zookeeper, partition_id, drop_range_info.min_block, drop_range_info.max_block);

    String drop_range_fake_part_name = getPartNamePossiblyFake(format_version, drop_range_info);

    LOG_DEBUG(log, "Disabled merges covered by range {}", drop_range_fake_part_name);

    /// Finally, having achieved the necessary invariants, you can put an entry in the log.
    auto entry = std::make_shared<LogEntry>();
    entry->type = LogEntry::DROP_RANGE;
    entry->source_replica = replica_name;
    entry->new_part_name = drop_range_fake_part_name;
    entry->detach = detach;
    entry->create_time = time(nullptr);

    log_entry_ops_idx.push_back(ops.size());
    ops.emplace_back(zkutil::makeCreateRequest(fs::path(zookeeper_path) / "log/log-", entry->toString(),
                                               zkutil::CreateMode::PersistentSequential));
    delimiting_block_lock->getUnlockOp(ops);
    delimiting_block_locks.push_back(std::move(*delimiting_block_lock));
    entries.push_back(std::move(entry));
    return true;
}

void StorageReplicatedMergeTree::dropAllPartsInPartitions(
    zkutil::ZooKeeper & zookeeper, const Strings & partition_ids, std::vector<LogEntryPtr> & entries, ContextPtr query_context, bool detach)
{
    entries.reserve(partition_ids.size());

    /// Retry if alter_partition_version changes
    for (size_t retry = 0; retry < 1000; ++retry)
    {
        entries.clear();
        String alter_partition_version_path = zookeeper_path + "/alter_partition_version";
        Coordination::Stat alter_partition_version_stat;
        zookeeper.get(alter_partition_version_path, &alter_partition_version_stat);

        Coordination::Requests ops;
        std::vector<EphemeralLockInZooKeeper> delimiting_block_locks;
        std::vector<size_t> log_entry_ops_idx;
        ops.reserve(partition_ids.size() * 2);
        delimiting_block_locks.reserve(partition_ids.size());
        log_entry_ops_idx.reserve(partition_ids.size());
        for (const auto & partition_id : partition_ids)
            addOpsToDropAllPartsInPartition(zookeeper, partition_id, detach, ops, entries, delimiting_block_locks, log_entry_ops_idx);

        /// Check and update version to avoid race with REPLACE_RANGE.
        /// Otherwise new parts covered by drop_range_info may appear after execution of current DROP_RANGE entry
        /// as a result of execution of concurrently created REPLACE_RANGE entry.
        ops.emplace_back(zkutil::makeSetRequest(alter_partition_version_path, "", alter_partition_version_stat.version));

        /// Just update version, because merges assignment relies on it
        ops.emplace_back(zkutil::makeSetRequest(fs::path(zookeeper_path) / "log", "", -1));

        if (auto txn = query_context->getZooKeeperMetadataTransaction())
            txn->moveOpsTo(ops);

        Coordination::Responses responses;
        Coordination::Error code = zookeeper.tryMulti(ops, responses);

        if (code == Coordination::Error::ZOK)
        {
            for (auto & lock : delimiting_block_locks)
                lock.assumeUnlocked();
        }
        else if (code == Coordination::Error::ZBADVERSION)
        {
            /// Cannot retry automatically, because some zookeeper ops were lost on the first attempt. Will retry on DDLWorker-level.
            if (query_context->getZooKeeperMetadataTransaction())
                throw Exception(ErrorCodes::CANNOT_ASSIGN_ALTER,
                                    "Cannot execute alter, because alter partition version was suddenly changed due "
                                    "to concurrent alter");
            continue;
        }
        else
            zkutil::KeeperMultiException::check(code, ops, responses);

        assert(entries.size() == log_entry_ops_idx.size());
        for (size_t i = 0; i < entries.size(); ++i)
        {
            String log_znode_path = dynamic_cast<const Coordination::CreateResponse &>(*responses[log_entry_ops_idx[i]]).path_created;
            entries[i]->znode_name = log_znode_path.substr(log_znode_path.find_last_of('/') + 1);

            auto drop_range_info = MergeTreePartInfo::fromPartName(entries[i]->new_part_name, format_version);
            getContext()->getMergeList().cancelInPartition(getStorageID(), drop_range_info.partition_id, drop_range_info.max_block);
        }

        return;
    }
    throw Exception(ErrorCodes::CANNOT_ASSIGN_ALTER,
                    "Cannot assign ALTER PARTITION because another ALTER PARTITION query was concurrently executed");
}

StorageReplicatedMergeTree::LogEntryPtr StorageReplicatedMergeTree::dropAllPartsInPartition(
    zkutil::ZooKeeper & zookeeper, const String & partition_id, ContextPtr query_context, bool detach)
{
    Strings partition_ids = {partition_id};
    std::vector<LogEntryPtr> entries;
    dropAllPartsInPartitions(zookeeper, partition_ids, entries, query_context, detach);
    if (entries.empty())
        return {};
    return entries[0];
}

void StorageReplicatedMergeTree::enqueuePartForCheck(const String & part_name, time_t delay_to_check_seconds)
{
    MergeTreePartInfo covering_drop_range;
<<<<<<< HEAD
    if (queue.isGoingToBeDropped(MergeTreePartInfo::fromPartName(part_name, format_version), &covering_drop_range))
=======
    /// NOTE This check is just an optimization, it's not reliable for two reasons:
    /// (1) drop entry could be removed concurrently and (2) it does not take REPLACE_RANGE into account.
    /// See also ReplicatedMergeTreePartCheckThread::cancelRemovedPartsCheck
    if (queue.hasDropRange(MergeTreePartInfo::fromPartName(part_name, format_version), &covering_drop_range))
>>>>>>> 9f465815
    {
        LOG_WARNING(log, "Do not enqueue part {} for check because it's covered by drop range {} and going to be removed",
                    part_name, covering_drop_range.getPartNameForLogs());
        return;
    }
    part_check_thread.enqueuePart(part_name, delay_to_check_seconds);
}

CheckResults StorageReplicatedMergeTree::checkData(const ASTPtr & query, ContextPtr local_context)
{
    CheckResults results;
    DataPartsVector data_parts;
    if (const auto & check_query = query->as<ASTCheckQuery &>(); check_query.partition)
    {
        String partition_id = getPartitionIDFromQuery(check_query.partition, local_context);
        data_parts = getVisibleDataPartsVectorInPartition(local_context, partition_id);
    }
    else
        data_parts = getVisibleDataPartsVector(local_context);

    for (auto & part : data_parts)
    {
        try
        {
            results.push_back(part_check_thread.checkPart(part->name));
        }
        catch (const Exception & ex)
        {
            tryLogCurrentException(log, __PRETTY_FUNCTION__);
            results.emplace_back(part->name, false, "Check of part finished with error: '" + ex.message() + "'");
        }
    }
    return results;
}


bool StorageReplicatedMergeTree::canUseZeroCopyReplication() const
{
    auto settings_ptr = getSettings();
    if (!settings_ptr->allow_remote_fs_zero_copy_replication)
        return false;

    auto disks = getStoragePolicy()->getDisks();
    for (const auto & disk : disks)
    {
        if (disk->supportZeroCopyReplication())
            return true;
    }
    return false;
}

void StorageReplicatedMergeTree::checkBrokenDisks()
{
    auto disks = getStoragePolicy()->getDisks();
    std::unique_ptr<DataPartsVector> parts;

    for (auto disk_it = disks.rbegin(); disk_it != disks.rend(); ++disk_it)
    {
        auto disk_ptr = *disk_it;
        if (disk_ptr->isBroken())
        {
            {
                std::lock_guard lock(last_broken_disks_mutex);
                if (!last_broken_disks.insert(disk_ptr->getName()).second)
                    continue;
            }

            LOG_INFO(log, "Scanning parts to recover on broken disk {} with path {}", disk_ptr->getName(), disk_ptr->getPath());

            if (!parts)
                parts = std::make_unique<DataPartsVector>(getDataPartsVectorForInternalUsage());

            for (auto & part : *parts)
            {
                if (part->getDataPartStorage().getDiskName() == disk_ptr->getName())
                    broken_part_callback(part->name);
            }
            continue;
        }
        else
        {
            {
                std::lock_guard lock(last_broken_disks_mutex);
                if (last_broken_disks.erase(disk_ptr->getName()) > 0)
                    LOG_INFO(
                        log,
                        "Disk {} with path {} is recovered. Exclude it from last_broken_disks",
                        disk_ptr->getName(),
                        disk_ptr->getPath());
            }
        }
    }
}


bool StorageReplicatedMergeTree::canUseAdaptiveGranularity() const
{
    const auto storage_settings_ptr = getSettings();
    return storage_settings_ptr->index_granularity_bytes != 0 &&
        (storage_settings_ptr->enable_mixed_granularity_parts ||
            (!has_non_adaptive_index_granularity_parts && !other_replicas_fixed_granularity));
}


MutationCommands StorageReplicatedMergeTree::getFirstAlterMutationCommandsForPart(const DataPartPtr & part) const
{
    return queue.getFirstAlterMutationCommandsForPart(part);
}


void StorageReplicatedMergeTree::startBackgroundMovesIfNeeded()
{
    if (areBackgroundMovesNeeded())
        background_moves_assignee.start();
}


std::unique_ptr<MergeTreeSettings> StorageReplicatedMergeTree::getDefaultSettings() const
{
    return std::make_unique<MergeTreeSettings>(getContext()->getReplicatedMergeTreeSettings());
}


String StorageReplicatedMergeTree::getTableSharedID() const
{
    std::lock_guard lock(table_shared_id_mutex);

    /// If we has metadata or, we don't know about metadata -- try to create shared ID
    /// Otherwise table is already dropped, doesn't make sense to do anything with shared ID
    if (has_metadata_in_zookeeper.value_or(true))
    {
        /// Can happen if table was partially initialized before drop by DatabaseCatalog
        if (table_shared_id == UUIDHelpers::Nil)
            createTableSharedID();
    }
    else
    {
        return toString(UUIDHelpers::Nil);
    }

    return toString(table_shared_id);
}


void StorageReplicatedMergeTree::createTableSharedID() const
{
    LOG_DEBUG(log, "Creating shared ID for table {}", getStorageID().getNameForLogs());
    // can be set by the call to getTableSharedID
    if (table_shared_id != UUIDHelpers::Nil)
    {
        LOG_INFO(log, "Shared ID already set to {}", table_shared_id);
        return;
    }

    /// We may call getTableSharedID when table is shut down. If exception happen, restarting thread will be already turned
    /// off and nobody will reconnect our zookeeper connection. In this case we use zookeeper connection from
    /// context.
    ZooKeeperPtr zookeeper;
    if (shutdown_called.load())
        zookeeper = getZooKeeperIfTableShutDown();
    else
        zookeeper = getZooKeeper();

    String zookeeper_table_id_path = fs::path(zookeeper_path) / "table_shared_id";
    String id;
    if (!zookeeper->tryGet(zookeeper_table_id_path, id))
    {
        LOG_DEBUG(log, "Shared ID for table {} doesn't exist in ZooKeeper on path {}", getStorageID().getNameForLogs(), zookeeper_table_id_path);
        UUID table_id_candidate;
        auto local_storage_id = getStorageID();
        if (local_storage_id.uuid != UUIDHelpers::Nil)
            table_id_candidate = local_storage_id.uuid;
        else
            table_id_candidate = UUIDHelpers::generateV4();

        id = toString(table_id_candidate);
        LOG_DEBUG(log, "Got candidate ID {}, will try to create it in ZooKeeper on path {}", id, zookeeper_table_id_path);

        auto code = zookeeper->tryCreate(zookeeper_table_id_path, id, zkutil::CreateMode::Persistent);
        if (code == Coordination::Error::ZNODEEXISTS)
        { /// Other replica create node early
            id = zookeeper->get(zookeeper_table_id_path);
            LOG_DEBUG(log, "Shared ID on path {} concurrently created, will set ID {}", zookeeper_table_id_path, id);
        }
        else if (code == Coordination::Error::ZNONODE) /// table completely dropped, we can choose any id we want
        {
            id = toString(UUIDHelpers::Nil);
            LOG_DEBUG(log, "Table was completely drop, we can use anything as ID (will use {})", id);
        }
        else if (code != Coordination::Error::ZOK)
        {
            throw zkutil::KeeperException(code, zookeeper_table_id_path);
        }
    }

    LOG_DEBUG(log, "Initializing table shared ID with {}", id);
    table_shared_id = parseFromString<UUID>(id);
}


std::optional<String> StorageReplicatedMergeTree::tryGetTableSharedIDFromCreateQuery(const IAST & create_query, const ContextPtr & global_context)
{
    auto zk_path = tryExtractZkPathFromCreateQuery(create_query, global_context);
    if (!zk_path)
        return {};

    String zk_name = zkutil::extractZooKeeperName(*zk_path);
    zk_path = zkutil::extractZooKeeperPath(*zk_path, false, nullptr);
    zkutil::ZooKeeperPtr zookeeper = (zk_name == getDefaultZooKeeperName()) ? global_context->getZooKeeper() : global_context->getAuxiliaryZooKeeper(zk_name);

    String id;
    if (!zookeeper->tryGet(fs::path(*zk_path) / "table_shared_id", id))
        return {};

    return id;
}


void StorageReplicatedMergeTree::lockSharedDataTemporary(const String & part_name, const String & part_id, const DiskPtr & disk) const
{
    auto settings = getSettings();

    if (!disk || !disk->supportZeroCopyReplication() || !settings->allow_remote_fs_zero_copy_replication)
        return;

    zkutil::ZooKeeperPtr zookeeper = tryGetZooKeeper();
    if (!zookeeper)
        return;

    String id = part_id;
    boost::replace_all(id, "/", "_");

    Strings zc_zookeeper_paths = getZeroCopyPartPath(*getSettings(), toString(disk->getDataSourceDescription().type), getTableSharedID(),
        part_name, zookeeper_path);

    for (const auto & zc_zookeeper_path : zc_zookeeper_paths)
    {
        String zookeeper_node = fs::path(zc_zookeeper_path) / id / replica_name;

        LOG_TRACE(log, "Set zookeeper temporary ephemeral lock {}", zookeeper_node);
        createZeroCopyLockNode(
            std::make_shared<ZooKeeperWithFaultInjection>(zookeeper), zookeeper_node, zkutil::CreateMode::Ephemeral, false);
    }
}

void StorageReplicatedMergeTree::lockSharedData(
    const IMergeTreeDataPart & part,
    bool replace_existing_lock,
    std::optional<HardlinkedFiles> hardlinked_files) const
{
    auto zookeeper = tryGetZooKeeper();
    if (zookeeper)
        return lockSharedData(part, std::make_shared<ZooKeeperWithFaultInjection>(zookeeper), replace_existing_lock, hardlinked_files);
    else
        return lockSharedData(part, std::make_shared<ZooKeeperWithFaultInjection>(nullptr), replace_existing_lock, hardlinked_files);
}

void StorageReplicatedMergeTree::lockSharedData(
    const IMergeTreeDataPart & part,
    const ZooKeeperWithFaultInjectionPtr & zookeeper,
    bool replace_existing_lock,
    std::optional<HardlinkedFiles> hardlinked_files) const
{
    auto settings = getSettings();

    if (!part.isStoredOnDisk() || !settings->allow_remote_fs_zero_copy_replication)
        return;

    if (!part.getDataPartStorage().supportZeroCopyReplication())
        return;

    if (zookeeper->isNull())
        return;

    String id = part.getUniqueId();
    boost::replace_all(id, "/", "_");

    Strings zc_zookeeper_paths = getZeroCopyPartPath(
        *getSettings(), part.getDataPartStorage().getDiskType(), getTableSharedID(),
        part.name, zookeeper_path);

    String path_to_set_hardlinked_files;
    NameSet hardlinks;

    if (hardlinked_files.has_value() && !hardlinked_files->hardlinks_from_source_part.empty())
    {
        path_to_set_hardlinked_files = getZeroCopyPartPath(
            *getSettings(), part.getDataPartStorage().getDiskType(), hardlinked_files->source_table_shared_id,
            hardlinked_files->source_part_name, zookeeper_path)[0];

        hardlinks = hardlinked_files->hardlinks_from_source_part;
    }

    for (const auto & zc_zookeeper_path : zc_zookeeper_paths)
    {
        String zookeeper_node = fs::path(zc_zookeeper_path) / id / replica_name;

        LOG_TRACE(log, "Set zookeeper persistent lock {}", zookeeper_node);

        createZeroCopyLockNode(
            zookeeper, zookeeper_node, zkutil::CreateMode::Persistent,
            replace_existing_lock, path_to_set_hardlinked_files, hardlinks);
    }
}

std::pair<bool, NameSet>
StorageReplicatedMergeTree::unlockSharedData(const IMergeTreeDataPart & part) const
{
    return unlockSharedData(part, std::make_shared<ZooKeeperWithFaultInjection>(nullptr));
}

std::pair<bool, NameSet>
StorageReplicatedMergeTree::unlockSharedData(const IMergeTreeDataPart & part, const ZooKeeperWithFaultInjectionPtr & zookeeper) const
{
    auto settings = getSettings();
    if (!settings->allow_remote_fs_zero_copy_replication)
        return std::make_pair(true, NameSet{});

    if (!part.isStoredOnDisk())
    {
        LOG_TRACE(log, "Part {} is not stored on disk, blobs can be removed", part.name);
        return std::make_pair(true, NameSet{});
    }

    if (!part.getDataPartStorage().supportZeroCopyReplication())
    {
        LOG_TRACE(log, "Part {} is not stored on zero-copy replicated disk, blobs can be removed", part.name);
        return std::make_pair(true, NameSet{});
    }

    auto shared_id = getTableSharedID();
    if (shared_id == toString(UUIDHelpers::Nil))
    {
        LOG_TRACE(log, "Part {} blobs can be removed, because table {} completely dropped", part.name, getStorageID().getNameForLogs());
        return std::make_pair(true, NameSet{});
    }

    /// If part is temporary refcount file may be absent
    if (part.getDataPartStorage().exists(IMergeTreeDataPart::FILE_FOR_REFERENCES_CHECK))
    {
        auto ref_count = part.getDataPartStorage().getRefCount(IMergeTreeDataPart::FILE_FOR_REFERENCES_CHECK);
        if (ref_count > 0) /// Keep part shard info for frozen backups
        {
            LOG_TRACE(log, "Part {} has more than zero local references ({}), blobs cannot be removed", part.name, ref_count);
            return std::make_pair(false, NameSet{});
        }
        else
        {
            LOG_TRACE(log, "Part {} local references is zero, will check blobs can be removed in zookeeper", part.name);
        }
    }
    else
    {
        LOG_TRACE(log, "Part {} looks temporary, because {} file doesn't exists, blobs can be removed", part.name, IMergeTreeDataPart::FILE_FOR_REFERENCES_CHECK);
        /// Temporary part with some absent file cannot be locked in shared mode
        return std::make_pair(true, NameSet{});
    }

    /// If table was completely dropped (no meta in zookeeper) we can safely remove parts
    if (has_metadata_in_zookeeper.has_value() && !has_metadata_in_zookeeper)
        return std::make_pair(true, NameSet{});

    /// We remove parts during table shutdown. If exception happen, restarting thread will be already turned
    /// off and nobody will reconnect our zookeeper connection. In this case we use zookeeper connection from
    /// context.
    if (shutdown_called.load())
        zookeeper->setKeeper(getZooKeeperIfTableShutDown());
    else
        zookeeper->setKeeper(getZooKeeper());

    /// It can happen that we didn't had the connection to zookeeper during table creation, but actually
    /// table is completely dropped, so we can drop it without any additional checks.
    if (!has_metadata_in_zookeeper.has_value() && !zookeeper->exists(zookeeper_path))
        return std::make_pair(true, NameSet{});

    return unlockSharedDataByID(
        part.getUniqueId(), shared_id, part.name, replica_name,
        part.getDataPartStorage().getDiskType(), zookeeper, *getSettings(), log, zookeeper_path, format_version);
}

namespace
{

/// What is going on here?
/// Actually we need this code because of flaws in hardlinks tracking. When we create child part during mutation we can hardlink some files from parent part, like
/// all_0_0_0:
///                     a.bin a.mrk2 columns.txt ...
/// all_0_0_0_1:          ^     ^
///                     a.bin a.mrk2 columns.txt
/// So when we deleting all_0_0_0 it doesn't remove blobs for a.bin and a.mrk2 because all_0_0_0_1 use them.
/// But sometimes we need an opposite. When we deleting all_0_0_0_1 it can be non replicated to other replicas, so we are the only owner of this part.
/// In this case when we will drop all_0_0_0_1 we will drop blobs for all_0_0_0. But it will lead to dataloss. For such case we need to check that other replicas
/// still need parent part.
std::pair<bool, NameSet> getParentLockedBlobs(const ZooKeeperWithFaultInjectionPtr & zookeeper_ptr, const std::string & zero_copy_part_path_prefix, const std::string & part_info_str, MergeTreeDataFormatVersion format_version, Poco::Logger * log)
{
    NameSet files_not_to_remove;

    MergeTreePartInfo part_info = MergeTreePartInfo::fromPartName(part_info_str, format_version);
    /// No mutations -- no hardlinks -- no issues
    if (part_info.mutation == 0)
        return {false, files_not_to_remove};

    /// Getting all zero copy parts
    Strings parts_str;
    zookeeper_ptr->tryGetChildren(zero_copy_part_path_prefix, parts_str);

    /// Parsing infos. It's hard to convert info -> string for old-format merge tree
    /// so storing string as is.
    std::vector<std::pair<MergeTreePartInfo, std::string>> parts_infos;
    for (const auto & part_str : parts_str)
    {
        MergeTreePartInfo parent_candidate_info = MergeTreePartInfo::fromPartName(part_str, format_version);
        parts_infos.emplace_back(parent_candidate_info, part_str);
    }

    /// Sort is important. We need to find our closest parent, like:
    /// for part all_0_0_0_64 we can have parents
    /// all_0_0_0_6 < we need the closest parent, not others
    /// all_0_0_0_1
    /// all_0_0_0
    std::sort(parts_infos.begin(), parts_infos.end());

    /// In reverse order to process from bigger to smaller
    for (const auto & [parent_candidate_info, part_candidate_info_str] : parts_infos | std::views::reverse)
    {
        if (parent_candidate_info == part_info)
            continue;

        /// We are mutation child of this parent
        if (part_info.isMutationChildOf(parent_candidate_info))
        {
            LOG_TRACE(log, "Found mutation parent {} for part {}", part_candidate_info_str, part_info_str);
            /// Get hardlinked files
            String files_not_to_remove_str;
            Coordination::Error code;
            zookeeper_ptr->tryGet(fs::path(zero_copy_part_path_prefix) / part_candidate_info_str, files_not_to_remove_str, nullptr, nullptr, &code);
            if (code != Coordination::Error::ZOK)
                LOG_TRACE(log, "Cannot get parent files from ZooKeeper on path ({}), error {}", (fs::path(zero_copy_part_path_prefix) / part_candidate_info_str).string(), errorMessage(code));

            if (!files_not_to_remove_str.empty())
            {
                boost::split(files_not_to_remove, files_not_to_remove_str, boost::is_any_of("\n "));
                LOG_TRACE(log, "Found files not to remove from parent part {}: [{}]", part_candidate_info_str, fmt::join(files_not_to_remove, ", "));
            }

            return {true, files_not_to_remove};
        }
    }
    return {false, files_not_to_remove};
}

}

std::pair<bool, NameSet> StorageReplicatedMergeTree::unlockSharedDataByID(
        String part_id, const String & table_uuid, const String & part_name,
        const String & replica_name_, const std::string & disk_type, const ZooKeeperWithFaultInjectionPtr & zookeeper_ptr, const MergeTreeSettings & settings,
        Poco::Logger * logger, const String & zookeeper_path_old, MergeTreeDataFormatVersion data_format_version)
{
    boost::replace_all(part_id, "/", "_");

    Strings zc_zookeeper_paths = getZeroCopyPartPath(settings, disk_type, table_uuid, part_name, zookeeper_path_old);

    bool part_has_no_more_locks = true;
    NameSet files_not_to_remove;

    for (const auto & zc_zookeeper_path : zc_zookeeper_paths)
    {
        String files_not_to_remove_str;
        zookeeper_ptr->tryGet(zc_zookeeper_path, files_not_to_remove_str);

        files_not_to_remove.clear();
        if (!files_not_to_remove_str.empty())
            boost::split(files_not_to_remove, files_not_to_remove_str, boost::is_any_of("\n "));

        auto [has_parent, parent_not_to_remove] = getParentLockedBlobs(
            zookeeper_ptr, fs::path(zc_zookeeper_path).parent_path(), part_name, data_format_version, logger);
        files_not_to_remove.insert(parent_not_to_remove.begin(), parent_not_to_remove.end());

        String zookeeper_part_uniq_node = fs::path(zc_zookeeper_path) / part_id;

        /// Delete our replica node for part from zookeeper (we are not interested in it anymore)
        String zookeeper_part_replica_node = fs::path(zookeeper_part_uniq_node) / replica_name_;

        LOG_TRACE(logger, "Remove zookeeper lock {} for part {}", zookeeper_part_replica_node, part_name);

        if (auto ec = zookeeper_ptr->tryRemove(zookeeper_part_replica_node); ec != Coordination::Error::ZOK)
        {
            /// Very complex case. It means that lock already doesn't exist when we tried to remove it.
            /// So we don't know are we owner of this part or not. Maybe we just mutated it, renamed on disk and failed to lock in ZK.
            /// But during mutation we can have hardlinks to another part. So it's not Ok to remove blobs of this part if it was mutated.
            if (ec == Coordination::Error::ZNONODE)
            {
                if (has_parent)
                {
                    LOG_INFO(logger, "Lock on path {} for part {} doesn't exist, refuse to remove blobs", zookeeper_part_replica_node, part_name);
                    return {false, {}};
                }
            }
            else
            {
                throw zkutil::KeeperException(ec, zookeeper_part_replica_node);
            }
        }

        /// Check, maybe we were the last replica and can remove part forever
        Strings children;
        zookeeper_ptr->tryGetChildren(zookeeper_part_uniq_node, children);

        if (!children.empty())
        {
            LOG_TRACE(logger, "Found {} ({}) zookeeper locks for {}", children.size(), fmt::join(children, ", "), zookeeper_part_uniq_node);
            part_has_no_more_locks = false;
            continue;
        }
        else
        {
            LOG_TRACE(logger, "No more children left for for {}, will try to remove the whole node", zookeeper_part_uniq_node);
        }

        auto error_code = zookeeper_ptr->tryRemove(zookeeper_part_uniq_node);

        if (error_code == Coordination::Error::ZOK)
        {
            LOG_TRACE(logger, "Removed last parent zookeeper lock {} for part {} with id {}", zookeeper_part_uniq_node, part_name, part_id);
        }
        else if (error_code == Coordination::Error::ZNOTEMPTY)
        {
            LOG_TRACE(logger, "Cannot remove last parent zookeeper lock {} for part {} with id {}, another replica locked part concurrently", zookeeper_part_uniq_node, part_name, part_id);
        }
        else if (error_code == Coordination::Error::ZNONODE)
        {
            LOG_TRACE(logger, "Node with parent zookeeper lock {} for part {} with id {} doesn't exist", zookeeper_part_uniq_node, part_name, part_id);
        }
        else
        {
            throw zkutil::KeeperException(error_code, zookeeper_part_uniq_node);
        }


        /// Even when we have lock with same part name, but with different uniq, we can remove files on S3
        children.clear();
        String zookeeper_part_node = fs::path(zookeeper_part_uniq_node).parent_path();
        zookeeper_ptr->tryGetChildren(zookeeper_part_node, children);

        if (children.empty())
        {
            /// Cleanup after last uniq removing
            error_code = zookeeper_ptr->tryRemove(zookeeper_part_node);

            if (error_code == Coordination::Error::ZOK)
            {
                LOG_TRACE(logger, "Removed last parent zookeeper lock {} for part {} (part is finally unlocked)", zookeeper_part_uniq_node, part_name);
            }
            else if (error_code == Coordination::Error::ZNOTEMPTY)
            {
                LOG_TRACE(logger, "Cannot remove last parent zookeeper lock {} for part {}, another replica locked part concurrently", zookeeper_part_uniq_node, part_name);
            }
            else if (error_code == Coordination::Error::ZNONODE)
            {
                LOG_TRACE(logger, "Node with parent zookeeper lock {} for part {} doesn't exist (part was unlocked before)", zookeeper_part_uniq_node, part_name);
            }
            else
            {
                throw zkutil::KeeperException(error_code, zookeeper_part_uniq_node);
            }
        }
        else
        {
            LOG_TRACE(logger, "Can't remove parent zookeeper lock {} for part {}, because children {} ({}) exists",
                zookeeper_part_node, part_name, children.size(), fmt::join(children, ", "));
        }
    }

    return std::make_pair(part_has_no_more_locks, files_not_to_remove);
}


MutableDataPartStoragePtr StorageReplicatedMergeTree::tryToFetchIfShared(
    const IMergeTreeDataPart & part,
    const DiskPtr & disk,
    const String & path)
{
    const auto settings = getSettings();
    auto data_source_description = disk->getDataSourceDescription();
    if (!(disk->supportZeroCopyReplication() && settings->allow_remote_fs_zero_copy_replication))
        return nullptr;

    String replica = getSharedDataReplica(part, data_source_description.type);

    /// We can't fetch part when none replicas have this part on a same type remote disk
    if (replica.empty())
        return nullptr;

    return executeFetchShared(replica, part.name, disk, path);
}

String StorageReplicatedMergeTree::getSharedDataReplica(
    const IMergeTreeDataPart & part, DataSourceType data_source_type) const
{
    String best_replica;

    zkutil::ZooKeeperPtr zookeeper = tryGetZooKeeper();
    if (!zookeeper)
        return "";

    Strings zc_zookeeper_paths = getZeroCopyPartPath(*getSettings(), toString(data_source_type), getTableSharedID(), part.name,
            zookeeper_path);

    std::set<String> replicas;

    for (const auto & zc_zookeeper_path : zc_zookeeper_paths)
    {
        Strings ids;
        zookeeper->tryGetChildren(zc_zookeeper_path, ids);

        for (const auto & id : ids)
        {
            String zookeeper_part_uniq_node = fs::path(zc_zookeeper_path) / id;
            Strings id_replicas;
            zookeeper->tryGetChildren(zookeeper_part_uniq_node, id_replicas);
            LOG_TRACE(log, "Found zookeeper replicas for {}: {}", zookeeper_part_uniq_node, id_replicas.size());
            replicas.insert(id_replicas.begin(), id_replicas.end());
        }
    }

    LOG_TRACE(log, "Found zookeeper replicas for part {}: {}", part.name, replicas.size());

    Strings active_replicas;

    /// TODO: Move best replica choose in common method (here is the same code as in StorageReplicatedMergeTree::fetchPartition)

    /// Leave only active replicas.
    active_replicas.reserve(replicas.size());

    for (const String & replica : replicas)
        if ((replica != replica_name) && (zookeeper->exists(fs::path(zookeeper_path) / "replicas" / replica / "is_active")))
            active_replicas.push_back(replica);

    LOG_TRACE(log, "Found zookeeper active replicas for part {}: {}", part.name, active_replicas.size());

    if (active_replicas.empty())
        return "";

    /** You must select the best (most relevant) replica.
    * This is a replica with the maximum `log_pointer`, then with the minimum `queue` size.
    * NOTE This is not exactly the best criteria. It does not make sense to download old partitions,
    *  and it would be nice to be able to choose the replica closest by network.
    * NOTE Of course, there are data races here. You can solve it by retrying.
    */
    Int64 max_log_pointer = -1;
    UInt64 min_queue_size = std::numeric_limits<UInt64>::max();

    for (const String & replica : active_replicas)
    {
        String current_replica_path = fs::path(zookeeper_path) / "replicas" / replica;

        String log_pointer_str = zookeeper->get(fs::path(current_replica_path) / "log_pointer");
        Int64 log_pointer = log_pointer_str.empty() ? 0 : parse<UInt64>(log_pointer_str);

        Coordination::Stat stat;
        zookeeper->get(fs::path(current_replica_path) / "queue", &stat);
        size_t queue_size = stat.numChildren;

        if (log_pointer > max_log_pointer
            || (log_pointer == max_log_pointer && queue_size < min_queue_size))
        {
            max_log_pointer = log_pointer;
            min_queue_size = queue_size;
            best_replica = replica;
        }
    }

    return best_replica;
}


Strings StorageReplicatedMergeTree::getZeroCopyPartPath(
    const MergeTreeSettings & settings, const std::string & disk_type, const String & table_uuid,
    const String & part_name, const String & zookeeper_path_old)
{
    Strings res;

    String zero_copy = fmt::format("zero_copy_{}", disk_type);

    String new_path = fs::path(settings.remote_fs_zero_copy_zookeeper_path.toString()) / zero_copy / table_uuid / part_name;
    res.push_back(std::move(new_path));
    if (settings.remote_fs_zero_copy_path_compatible_mode && !zookeeper_path_old.empty())
    { /// Compatibility mode for cluster with old and new versions
        String old_path = fs::path(zookeeper_path_old) / zero_copy / "shared" / part_name;
        res.push_back(std::move(old_path));
    }

    return res;
}

bool StorageReplicatedMergeTree::checkZeroCopyLockExists(const String & part_name, const DiskPtr & disk)
{
    auto path = getZeroCopyPartPath(part_name, disk);
    if (path)
    {
        /// FIXME
        auto lock_path = fs::path(*path) / "part_exclusive_lock";
        if (getZooKeeper()->exists(lock_path))
        {
            return true;
        }
    }

    return false;
}

std::optional<String> StorageReplicatedMergeTree::getZeroCopyPartPath(const String & part_name, const DiskPtr & disk)
{
    if (!disk || !disk->supportZeroCopyReplication())
        return std::nullopt;

    return getZeroCopyPartPath(*getSettings(), toString(disk->getDataSourceDescription().type), getTableSharedID(), part_name, zookeeper_path)[0];
}

std::optional<ZeroCopyLock> StorageReplicatedMergeTree::tryCreateZeroCopyExclusiveLock(const String & part_name, const DiskPtr & disk)
{
    if (!disk || !disk->supportZeroCopyReplication())
        return std::nullopt;

    zkutil::ZooKeeperPtr zookeeper = tryGetZooKeeper();
    if (!zookeeper)
        return std::nullopt;

    String zc_zookeeper_path = *getZeroCopyPartPath(part_name, disk);

    /// Just recursively create ancestors for lock
    zookeeper->createAncestors(zc_zookeeper_path);
    zookeeper->createIfNotExists(zc_zookeeper_path, "");

    /// Create actual lock
    ZeroCopyLock lock(zookeeper, zc_zookeeper_path);
    if (lock.lock->tryLock())
        return lock;
    else
        return std::nullopt;
}

String StorageReplicatedMergeTree::findReplicaHavingPart(
    const String & part_name, const String & zookeeper_path_, zkutil::ZooKeeper::Ptr zookeeper_ptr)
{
    Strings replicas = zookeeper_ptr->getChildren(fs::path(zookeeper_path_) / "replicas");

    /// Select replicas in uniformly random order.
    std::shuffle(replicas.begin(), replicas.end(), thread_local_rng);

    for (const String & replica : replicas)
    {
        if (zookeeper_ptr->exists(fs::path(zookeeper_path_) / "replicas" / replica / "parts" / part_name)
            && zookeeper_ptr->exists(fs::path(zookeeper_path_) / "replicas" / replica / "is_active"))
            return fs::path(zookeeper_path_) / "replicas" / replica;
    }

    return {};
}


bool StorageReplicatedMergeTree::checkIfDetachedPartExists(const String & part_name)
{
    fs::directory_iterator dir_end;
    for (const std::string & path : getDataPaths())
        for (fs::directory_iterator dir_it{fs::path(path) / "detached/"}; dir_it != dir_end; ++dir_it)
            if (dir_it->path().filename().string() == part_name)
                return true;
    return false;
}


bool StorageReplicatedMergeTree::checkIfDetachedPartitionExists(const String & partition_name)
{
    fs::directory_iterator dir_end;

    for (const std::string & path : getDataPaths())
    {
        for (fs::directory_iterator dir_it{fs::path(path) / "detached/"}; dir_it != dir_end; ++dir_it)
        {
            const String file_name = dir_it->path().filename().string();
            auto part_info = MergeTreePartInfo::tryParsePartName(file_name, format_version);

            if (part_info && part_info->partition_id == partition_name)
                return true;
        }
    }
    return false;
}


bool StorageReplicatedMergeTree::createEmptyPartInsteadOfLost(zkutil::ZooKeeperPtr zookeeper, const String & lost_part_name)
{
    LOG_INFO(log, "Going to replace lost part {} with empty part", lost_part_name);

    auto new_part_info = MergeTreePartInfo::fromPartName(lost_part_name, format_version);
    auto metadata_snapshot = getInMemoryMetadataPtr();

    MergeTreePartition partition;
    {
        DataPartsLock lock = lockParts();

        auto parts_in_partition = getDataPartsPartitionRange(new_part_info.partition_id);
        if (!parts_in_partition.empty())
        {
            partition = (*parts_in_partition.begin())->partition;
        }
        else if (auto parsed_partition = MergeTreePartition::tryParseValueFromID(
                     new_part_info.partition_id,
                     metadata_snapshot->getPartitionKey().sample_block))
        {
            partition = MergeTreePartition(*parsed_partition);
        }
        else
        {
            LOG_WARNING(log, "Empty part {} is not created instead of lost part because there are no parts in partition {} (it's empty), "
                             "resolve this manually using DROP/DETACH PARTITION.", lost_part_name, new_part_info.partition_id);
            return false;
        }
    }

    MergeTreeData::MutableDataPartPtr new_data_part = createEmptyPart(new_part_info, partition, lost_part_name, NO_TRANSACTION_PTR);
    new_data_part->name = lost_part_name;

    try
    {
        MergeTreeData::Transaction transaction(*this, NO_TRANSACTION_RAW);
        auto replaced_parts = renameTempPartAndReplace(new_data_part, transaction);

        if (!replaced_parts.empty())
        {
            Strings part_names;
            for (const auto & part : replaced_parts)
                part_names.emplace_back(part->name);

            /// Why this exception is not a LOGICAL_ERROR? Because it's possible
            /// to have some source parts for the lost part if replica currently
            /// cloning from another replica, but source replica lost covering
            /// part and finished MERGE_PARTS before clone. It's an extremely
            /// rare case and it's unclear how to resolve it better. Eventually
            /// source replica will replace lost part with empty part and we
            /// will fetch this empty part instead of our source parts. This
            /// will make replicas consistent, but some data will be lost.
            throw Exception(ErrorCodes::INCORRECT_DATA,
                            "Tried to create empty part {}, but it replaces existing parts {}.",
                            lost_part_name, fmt::join(part_names, ", "));
        }

        lockSharedData(*new_data_part, false, {});

        while (true)
        {
            /// We should be careful when creating an empty part, because we are not sure that this part is still needed.
            /// For example, it's possible that part (or partition) was dropped (or replaced) concurrently.
            /// We can enqueue part for check from DataPartExchange or SelectProcessor
            /// and it's hard to synchronize it with ReplicatedMergeTreeQueue and PartCheckThread...
            /// But at least we can ignore parts that are definitely not needed according to virtual parts and drop ranges.
            auto pred = queue.getMergePredicate(zookeeper, PartitionIdsHint{new_part_info.partition_id});
            String covering_virtual = pred.getCoveringVirtualPart(lost_part_name);
            if (covering_virtual.empty())
            {
                LOG_WARNING(log, "Will not create empty part instead of lost {}, because there's no covering part in replication queue", lost_part_name);
                return false;
            }
            MergeTreePartInfo drop_info;
            if (pred.isGoingToBeDropped(MergeTreePartInfo::fromPartName(lost_part_name, format_version), &drop_info))
            {
                LOG_WARNING(log, "Will not create empty part instead of lost {}, "
                                 "because it's going to be removed (by range {})",
                            lost_part_name, drop_info.getPartNameForLogs());
                return false;
            }

            Coordination::Requests ops;
            Coordination::Stat replicas_stat;
            auto replicas_path = fs::path(zookeeper_path) / "replicas";
            Strings replicas = zookeeper->getChildren(replicas_path, &replicas_stat);

            ops.emplace_back(zkutil::makeCheckRequest(zookeeper_path + "/log", pred.getVersion()));

            /// In rare cases new replica can appear during check
            ops.emplace_back(zkutil::makeCheckRequest(replicas_path, replicas_stat.version));

            for (const String & replica : replicas)
            {
                String current_part_path = fs::path(zookeeper_path) / "replicas" / replica / "parts" / lost_part_name;

                /// We must be sure that this part doesn't exist on other replicas
                if (!zookeeper->exists(current_part_path))
                {
                    ops.emplace_back(zkutil::makeCreateRequest(current_part_path, "", zkutil::CreateMode::Persistent));
                    ops.emplace_back(zkutil::makeRemoveRequest(current_part_path, -1));
                }
                else
                {
                    throw Exception(ErrorCodes::DUPLICATE_DATA_PART,
                                    "Part {} already exists on replica {} on path {}",
                                    lost_part_name, replica, current_part_path);
                }
            }

            getCommitPartOps(ops, new_data_part);

            Coordination::Responses responses;
            if (auto code = zookeeper->tryMulti(ops, responses); code == Coordination::Error::ZOK)
            {
                transaction.commit();
                break;
            }
            else if (code == Coordination::Error::ZBADVERSION)
            {
                LOG_INFO(log, "Looks like log was updated or new replica appeared while creating new empty part, will retry");
            }
            else
            {
                zkutil::KeeperMultiException::check(code, ops, responses);
            }
        }
    }
    catch (const Exception & ex)
    {
        LOG_WARNING(log, "Cannot commit empty part {} with error {}", lost_part_name, ex.displayText());
        return false;
    }

    LOG_INFO(log, "Created empty part {} instead of lost part", lost_part_name);

    return true;
}


void StorageReplicatedMergeTree::createZeroCopyLockNode(
    const ZooKeeperWithFaultInjectionPtr & zookeeper, const String & zookeeper_node, int32_t mode,
    bool replace_existing_lock, const String & path_to_set_hardlinked_files, const NameSet & hardlinked_files)
{
    /// In rare case other replica can remove path between createAncestors and createIfNotExists
    /// So we make up to 5 attempts

    bool created = false;
    for (int attempts = 5; attempts > 0; --attempts)
    {
        try
        {
            /// Ephemeral locks can be created only when we fetch shared data.
            /// So it never require to create ancestors. If we create them
            /// race condition with source replica drop is possible.
            if (mode == zkutil::CreateMode::Persistent)
                zookeeper->createAncestors(zookeeper_node);

            if (replace_existing_lock && zookeeper->exists(zookeeper_node))
            {
                Coordination::Requests ops;
                ops.emplace_back(zkutil::makeRemoveRequest(zookeeper_node, -1));
                ops.emplace_back(zkutil::makeCreateRequest(zookeeper_node, "", mode));
                if (!path_to_set_hardlinked_files.empty() && !hardlinked_files.empty())
                {
                    std::string data = boost::algorithm::join(hardlinked_files, "\n");
                    /// List of files used to detect hardlinks. path_to_set_hardlinked_files --
                    /// is a path to source part zero copy node. During part removal hardlinked
                    /// files will be left for source part.
                    ops.emplace_back(zkutil::makeSetRequest(path_to_set_hardlinked_files, data, -1));
                }
                Coordination::Responses responses;
                auto error = zookeeper->tryMulti(ops, responses);
                if (error == Coordination::Error::ZOK)
                {
                    created = true;
                    break;
                }
                else if (error == Coordination::Error::ZNONODE && mode != zkutil::CreateMode::Persistent)
                {
                    throw Exception(ErrorCodes::NOT_FOUND_NODE,
                                    "Cannot create ephemeral zero copy lock {} because part was unlocked from zookeeper", zookeeper_node);
                }
            }
            else
            {
                Coordination::Requests ops;
                if (!path_to_set_hardlinked_files.empty() && !hardlinked_files.empty())
                {
                    std::string data = boost::algorithm::join(hardlinked_files, "\n");
                    /// List of files used to detect hardlinks. path_to_set_hardlinked_files --
                    /// is a path to source part zero copy node. During part removal hardlinked
                    /// files will be left for source part.
                    ops.emplace_back(zkutil::makeSetRequest(path_to_set_hardlinked_files, data, -1));
                }
                ops.emplace_back(zkutil::makeCreateRequest(zookeeper_node, "", mode));

                Coordination::Responses responses;
                auto error = zookeeper->tryMulti(ops, responses);
                if (error == Coordination::Error::ZOK || error == Coordination::Error::ZNODEEXISTS)
                {
                    created = true;
                    break;
                }
                else if (error == Coordination::Error::ZNONODE && mode != zkutil::CreateMode::Persistent)
                {
                    /// Ephemeral locks used during fetches so if parent node was removed we cannot do anything
                    throw Exception(ErrorCodes::NOT_FOUND_NODE,
                                    "Cannot create ephemeral zero copy lock {} because part was unlocked from zookeeper", zookeeper_node);
                }
            }
        }
        catch (const zkutil::KeeperException & e)
        {
            if (e.code == Coordination::Error::ZNONODE)
                continue;

            throw;
        }
    }

    if (!created)
    {
        String mode_str = mode == zkutil::CreateMode::Persistent ? "persistent" : "ephemeral";
        throw Exception(ErrorCodes::NOT_FOUND_NODE,
                        "Cannot create {} zero copy lock {} because part was unlocked from zookeeper",
                        mode_str, zookeeper_node);
    }
}

bool StorageReplicatedMergeTree::removeDetachedPart(DiskPtr disk, const String & path, const String & part_name)
{
    if (disk->supportZeroCopyReplication())
    {
        String table_id = getTableSharedID();
        return removeSharedDetachedPart(disk, path, part_name, table_id, replica_name, zookeeper_path, getContext(), current_zookeeper);
    }

    disk->removeRecursive(path);

    return false;
}


bool StorageReplicatedMergeTree::removeSharedDetachedPart(DiskPtr disk, const String & path, const String & part_name, const String & table_uuid,
    const String & detached_replica_name, const String & detached_zookeeper_path, const ContextPtr & local_context, const zkutil::ZooKeeperPtr & zookeeper)
{
    bool keep_shared = false;

    NameSet files_not_to_remove;

    fs::path checksums = fs::path(path) / IMergeTreeDataPart::FILE_FOR_REFERENCES_CHECK;
    if (disk->exists(checksums))
    {
        if (disk->getRefCount(checksums) == 0)
        {
            String id = disk->getUniqueId(checksums);
            bool can_remove = false;
            std::tie(can_remove, files_not_to_remove) = StorageReplicatedMergeTree::unlockSharedDataByID(
                id, table_uuid, part_name,
                detached_replica_name,
                toString(disk->getDataSourceDescription().type),
                std::make_shared<ZooKeeperWithFaultInjection>(zookeeper), local_context->getReplicatedMergeTreeSettings(),
                &Poco::Logger::get("StorageReplicatedMergeTree"),
                detached_zookeeper_path,
                MERGE_TREE_DATA_MIN_FORMAT_VERSION_WITH_CUSTOM_PARTITIONING);

            keep_shared = !can_remove;
        }
        else
            keep_shared = true;
    }

    disk->removeSharedRecursive(path, keep_shared, files_not_to_remove);

    return keep_shared;
}


void StorageReplicatedMergeTree::createAndStoreFreezeMetadata(DiskPtr disk, DataPartPtr, String backup_part_path) const
{
    if (disk->supportZeroCopyReplication())
    {
        FreezeMetaData meta;
        meta.fill(*this);
        meta.save(disk, backup_part_path);
    }
}


void StorageReplicatedMergeTree::adjustCreateQueryForBackup(ASTPtr & create_query) const
{
    /// Adjust the create query using values from ZooKeeper.
    auto zookeeper = getZooKeeper();
    auto columns_from_entry = ColumnsDescription::parse(zookeeper->get(fs::path(zookeeper_path) / "columns"));
    auto metadata_from_entry = ReplicatedMergeTreeTableMetadata::parse(zookeeper->get(fs::path(zookeeper_path) / "metadata"));

    auto current_metadata = getInMemoryMetadataPtr();
    auto metadata_diff = ReplicatedMergeTreeTableMetadata(*this, current_metadata).checkAndFindDiff(metadata_from_entry, current_metadata->getColumns(), getContext());
    auto adjusted_metadata = metadata_diff.getNewMetadata(columns_from_entry, getContext(), *current_metadata);
    applyMetadataChangesToCreateQuery(create_query, adjusted_metadata);

    /// Check that tryGetTableSharedIDFromCreateQuery() works for this storage.
    if (tryGetTableSharedIDFromCreateQuery(*create_query, getContext()) != getTableSharedID())
        throw Exception(ErrorCodes::LOGICAL_ERROR, "Table {} has its shared ID to be different from one from the create query");
}

void StorageReplicatedMergeTree::backupData(
    BackupEntriesCollector & backup_entries_collector, const String & data_path_in_backup, const std::optional<ASTs> & partitions)
{
    /// First we generate backup entries in the same way as an ordinary MergeTree does.
    /// But then we don't add them to the BackupEntriesCollector right away,
    /// because we need to coordinate them with other replicas (other replicas can have better parts).
    auto local_context = backup_entries_collector.getContext();

    DataPartsVector data_parts;
    if (partitions)
        data_parts = getVisibleDataPartsVectorInPartitions(local_context, getPartitionIDsFromQuery(*partitions, local_context));
    else
        data_parts = getVisibleDataPartsVector(local_context);

    auto backup_entries = backupParts(data_parts, /* data_path_in_backup */ "", local_context);

    auto coordination = backup_entries_collector.getBackupCoordination();
    String shared_id = getTableSharedID();
    coordination->addReplicatedDataPath(shared_id, data_path_in_backup);

    std::unordered_map<String, SipHash> part_names_with_hashes_calculating;
    for (auto & [relative_path, backup_entry] : backup_entries)
    {
        size_t slash_pos = relative_path.find('/');
        if (slash_pos != String::npos)
        {
            String part_name = relative_path.substr(0, slash_pos);
            if (MergeTreePartInfo::tryParsePartName(part_name, MERGE_TREE_DATA_MIN_FORMAT_VERSION_WITH_CUSTOM_PARTITIONING))
            {
                auto & hash = part_names_with_hashes_calculating[part_name];
                if (relative_path.ends_with(".bin"))
                {
                    auto checksum = backup_entry->getChecksum();
                    hash.update(relative_path);
                    hash.update(backup_entry->getSize());
                    hash.update(*checksum);
                }
                continue;
            }
        }
        /// Not a part name, probably error.
        throw Exception(ErrorCodes::LOGICAL_ERROR, "{} doesn't follow the format <part_name>/<path>", quoteString(relative_path));
    }

    std::vector<IBackupCoordination::PartNameAndChecksum> part_names_with_hashes;
    part_names_with_hashes.reserve(part_names_with_hashes_calculating.size());
    for (auto & [part_name, hash] : part_names_with_hashes_calculating)
    {
        UInt128 checksum;
        hash.get128(checksum);
        auto & part_name_with_hash = part_names_with_hashes.emplace_back();
        part_name_with_hash.part_name = part_name;
        part_name_with_hash.checksum = checksum;
    }

    /// Send our list of part names to the coordination (to compare with other replicas).
    coordination->addReplicatedPartNames(shared_id, getStorageID().getFullTableName(), getReplicaName(), part_names_with_hashes);

    /// Send a list of mutations to the coordination too (we need to find the mutations which are not finished for added part names).
    {
        auto zookeeper = getZooKeeper();
        Strings mutation_ids;
        if (zookeeper->tryGetChildren(fs::path(zookeeper_path) / "mutations", mutation_ids) == Coordination::Error::ZOK)
        {
            std::vector<IBackupCoordination::MutationInfo> mutation_infos;
            mutation_infos.reserve(mutation_ids.size());
            for (const auto & mutation_id : mutation_ids)
            {
                String mutation;
                if (zookeeper->tryGet(fs::path(zookeeper_path) / "mutations" / mutation_id, mutation))
                    mutation_infos.emplace_back(IBackupCoordination::MutationInfo{mutation_id, mutation});
            }
            coordination->addReplicatedMutations(shared_id, getStorageID().getFullTableName(), getReplicaName(), mutation_infos);
        }
    }

    /// This task will be executed after all replicas have collected their parts and the coordination is ready to
    /// give us the final list of parts to add to the BackupEntriesCollector.
    auto post_collecting_task = [shared_id,
                                 replica_name = getReplicaName(),
                                 coordination,
                                 backup_entries = std::move(backup_entries),
                                 &backup_entries_collector]()
    {
        Strings data_paths = coordination->getReplicatedDataPaths(shared_id);
        std::vector<fs::path> data_paths_fs;
        data_paths_fs.reserve(data_paths.size());
        for (const auto & data_path : data_paths)
            data_paths_fs.push_back(data_path);

        Strings part_names = coordination->getReplicatedPartNames(shared_id, replica_name);
        std::unordered_set<std::string_view> part_names_set{part_names.begin(), part_names.end()};

        for (const auto & [relative_path, backup_entry] : backup_entries)
        {
            size_t slash_pos = relative_path.find('/');
            String part_name = relative_path.substr(0, slash_pos);
            if (!part_names_set.contains(part_name))
                continue;
            for (const auto & data_path : data_paths_fs)
                backup_entries_collector.addBackupEntry(data_path / relative_path, backup_entry);
        }

        auto mutation_infos = coordination->getReplicatedMutations(shared_id, replica_name);
        for (const auto & mutation_info : mutation_infos)
        {
            auto backup_entry = ReplicatedMergeTreeMutationEntry::parse(mutation_info.entry, mutation_info.id).backup();
            for (const auto & data_path : data_paths_fs)
                backup_entries_collector.addBackupEntry(data_path / "mutations" / (mutation_info.id + ".txt"), backup_entry);
        }
    };

    backup_entries_collector.addPostTask(post_collecting_task);
}

void StorageReplicatedMergeTree::restoreDataFromBackup(RestorerFromBackup & restorer, const String & data_path_in_backup, const std::optional<ASTs> & partitions)
{
    String full_zk_path = getZooKeeperName() + getZooKeeperPath();
    if (!restorer.getRestoreCoordination()->acquireInsertingDataIntoReplicatedTable(full_zk_path))
    {
        /// Other replica is already restoring the data of this table.
        /// We'll get them later due to replication, it's not necessary to read it from the backup.
        return;
    }

    if (!restorer.isNonEmptyTableAllowed())
    {
        bool empty = !getTotalActiveSizeInBytes();
        if (empty)
        {
            /// New parts could be in the replication queue but not fetched yet.
            /// In that case we consider the table as not empty.
            ReplicatedTableStatus status;
            getStatus(status, /* with_zk_fields = */ false);
            if (status.queue.inserts_in_queue)
                empty = false;
        }
        auto backup = restorer.getBackup();
        if (!empty && backup->hasFiles(data_path_in_backup))
            restorer.throwTableIsNotEmpty(getStorageID());
    }

    restorePartsFromBackup(restorer, data_path_in_backup, partitions);
}

void StorageReplicatedMergeTree::attachRestoredParts(MutableDataPartsVector && parts)
{
    auto metadata_snapshot = getInMemoryMetadataPtr();
    auto sink = std::make_shared<ReplicatedMergeTreeSink>(*this, metadata_snapshot, 0, 0, 0, false, false, false,  getContext(), /*is_attach*/true);
    for (auto part : parts)
        sink->writeExistingPart(part);
}

template std::optional<EphemeralLockInZooKeeper> StorageReplicatedMergeTree::allocateBlockNumber<String>(
    const String & partition_id,
    const ZooKeeperWithFaultInjectionPtr & zookeeper,
    const String & zookeeper_block_id_path,
    const String & zookeeper_path_prefix) const;

template std::optional<EphemeralLockInZooKeeper> StorageReplicatedMergeTree::allocateBlockNumber<std::vector<String>>(
    const String & partition_id,
    const ZooKeeperWithFaultInjectionPtr & zookeeper,
    const std::vector<String> & zookeeper_block_id_path,
    const String & zookeeper_path_prefix) const;

#if 0
PartsTemporaryRename renamed_parts(*this, "detached/");
MutableDataPartsVector loaded_parts = tryLoadPartsToAttach(partition, attach_part, query_context, renamed_parts);

/// TODO Allow to use quorum here.
ReplicatedMergeTreeSink output(*this, metadata_snapshot, 0, 0, 0, false, false, query_context,
    /*is_attach*/true);

for (size_t i = 0; i < loaded_parts.size(); ++i)
{
    const String old_name = loaded_parts[i]->name;

    output.writeExistingPart(loaded_parts[i]);

    renamed_parts.old_and_new_names[i].old_name.clear();

    LOG_DEBUG(log, "Attached part {} as {}", old_name, loaded_parts[i]->name);

    results.push_back(PartitionCommandResultInfo{
        .partition_id = loaded_parts[i]->info.partition_id,
        .part_name = loaded_parts[i]->name,
        .old_part_name = old_name,
    });
}
#endif

}<|MERGE_RESOLUTION|>--- conflicted
+++ resolved
@@ -7785,14 +7785,9 @@
 void StorageReplicatedMergeTree::enqueuePartForCheck(const String & part_name, time_t delay_to_check_seconds)
 {
     MergeTreePartInfo covering_drop_range;
-<<<<<<< HEAD
+    /// NOTE This check is just an optimization, it's not reliable because drop entry could be removed concurrently.
+    /// See also ReplicatedMergeTreePartCheckThread::cancelRemovedPartsCheck
     if (queue.isGoingToBeDropped(MergeTreePartInfo::fromPartName(part_name, format_version), &covering_drop_range))
-=======
-    /// NOTE This check is just an optimization, it's not reliable for two reasons:
-    /// (1) drop entry could be removed concurrently and (2) it does not take REPLACE_RANGE into account.
-    /// See also ReplicatedMergeTreePartCheckThread::cancelRemovedPartsCheck
-    if (queue.hasDropRange(MergeTreePartInfo::fromPartName(part_name, format_version), &covering_drop_range))
->>>>>>> 9f465815
     {
         LOG_WARNING(log, "Do not enqueue part {} for check because it's covered by drop range {} and going to be removed",
                     part_name, covering_drop_range.getPartNameForLogs());
