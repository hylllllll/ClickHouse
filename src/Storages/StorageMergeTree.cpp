#include "StorageMergeTree.h"

#include <optional>

#include <Databases/IDatabase.h>
#include <Common/escapeForFileName.h>
#include <Common/typeid_cast.h>
#include <Common/ThreadPool.h>
#include <Interpreters/InterpreterAlterQuery.h>
#include <Interpreters/PartLog.h>
#include <Interpreters/MutationsInterpreter.h>
#include <Interpreters/Context.h>
#include <Interpreters/TransactionLog.h>
#include <IO/copyData.h>
#include <Parsers/ASTCheckQuery.h>
#include <Parsers/ASTFunction.h>
#include <Parsers/ASTLiteral.h>
#include <Parsers/ASTPartition.h>
#include <Parsers/ASTSetQuery.h>
#include <Parsers/queryToString.h>
#include <Storages/MergeTree/MergeTreeData.h>
#include <Storages/MergeTree/ActiveDataPartSet.h>
#include <Storages/AlterCommands.h>
#include <Storages/PartitionCommands.h>
#include <Storages/MergeTree/MergeTreeSink.h>
#include <Storages/MergeTree/MergeTreeDataPartInMemory.h>
#include <Storages/MergeTree/MergePlainMergeTreeTask.h>
#include <Storages/MergeTree/PartitionPruner.h>
#include <Storages/MergeTree/MergeList.h>
#include <Storages/MergeTree/checkDataPart.h>
#include <QueryPipeline/Pipe.h>
#include <Processors/QueryPlan/QueryPlan.h>
#include <Processors/QueryPlan/BuildQueryPipelineSettings.h>
#include <Processors/QueryPlan/Optimizations/QueryPlanOptimizationSettings.h>

namespace DB
{


namespace ErrorCodes
{
    extern const int NOT_IMPLEMENTED;
    extern const int LOGICAL_ERROR;
    extern const int NOT_ENOUGH_SPACE;
    extern const int BAD_ARGUMENTS;
    extern const int INCORRECT_DATA;
    extern const int CANNOT_ASSIGN_OPTIMIZE;
    extern const int TIMEOUT_EXCEEDED;
    extern const int UNKNOWN_POLICY;
    extern const int NO_SUCH_DATA_PART;
    extern const int ABORTED;
}

namespace ActionLocks
{
    extern const StorageActionBlockType PartsMerge;
    extern const StorageActionBlockType PartsTTLMerge;
    extern const StorageActionBlockType PartsMove;
}


StorageMergeTree::StorageMergeTree(
    const StorageID & table_id_,
    const String & relative_data_path_,
    const StorageInMemoryMetadata & metadata_,
    bool attach,
    ContextMutablePtr context_,
    const String & date_column_name,
    const MergingParams & merging_params_,
    std::unique_ptr<MergeTreeSettings> storage_settings_,
    bool has_force_restore_data_flag)
    : MergeTreeData(
        table_id_,
        relative_data_path_,
        metadata_,
        context_,
        date_column_name,
        merging_params_,
        std::move(storage_settings_),
        false,      /// require_part_metadata
        attach)
    , reader(*this)
    , writer(*this)
    , merger_mutator(*this,
        getContext()->getSettingsRef().background_merges_mutations_concurrency_ratio *
        getContext()->getSettingsRef().background_pool_size)
{
    loadDataParts(has_force_restore_data_flag);

    if (!attach && !getDataPartsForInternalUsage().empty())
        throw Exception("Data directory for table already containing data parts - probably it was unclean DROP table or manual intervention. You must either clear directory by hand or use ATTACH TABLE instead of CREATE TABLE if you need to use that parts.", ErrorCodes::INCORRECT_DATA);

    increment.set(getMaxBlockNumber());

    loadMutations();

    loadDeduplicationLog();
}


void StorageMergeTree::startup()
{
    clearOldPartsFromFilesystem();
    clearOldWriteAheadLogs();
    clearEmptyParts();

    /// Temporary directories contain incomplete results of merges (after forced restart)
    ///  and don't allow to reinitialize them, so delete each of them immediately
    clearOldTemporaryDirectories(merger_mutator, 0);

    /// NOTE background task will also do the above cleanups periodically.
    time_after_previous_cleanup_parts.restart();
    time_after_previous_cleanup_temporary_directories.restart();

    /// Do not schedule any background jobs if current storage has static data files.
    if (isStaticStorage())
        return;

    try
    {
        background_operations_assignee.start();
        startBackgroundMovesIfNeeded();
    }
    catch (...)
    {
        /// Exception safety: failed "startup" does not require a call to "shutdown" from the caller.
        /// And it should be able to safely destroy table after exception in "startup" method.
        /// It means that failed "startup" must not create any background tasks that we will have to wait.
        try
        {
            shutdown();
        }
        catch (...)
        {
            std::terminate();
        }

        /// Note: after failed "startup", the table will be in a state that only allows to destroy the object.
        throw;
    }
}


void StorageMergeTree::shutdown()
{
    if (shutdown_called)
        return;
    shutdown_called = true;

    /// Unlock all waiting mutations
    {
        std::lock_guard lock(mutation_wait_mutex);
        mutation_wait_event.notify_all();
    }

    merger_mutator.merges_blocker.cancelForever();
    parts_mover.moves_blocker.cancelForever();

    background_operations_assignee.finish();
    background_moves_assignee.finish();

    try
    {
        /// We clear all old parts after stopping all background operations.
        /// It's important, because background operations can produce temporary
        /// parts which will remove themselves in their destructors. If so, we
        /// may have race condition between our remove call and background
        /// process.
        clearOldPartsFromFilesystem(true);
    }
    catch (...)
    {
        /// Example: the case of readonly filesystem, we have failure removing old parts.
        /// Should not prevent table shutdown.
        tryLogCurrentException(log);
    }
}


StorageMergeTree::~StorageMergeTree()
{
    shutdown();
}

void StorageMergeTree::read(
    QueryPlan & query_plan,
    const Names & column_names,
    const StorageMetadataPtr & metadata_snapshot,
    SelectQueryInfo & query_info,
    ContextPtr local_context,
    QueryProcessingStage::Enum processed_stage,
    size_t max_block_size,
    unsigned num_streams)
{
    if (auto plan = reader.read(column_names, metadata_snapshot, query_info, local_context, max_block_size, num_streams, processed_stage))
        query_plan = std::move(*plan);
}

Pipe StorageMergeTree::read(
    const Names & column_names,
    const StorageMetadataPtr & metadata_snapshot,
    SelectQueryInfo & query_info,
    ContextPtr local_context,
    QueryProcessingStage::Enum processed_stage,
    const size_t max_block_size,
    const unsigned num_streams)
{
    QueryPlan plan;
    read(plan, column_names, metadata_snapshot, query_info, local_context, processed_stage, max_block_size, num_streams);
    return plan.convertToPipe(
        QueryPlanOptimizationSettings::fromContext(local_context),
        BuildQueryPipelineSettings::fromContext(local_context));
}

std::optional<UInt64> StorageMergeTree::totalRows(const Settings &) const
{
    return getTotalActiveSizeInRows();
}

std::optional<UInt64> StorageMergeTree::totalRowsByPartitionPredicate(const SelectQueryInfo & query_info, ContextPtr local_context) const
{
    auto parts = getDataPartsVector({DataPartState::Committed});
    return totalRowsByPartitionPredicateImpl(query_info, local_context, parts);
}

std::optional<UInt64> StorageMergeTree::totalBytes(const Settings &) const
{
    return getTotalActiveSizeInBytes();
}

SinkToStoragePtr
StorageMergeTree::write(const ASTPtr & /*query*/, const StorageMetadataPtr & metadata_snapshot, ContextPtr local_context)
{
    const auto & settings = local_context->getSettingsRef();
    return std::make_shared<MergeTreeSink>(
        *this, metadata_snapshot, settings.max_partitions_per_insert_block, local_context);
}

void StorageMergeTree::checkTableCanBeDropped() const
{
    auto table_id = getStorageID();
    getContext()->checkTableCanBeDropped(table_id.database_name, table_id.table_name, getTotalActiveSizeInBytes());
}

void StorageMergeTree::drop()
{
    shutdown();
    /// In case there is read-only disk we cannot allow to call dropAllData(), but dropping tables is allowed.
    if (isStaticStorage())
        return;
    dropAllData();
}

void StorageMergeTree::truncate(const ASTPtr &, const StorageMetadataPtr &, ContextPtr local_context, TableExclusiveLockHolder &)
{
    {
        /// Asks to complete merges and does not allow them to start.
        /// This protects against "revival" of data for a removed partition after completion of merge.
        auto merge_blocker = stopMergesAndWait();

        auto parts_to_remove = getVisibleDataPartsVector(local_context);
        removePartsFromWorkingSet(local_context->getCurrentTransaction().get(), parts_to_remove, true);

        LOG_INFO(log, "Removed {} parts.", parts_to_remove.size());
    }

    clearOldMutations(true);
    clearOldPartsFromFilesystem();
}


void StorageMergeTree::alter(
    const AlterCommands & commands,
    ContextPtr local_context,
    AlterLockHolder & table_lock_holder)
{
    auto table_id = getStorageID();
    auto old_storage_settings = getSettings();

    StorageInMemoryMetadata new_metadata = getInMemoryMetadata();
    StorageInMemoryMetadata old_metadata = getInMemoryMetadata();
    auto maybe_mutation_commands = commands.getMutationCommands(new_metadata, local_context->getSettingsRef().materialize_ttl_after_modify, local_context);
    String mutation_file_name;
    Int64 mutation_version = -1;
    commands.apply(new_metadata, local_context);

    /// This alter can be performed at new_metadata level only
    if (commands.isSettingsAlter())
    {
        changeSettings(new_metadata.settings_changes, table_lock_holder);

        DatabaseCatalog::instance().getDatabase(table_id.database_name)->alterTable(local_context, table_id, new_metadata);
    }
    else
    {
        {
            changeSettings(new_metadata.settings_changes, table_lock_holder);
            checkTTLExpressions(new_metadata, old_metadata);
            /// Reinitialize primary key because primary key column types might have changed.
            setProperties(new_metadata, old_metadata);

            DatabaseCatalog::instance().getDatabase(table_id.database_name)->alterTable(local_context, table_id, new_metadata);

            if (!maybe_mutation_commands.empty())
                mutation_version = startMutation(maybe_mutation_commands, mutation_file_name);
        }

        /// Always execute required mutations synchronously, because alters
        /// should be executed in sequential order.
        if (!maybe_mutation_commands.empty())
            waitForMutation(mutation_version, mutation_file_name);
    }

    {
        /// Some additional changes in settings
        auto new_storage_settings = getSettings();

        if (old_storage_settings->non_replicated_deduplication_window != new_storage_settings->non_replicated_deduplication_window)
        {
            /// We cannot place this check into settings sanityCheck because it depends on format_version.
            /// sanityCheck must work event without storage.
            if (new_storage_settings->non_replicated_deduplication_window != 0 && format_version < MERGE_TREE_DATA_MIN_FORMAT_VERSION_WITH_CUSTOM_PARTITIONING)
                throw Exception("Deduplication for non-replicated MergeTree in old syntax is not supported", ErrorCodes::BAD_ARGUMENTS);

            deduplication_log->setDeduplicationWindowSize(new_storage_settings->non_replicated_deduplication_window);
        }
    }
}


/// While exists, marks parts as 'currently_merging_mutating_parts' and reserves free space on filesystem.
CurrentlyMergingPartsTagger::CurrentlyMergingPartsTagger(
    FutureMergedMutatedPartPtr future_part_,
    size_t total_size,
    StorageMergeTree & storage_,
    const StorageMetadataPtr & metadata_snapshot,
    bool is_mutation)
    : future_part(future_part_), storage(storage_)
{
    /// Assume mutex is already locked, because this method is called from mergeTask.

    /// if we mutate part, than we should reserve space on the same disk, because mutations possible can create hardlinks
    if (is_mutation)
        reserved_space = storage.tryReserveSpace(total_size, future_part->parts[0]->volume);
    else
    {
        IMergeTreeDataPart::TTLInfos ttl_infos;
        size_t max_volume_index = 0;
        for (auto & part_ptr : future_part->parts)
        {
            ttl_infos.update(part_ptr->ttl_infos);
            max_volume_index = std::max(max_volume_index, storage.getStoragePolicy()->getVolumeIndexByDisk(part_ptr->volume->getDisk()));
        }

        reserved_space = storage.balancedReservation(
            metadata_snapshot,
            total_size,
            max_volume_index,
            future_part->name,
            future_part->part_info,
            future_part->parts,
            &tagger,
            &ttl_infos);

        if (!reserved_space)
            reserved_space
                = storage.tryReserveSpacePreferringTTLRules(metadata_snapshot, total_size, ttl_infos, time(nullptr), max_volume_index);
    }

    if (!reserved_space)
    {
        if (is_mutation)
            throw Exception("Not enough space for mutating part '" + future_part->parts[0]->name + "'", ErrorCodes::NOT_ENOUGH_SPACE);
        else
            throw Exception("Not enough space for merging parts", ErrorCodes::NOT_ENOUGH_SPACE);
    }

    future_part->updatePath(storage, reserved_space.get());

    for (const auto & part : future_part->parts)
    {
        if (storage.currently_merging_mutating_parts.count(part))
            throw Exception("Tagging already tagged part " + part->name + ". This is a bug.", ErrorCodes::LOGICAL_ERROR);
    }
    storage.currently_merging_mutating_parts.insert(future_part->parts.begin(), future_part->parts.end());
}

CurrentlyMergingPartsTagger::~CurrentlyMergingPartsTagger()
{
    std::lock_guard lock(storage.currently_processing_in_background_mutex);

    for (const auto & part : future_part->parts)
    {
        if (!storage.currently_merging_mutating_parts.count(part))
            std::terminate();
        storage.currently_merging_mutating_parts.erase(part);
    }

    storage.currently_processing_in_background_condition.notify_all();
}

Int64 StorageMergeTree::startMutation(const MutationCommands & commands, String & mutation_file_name)
{
    /// Choose any disk, because when we load mutations we search them at each disk
    /// where storage can be placed. See loadMutations().
    auto disk = getStoragePolicy()->getAnyDisk();
    Int64 version;
    {
        std::lock_guard lock(currently_processing_in_background_mutex);

        MergeTreeMutationEntry entry(commands, disk, relative_data_path, insert_increment.get());
        version = increment.get();
        entry.commit(version);
        mutation_file_name = entry.file_name;
        bool inserted = current_mutations_by_version.try_emplace(version, std::move(entry)).second;
        if (!inserted)
            throw Exception(ErrorCodes::LOGICAL_ERROR, "Mutation {} already exists, it's a bug", version);

        LOG_INFO(log, "Added mutation: {}", mutation_file_name);
    }
    background_operations_assignee.trigger();
    return version;
}


void StorageMergeTree::updateMutationEntriesErrors(FutureMergedMutatedPartPtr result_part, bool is_successful, const String & exception_message)
{
    /// Update the information about failed parts in the system.mutations table.

    Int64 sources_data_version = result_part->parts.at(0)->info.getDataVersion();
    Int64 result_data_version = result_part->part_info.getDataVersion();
    if (sources_data_version != result_data_version)
    {
        std::lock_guard lock(currently_processing_in_background_mutex);
        auto mutations_begin_it = current_mutations_by_version.upper_bound(sources_data_version);
        auto mutations_end_it = current_mutations_by_version.upper_bound(result_data_version);

        for (auto it = mutations_begin_it; it != mutations_end_it; ++it)
        {
            MergeTreeMutationEntry & entry = it->second;
            if (is_successful)
            {
                if (!entry.latest_failed_part.empty() && result_part->part_info.contains(entry.latest_failed_part_info))
                {
                    entry.latest_failed_part.clear();
                    entry.latest_failed_part_info = MergeTreePartInfo();
                    entry.latest_fail_time = 0;
                    entry.latest_fail_reason.clear();
                }
            }
            else
            {
                entry.latest_failed_part = result_part->parts.at(0)->name;
                entry.latest_failed_part_info = result_part->parts.at(0)->info;
                entry.latest_fail_time = time(nullptr);
                entry.latest_fail_reason = exception_message;
            }
        }
    }

    std::unique_lock lock(mutation_wait_mutex);
    mutation_wait_event.notify_all();
}

void StorageMergeTree::waitForMutation(Int64 version, const String & file_name)
{
    LOG_INFO(log, "Waiting mutation: {}", file_name);
    {
        auto check = [version, this]()
        {
            if (shutdown_called)
                return true;
            auto mutation_status = getIncompleteMutationsStatus(version);
            return !mutation_status || mutation_status->is_done || !mutation_status->latest_fail_reason.empty();
        };

        std::unique_lock lock(mutation_wait_mutex);
        mutation_wait_event.wait(lock, check);
    }

    /// At least we have our current mutation
    std::set<String> mutation_ids;
    mutation_ids.insert(file_name);

    auto mutation_status = getIncompleteMutationsStatus(version, &mutation_ids);
    try
    {
        checkMutationStatus(mutation_status, mutation_ids);
    }
    catch (...)
    {
        tryLogCurrentException(__PRETTY_FUNCTION__);
        throw;
    }

    LOG_INFO(log, "Mutation {} done", file_name);
}

void StorageMergeTree::mutate(const MutationCommands & commands, ContextPtr query_context)
{
    String mutation_file_name;
    Int64 version = startMutation(commands, mutation_file_name);

    if (query_context->getSettingsRef().mutations_sync > 0)
        waitForMutation(version, mutation_file_name);
}

std::optional<MergeTreeMutationStatus> StorageMergeTree::getIncompleteMutationsStatus(Int64 mutation_version, std::set<String> * mutation_ids) const
{
    std::unique_lock lock(currently_processing_in_background_mutex);

    auto current_mutation_it = current_mutations_by_version.find(mutation_version);
    /// Killed
    if (current_mutation_it == current_mutations_by_version.end())
        return {};

    MergeTreeMutationStatus result{.is_done = false};

    const auto & mutation_entry = current_mutation_it->second;

    auto data_parts = getDataPartsVector();
    for (const auto & data_part : data_parts)
    {
        Int64 data_version = getUpdatedDataVersion(data_part, lock);
        if (data_version < mutation_version)
        {
            if (!mutation_entry.latest_fail_reason.empty())
            {
                result.latest_failed_part = mutation_entry.latest_failed_part;
                result.latest_fail_reason = mutation_entry.latest_fail_reason;
                result.latest_fail_time = mutation_entry.latest_fail_time;

                /// Fill all mutations which failed with the same error
                /// (we can execute several mutations together)
                if (mutation_ids)
                {
                    auto mutations_begin_it = current_mutations_by_version.upper_bound(data_version);

                    for (auto it = mutations_begin_it; it != current_mutations_by_version.end(); ++it)
                        /// All mutations with the same failure
                        if (it->second.latest_fail_reason == result.latest_fail_reason)
                            mutation_ids->insert(it->second.file_name);
                }
            }

            return result;
        }
    }

    result.is_done = true;
    return result;
}

std::vector<MergeTreeMutationStatus> StorageMergeTree::getMutationsStatus() const
{
    std::unique_lock lock(currently_processing_in_background_mutex);

    auto part_versions_with_names = getSortedPartVersionsWithNames(lock);

    std::vector<MergeTreeMutationStatus> result;
    for (const auto & kv : current_mutations_by_version)
    {
        Int64 mutation_version = kv.first;
        const MergeTreeMutationEntry & entry = kv.second;
        const PartVersionWithName needle{mutation_version, ""};
        auto versions_it = std::lower_bound(
            part_versions_with_names.begin(), part_versions_with_names.end(), needle);

        size_t parts_to_do = versions_it - part_versions_with_names.begin();
        Names parts_to_do_names;
        parts_to_do_names.reserve(parts_to_do);
        for (size_t i = 0; i < parts_to_do; ++i)
            parts_to_do_names.push_back(part_versions_with_names[i].name);

        std::map<String, Int64> block_numbers_map({{"", entry.block_number}});

        for (const MutationCommand & command : entry.commands)
        {
            WriteBufferFromOwnString buf;
            formatAST(*command.ast, buf, false, true);
            result.push_back(MergeTreeMutationStatus
            {
                entry.file_name,
                buf.str(),
                entry.create_time,
                block_numbers_map,
                parts_to_do_names,
                /* is_done = */parts_to_do_names.empty(),
                entry.latest_failed_part,
                entry.latest_fail_time,
                entry.latest_fail_reason,
            });
        }
    }

    return result;
}

CancellationCode StorageMergeTree::killMutation(const String & mutation_id)
{
    LOG_TRACE(log, "Killing mutation {}", mutation_id);
    UInt64 mutation_version = MergeTreeMutationEntry::tryParseFileName(mutation_id);
    if (!mutation_version)
        return CancellationCode::NotFound;

    std::optional<MergeTreeMutationEntry> to_kill;
    {
        std::lock_guard lock(currently_processing_in_background_mutex);
        auto it = current_mutations_by_version.find(mutation_version);
        if (it != current_mutations_by_version.end())
        {
            to_kill.emplace(std::move(it->second));
            current_mutations_by_version.erase(it);
        }
    }

    if (!to_kill)
        return CancellationCode::NotFound;

    getContext()->getMergeList().cancelPartMutations(getStorageID(), {}, to_kill->block_number);
    to_kill->removeFile();
    LOG_TRACE(log, "Cancelled part mutations and removed mutation file {}", mutation_id);
    {
        std::lock_guard<std::mutex> lock(mutation_wait_mutex);
        mutation_wait_event.notify_all();
    }

    /// Maybe there is another mutation that was blocked by the killed one. Try to execute it immediately.
    background_operations_assignee.trigger();

    return CancellationCode::CancelSent;
}

void StorageMergeTree::loadDeduplicationLog()
{
    auto settings = getSettings();
    if (settings->non_replicated_deduplication_window != 0 && format_version < MERGE_TREE_DATA_MIN_FORMAT_VERSION_WITH_CUSTOM_PARTITIONING)
        throw Exception("Deduplication for non-replicated MergeTree in old syntax is not supported", ErrorCodes::BAD_ARGUMENTS);

    std::string path = getDataPaths()[0] + "/deduplication_logs";
    deduplication_log = std::make_unique<MergeTreeDeduplicationLog>(path, settings->non_replicated_deduplication_window, format_version);
    deduplication_log->load();
}

void StorageMergeTree::loadMutations()
{
    for (const auto & disk : getDisks())
    {
        for (auto it = disk->iterateDirectory(relative_data_path); it->isValid(); it->next())
        {
            if (startsWith(it->name(), "mutation_"))
            {
<<<<<<< HEAD
                MergeTreeMutationEntry entry(disk, path, it->name());
=======
                MergeTreeMutationEntry entry(disk, relative_data_path, it->name());
>>>>>>> 523e23cf
                UInt64 block_number = entry.block_number;
                LOG_DEBUG(log, "Loading mutation: {} entry, commands size: {}", it->name(), entry.commands.size());
                auto inserted = current_mutations_by_version.try_emplace(block_number, std::move(entry)).second;
                if (!inserted)
                    throw Exception(ErrorCodes::LOGICAL_ERROR, "Mutation {} already exists, it's a bug", block_number);
            }
            else if (startsWith(it->name(), "tmp_mutation_"))
            {
                disk->removeFile(it->path());
            }
        }
    }

    if (!current_mutations_by_version.empty())
        increment.value = std::max(increment.value.load(), current_mutations_by_version.rbegin()->first);
}

std::shared_ptr<MergeMutateSelectedEntry> StorageMergeTree::selectPartsToMerge(
    const StorageMetadataPtr & metadata_snapshot,
    bool aggressive,
    const String & partition_id,
    bool final,
    String * out_disable_reason,
    TableLockHolder & /* table_lock_holder */,
    std::unique_lock<std::mutex> & lock,
    const MergeTreeTransactionPtr & txn,
    bool optimize_skip_merged_partitions,
    SelectPartsDecision * select_decision_out)
{
    auto data_settings = getSettings();

    auto future_part = std::make_shared<FutureMergedMutatedPart>();

    if (storage_settings.get()->assign_part_uuids)
        future_part->uuid = UUIDHelpers::generateV4();

    /// You must call destructor with unlocked `currently_processing_in_background_mutex`.
    CurrentlyMergingPartsTaggerPtr merging_tagger;
    MergeList::EntryPtr merge_entry;

    auto can_merge = [this, &lock](const DataPartPtr & left, const DataPartPtr & right, const MergeTreeTransaction * tx, String *) -> bool
    {
        if (tx)
        {
            /// Cannot merge parts if some of them is not visible in current snapshot
            /// TODO We can use simplified visibility rules (without CSN lookup) here
            if (left && !left->versions.isVisible(tx->getSnapshot(), Tx::EmptyTID))
                return false;
            if (right && !right->versions.isVisible(tx->getSnapshot(), Tx::EmptyTID))
                return false;
        }

        /// This predicate is checked for the first part of each range.
        /// (left = nullptr, right = "first part of partition")
        if (!left)
            return !currently_merging_mutating_parts.count(right);
        return !currently_merging_mutating_parts.count(left) && !currently_merging_mutating_parts.count(right)
            && getCurrentMutationVersion(left, lock) == getCurrentMutationVersion(right, lock) && partsContainSameProjections(left, right);
    };

    SelectPartsDecision select_decision = SelectPartsDecision::CANNOT_SELECT;

    if (partition_id.empty())
    {
        UInt64 max_source_parts_size = merger_mutator.getMaxSourcePartsSizeForMerge();
        bool merge_with_ttl_allowed = getTotalMergesWithTTLInMergeList() < data_settings->max_number_of_merges_with_ttl_in_pool;

        /// TTL requirements is much more strict than for regular merge, so
        /// if regular not possible, than merge with ttl is not also not
        /// possible.
        if (max_source_parts_size > 0)
        {
            select_decision = merger_mutator.selectPartsToMerge(
                future_part,
                aggressive,
                max_source_parts_size,
                can_merge,
                merge_with_ttl_allowed,
                txn,
                out_disable_reason);
        }
        else if (out_disable_reason)
            *out_disable_reason = "Current value of max_source_parts_size is zero";
    }
    else
    {
        while (true)
        {
            UInt64 disk_space = getStoragePolicy()->getMaxUnreservedFreeSpace();
            select_decision = merger_mutator.selectAllPartsToMergeWithinPartition(
                future_part, disk_space, can_merge, partition_id, final, metadata_snapshot, txn, out_disable_reason, optimize_skip_merged_partitions);
            auto timeout_ms = getSettings()->lock_acquire_timeout_for_background_operations.totalMilliseconds();
            auto timeout = std::chrono::milliseconds(timeout_ms);

            /// If final - we will wait for currently processing merges to finish and continue.
            if (final
                && select_decision != SelectPartsDecision::SELECTED
                && !currently_merging_mutating_parts.empty()
                && out_disable_reason
                && out_disable_reason->empty())
            {
                LOG_DEBUG(log, "Waiting for currently running merges ({} parts are merging right now) to perform OPTIMIZE FINAL",
                    currently_merging_mutating_parts.size());

                if (std::cv_status::timeout == currently_processing_in_background_condition.wait_for(lock, timeout))
                {
                    *out_disable_reason = fmt::format("Timeout ({} ms) while waiting for already running merges before running OPTIMIZE with FINAL", timeout_ms);
                    break;
                }
            }
            else
                break;
        }
    }

    /// In case of final we need to know the decision of select in StorageMergeTree::merge
    /// to treat NOTHING_TO_MERGE as successful merge (otherwise optimize final will be uncompleted)
    if (select_decision_out)
        *select_decision_out = select_decision;

    if (select_decision != SelectPartsDecision::SELECTED)
    {
        if (out_disable_reason)
        {
            if (!out_disable_reason->empty())
            {
                *out_disable_reason += ". ";
            }
            *out_disable_reason += "Cannot select parts for optimization";
        }

        return {};
    }

    /// Account TTL merge here to avoid exceeding the max_number_of_merges_with_ttl_in_pool limit
    if (isTTLMergeType(future_part->merge_type))
        getContext()->getMergeList().bookMergeWithTTL();

    merging_tagger = std::make_unique<CurrentlyMergingPartsTagger>(future_part, MergeTreeDataMergerMutator::estimateNeededDiskSpace(future_part->parts), *this, metadata_snapshot, false);
    return std::make_shared<MergeMutateSelectedEntry>(future_part, std::move(merging_tagger), MutationCommands::create());
}

bool StorageMergeTree::merge(
    bool aggressive,
    const String & partition_id,
    bool final,
    bool deduplicate,
    const Names & deduplicate_by_columns,
    const MergeTreeTransactionPtr & txn,
    String * out_disable_reason,
    bool optimize_skip_merged_partitions)
{
    auto table_lock_holder = lockForShare(RWLockImpl::NO_QUERY, getSettings()->lock_acquire_timeout_for_background_operations);
    auto metadata_snapshot = getInMemoryMetadataPtr();

    SelectPartsDecision select_decision;

    std::shared_ptr<MergeMutateSelectedEntry> merge_mutate_entry;

    {
        std::unique_lock lock(currently_processing_in_background_mutex);
        if (merger_mutator.merges_blocker.isCancelled())
            throw Exception("Cancelled merging parts", ErrorCodes::ABORTED);

        merge_mutate_entry = selectPartsToMerge(
            metadata_snapshot,
            aggressive,
            partition_id,
            final,
            out_disable_reason,
            table_lock_holder,
            lock,
            txn,
            optimize_skip_merged_partitions,
            &select_decision);
    }

    /// If there is nothing to merge then we treat this merge as successful (needed for optimize final optimization)
    if (select_decision == SelectPartsDecision::NOTHING_TO_MERGE)
        return true;

    if (!merge_mutate_entry)
        return false;

    /// Copying a vector of columns `deduplicate bu columns.
    auto task = std::make_shared<MergePlainMergeTreeTask>(
        *this, metadata_snapshot, deduplicate, deduplicate_by_columns, merge_mutate_entry, table_lock_holder, [](bool){});

    task->setCurrentTransaction(MergeTreeTransactionHolder{}, MergeTreeTransactionPtr{txn});

    executeHere(task);

    return true;
}


bool StorageMergeTree::partIsAssignedToBackgroundOperation(const DataPartPtr & part) const
{
    std::lock_guard background_processing_lock(currently_processing_in_background_mutex);
    return currently_merging_mutating_parts.count(part);
}

std::shared_ptr<MergeMutateSelectedEntry> StorageMergeTree::selectPartsToMutate(
    const StorageMetadataPtr & metadata_snapshot, String * /* disable_reason */, TableLockHolder & /* table_lock_holder */,
    std::unique_lock<std::mutex> & currently_processing_in_background_mutex_lock,
    bool & were_some_mutations_for_some_parts_skipped)
{
    size_t max_ast_elements = getContext()->getSettingsRef().max_expanded_ast_elements;

    auto future_part = std::make_shared<FutureMergedMutatedPart>();
    if (storage_settings.get()->assign_part_uuids)
        future_part->uuid = UUIDHelpers::generateV4();

    CurrentlyMergingPartsTaggerPtr tagger;

    if (current_mutations_by_version.empty())
        return {};

    size_t max_source_part_size = merger_mutator.getMaxSourcePartSizeForMutation();
    if (max_source_part_size == 0)
    {
        LOG_DEBUG(
            log,
            "Not enough idle threads to apply mutations at the moment. See settings 'number_of_free_entries_in_pool_to_execute_mutation' "
            "and 'background_pool_size'");
        return {};
    }

    auto mutations_end_it = current_mutations_by_version.end();
    for (const auto & part : getDataPartsVector())
    {
        if (currently_merging_mutating_parts.count(part))
            continue;

        auto mutations_begin_it = current_mutations_by_version.upper_bound(getUpdatedDataVersion(part, currently_processing_in_background_mutex_lock));
        if (mutations_begin_it == mutations_end_it)
            continue;

        if (max_source_part_size < part->getBytesOnDisk())
        {
            LOG_DEBUG(
                log,
                "Current max source part size for mutation is {} but part size {}. Will not mutate part {} yet",
                max_source_part_size,
                part->getBytesOnDisk(),
                part->name);
            continue;
        }

        auto commands = MutationCommands::create();

        size_t current_ast_elements = 0;
        for (auto it = mutations_begin_it; it != mutations_end_it; ++it)
        {
            size_t commands_size = 0;
            MutationCommands commands_for_size_validation;
            for (const auto & command : it->second.commands)
            {
                if (command.type != MutationCommand::Type::DROP_COLUMN
                    && command.type != MutationCommand::Type::DROP_INDEX
                    && command.type != MutationCommand::Type::DROP_PROJECTION
                    && command.type != MutationCommand::Type::RENAME_COLUMN)
                {
                    commands_for_size_validation.push_back(command);
                }
                else
                {
                    commands_size += command.ast->size();
                }
            }

            if (!commands_for_size_validation.empty())
            {
                try
                {
                    auto fake_query_context = Context::createCopy(getContext());
                    fake_query_context->makeQueryContext();
                    fake_query_context->setCurrentQueryId("");
                    MutationsInterpreter interpreter(
                        shared_from_this(), metadata_snapshot, commands_for_size_validation, fake_query_context, false);
                    commands_size += interpreter.evaluateCommandsSize();
                }
                catch (...)
                {
                    tryLogCurrentException(log);
                    MergeTreeMutationEntry & entry = it->second;
                    entry.latest_fail_time = time(nullptr);
                    entry.latest_fail_reason = getCurrentExceptionMessage(false);
                    continue;
                }
            }

            if (current_ast_elements + commands_size >= max_ast_elements)
                break;

            current_ast_elements += commands_size;
            commands->insert(commands->end(), it->second.commands.begin(), it->second.commands.end());
        }

        if (!commands->empty())
        {
            bool is_partition_affected = false;
            for (const auto & command : *commands)
            {
                if (command.partition == nullptr)
                {
                    is_partition_affected = true;
                    break;
                }

                const String partition_id = part->storage.getPartitionIDFromQuery(command.partition, getContext());
                if (partition_id == part->info.partition_id)
                {
                    is_partition_affected = true;
                    break;
                }
            }

            if (!is_partition_affected)
            {
                /// Shall not create a new part, but will do that later if mutation with higher version appear.
                /// This is needed in order to not produce excessive mutations of non-related parts.
                auto block_range = std::make_pair(part->info.min_block, part->info.max_block);
                updated_version_by_block_range[block_range] = current_mutations_by_version.rbegin()->first;
                were_some_mutations_for_some_parts_skipped = true;
                continue;
            }

            auto new_part_info = part->info;
            new_part_info.mutation = current_mutations_by_version.rbegin()->first;

            future_part->parts.push_back(part);
            future_part->part_info = new_part_info;
            future_part->name = part->getNewName(new_part_info);
            future_part->type = part->getType();

            tagger = std::make_unique<CurrentlyMergingPartsTagger>(future_part, MergeTreeDataMergerMutator::estimateNeededDiskSpace({part}), *this, metadata_snapshot, true);
            return std::make_shared<MergeMutateSelectedEntry>(future_part, std::move(tagger), commands);
        }
    }

    return {};
}


bool StorageMergeTree::scheduleDataProcessingJob(BackgroundJobsAssignee & assignee) //-V657
{
    if (shutdown_called)
        return false;

    assert(!isStaticStorage());

    auto metadata_snapshot = getInMemoryMetadataPtr();
    std::shared_ptr<MergeMutateSelectedEntry> merge_entry, mutate_entry;
    bool were_some_mutations_skipped = false;

    auto share_lock = lockForShare(RWLockImpl::NO_QUERY, getSettings()->lock_acquire_timeout_for_background_operations);

    /// FIXME Transactions: do not begin transaction if we don't need it
    auto txn = TransactionLog::instance().beginTransaction();
    MergeTreeTransactionHolder autocommit{txn, true};

    bool has_mutations = false;
    {
        std::unique_lock lock(currently_processing_in_background_mutex);
        if (merger_mutator.merges_blocker.isCancelled())
            return false;

        merge_entry = selectPartsToMerge(metadata_snapshot, false, {}, false, nullptr, share_lock, lock, txn);
        if (!merge_entry)
            mutate_entry = selectPartsToMutate(metadata_snapshot, nullptr, share_lock, lock, were_some_mutations_skipped);

        has_mutations = !current_mutations_by_version.empty();
    }

    if ((!mutate_entry && has_mutations) || were_some_mutations_skipped)
    {
        /// Notify in case of errors or if some mutation was skipped (because it has no effect on the part).
        /// TODO @azat: we can also spot some selection errors when `mutate_entry` is true.
        std::lock_guard lock(mutation_wait_mutex);
        mutation_wait_event.notify_all();
    }

    if (merge_entry)
    {
        auto task = std::make_shared<MergePlainMergeTreeTask>(*this, metadata_snapshot, false, Names{}, merge_entry, share_lock, common_assignee_trigger);
        task->setCurrentTransaction(std::move(autocommit), std::move(txn));
        assignee.scheduleMergeMutateTask(task);
        return true;
    }
    if (mutate_entry)
    {
        auto task = std::make_shared<MutatePlainMergeTreeTask>(*this, metadata_snapshot, mutate_entry, share_lock, common_assignee_trigger);
        assignee.scheduleMergeMutateTask(task);
        return true;
    }
    if (has_mutations)
    {
        /// Notify in case of errors if no mutation was successfully selected.
        /// Otherwise, notification will occur after any of mutations complete.
        std::lock_guard lock(mutation_wait_mutex);
        mutation_wait_event.notify_all();
    }

    bool scheduled = false;
    if (time_after_previous_cleanup_temporary_directories.compareAndRestartDeferred(
            getSettings()->merge_tree_clear_old_temporary_directories_interval_seconds))
    {
        assignee.scheduleCommonTask(ExecutableLambdaAdapter::create(
            [this, share_lock] ()
            {
                return clearOldTemporaryDirectories(merger_mutator, getSettings()->temporary_directories_lifetime.totalSeconds());
            }, common_assignee_trigger, getStorageID()), /* need_trigger */ false);
        scheduled = true;
    }
    if (auto lock = time_after_previous_cleanup_parts.compareAndRestartDeferred(
            getSettings()->merge_tree_clear_old_parts_interval_seconds))
    {
        assignee.scheduleCommonTask(ExecutableLambdaAdapter::create(
            [this, share_lock] ()
            {
                /// All use relative_data_path which changes during rename
                /// so execute under share lock.
                size_t cleared_count = 0;
                cleared_count += clearOldPartsFromFilesystem();
                cleared_count += clearOldWriteAheadLogs();
                cleared_count += clearOldMutations();
                cleared_count += clearEmptyParts();
                return cleared_count;
                /// TODO maybe take into account number of cleared objects when calculating backoff
            }, common_assignee_trigger, getStorageID()), /* need_trigger */ false);
        scheduled = true;
    }

    return scheduled;
}

Int64 StorageMergeTree::getUpdatedDataVersion(
    const DataPartPtr & part,
    std::unique_lock<std::mutex> & /* currently_processing_in_background_mutex_lock */) const
{
    auto it = updated_version_by_block_range.find(std::make_pair(part->info.min_block, part->info.max_block));
    if (it != updated_version_by_block_range.end())
        return std::max(part->info.getDataVersion(), static_cast<Int64>(it->second));
    else
        return part->info.getDataVersion();
}

UInt64 StorageMergeTree::getCurrentMutationVersion(
    const DataPartPtr & part,
    std::unique_lock<std::mutex> & currently_processing_in_background_mutex_lock) const
{
    auto it = current_mutations_by_version.upper_bound(getUpdatedDataVersion(part, currently_processing_in_background_mutex_lock));
    if (it == current_mutations_by_version.begin())
        return 0;
    --it;
    return it->first;
}

size_t StorageMergeTree::clearOldMutations(bool truncate)
{
    const auto settings = getSettings();
    if (!truncate && !settings->finished_mutations_to_keep)
        return 0;

    std::vector<MergeTreeMutationEntry> mutations_to_delete;
    {
        std::unique_lock<std::mutex> lock(currently_processing_in_background_mutex);

        if (!truncate && current_mutations_by_version.size() <= settings->finished_mutations_to_keep)
            return 0;

        auto end_it = current_mutations_by_version.end();
        auto begin_it = current_mutations_by_version.begin();
        size_t to_delete_count = std::distance(begin_it, end_it);

        if (!truncate)
        {
            if (std::optional<Int64> min_version = getMinPartDataVersion())
                end_it = current_mutations_by_version.upper_bound(*min_version);

            size_t done_count = std::distance(begin_it, end_it);
            if (done_count <= settings->finished_mutations_to_keep)
                return 0;

            auto part_versions_with_names = getSortedPartVersionsWithNames(lock);

            for (auto it = begin_it; it != end_it; ++it)
            {
                const PartVersionWithName needle{static_cast<Int64>(it->first), ""};
                auto versions_it = std::lower_bound(
                    part_versions_with_names.begin(), part_versions_with_names.end(), needle);

                if (versions_it != part_versions_with_names.begin())
                {
                    done_count = std::distance(begin_it, it);
                    break;
                }
            }

            if (done_count <= settings->finished_mutations_to_keep)
                return 0;

            to_delete_count = done_count - settings->finished_mutations_to_keep;
        }

        auto it = begin_it;
        for (size_t i = 0; i < to_delete_count; ++i)
        {
            mutations_to_delete.push_back(std::move(it->second));
            it = current_mutations_by_version.erase(it);
        }
    }

    for (auto & mutation : mutations_to_delete)
    {
        LOG_TRACE(log, "Removing mutation: {}", mutation.file_name);
        mutation.removeFile();
    }

    return mutations_to_delete.size();
}

std::vector<StorageMergeTree::PartVersionWithName> StorageMergeTree::getSortedPartVersionsWithNames(
    std::unique_lock<std::mutex> & currently_processing_in_background_mutex_lock) const
{
    std::vector<PartVersionWithName> part_versions_with_names;
    auto data_parts = getDataPartsVector();
    part_versions_with_names.reserve(data_parts.size());
    for (const auto & part : data_parts)
        part_versions_with_names.emplace_back(PartVersionWithName{
            getUpdatedDataVersion(part, currently_processing_in_background_mutex_lock),
            part->name
        });
    std::sort(part_versions_with_names.begin(), part_versions_with_names.end());
    return part_versions_with_names;
}

bool StorageMergeTree::optimize(
    const ASTPtr & /*query*/,
    const StorageMetadataPtr & /*metadata_snapshot*/,
    const ASTPtr & partition,
    bool final,
    bool deduplicate,
    const Names & deduplicate_by_columns,
    ContextPtr local_context)
{
    if (deduplicate)
    {
        if (deduplicate_by_columns.empty())
            LOG_DEBUG(log, "DEDUPLICATE BY all columns");
        else
            LOG_DEBUG(log, "DEDUPLICATE BY ('{}')", fmt::join(deduplicate_by_columns, "', '"));
    }

    auto txn = local_context->getCurrentTransaction();

    String disable_reason;
    if (!partition && final)
    {
        DataPartsVector data_parts = getDataPartsVector();
        std::unordered_set<String> partition_ids;

        for (const DataPartPtr & part : data_parts)
            partition_ids.emplace(part->info.partition_id);

        for (const String & partition_id : partition_ids)
        {
            if (!merge(
                    true,
                    partition_id,
                    true,
                    deduplicate,
                    deduplicate_by_columns,
                    txn,
                    &disable_reason,
                    local_context->getSettingsRef().optimize_skip_merged_partitions))
            {
                constexpr const char * message = "Cannot OPTIMIZE table: {}";
                if (disable_reason.empty())
                    disable_reason = "unknown reason";
                LOG_INFO(log, message, disable_reason);

                if (local_context->getSettingsRef().optimize_throw_if_noop)
                    throw Exception(ErrorCodes::CANNOT_ASSIGN_OPTIMIZE, message, disable_reason);
                return false;
            }
        }
    }
    else
    {
        String partition_id;
        if (partition)
            partition_id = getPartitionIDFromQuery(partition, local_context);

        if (!merge(
                true,
                partition_id,
                final,
                deduplicate,
                deduplicate_by_columns,
                txn,
                &disable_reason,
                local_context->getSettingsRef().optimize_skip_merged_partitions))
        {
            constexpr const char * message = "Cannot OPTIMIZE table: {}";
            if (disable_reason.empty())
                disable_reason = "unknown reason";
            LOG_INFO(log, message, disable_reason);

            if (local_context->getSettingsRef().optimize_throw_if_noop)
                throw Exception(ErrorCodes::CANNOT_ASSIGN_OPTIMIZE, message, disable_reason);
            return false;
        }
    }

    return true;
}

ActionLock StorageMergeTree::stopMergesAndWait()
{
    /// TODO allow to stop merges in specific partition only (like it's done in ReplicatedMergeTree)
    std::unique_lock lock(currently_processing_in_background_mutex);

    /// Asks to complete merges and does not allow them to start.
    /// This protects against "revival" of data for a removed partition after completion of merge.
    auto merge_blocker = merger_mutator.merges_blocker.cancel();

    while (!currently_merging_mutating_parts.empty())
    {
        LOG_DEBUG(log, "Waiting for currently running merges ({} parts are merging right now)",
            currently_merging_mutating_parts.size());

        if (std::cv_status::timeout == currently_processing_in_background_condition.wait_for(
            lock, std::chrono::seconds(DBMS_DEFAULT_LOCK_ACQUIRE_TIMEOUT_SEC)))
        {
            throw Exception("Timeout while waiting for already running merges", ErrorCodes::TIMEOUT_EXCEEDED);
        }
    }

    return merge_blocker;
}


MergeTreeDataPartPtr StorageMergeTree::outdatePart(MergeTreeTransaction * txn, const String & part_name, bool force)
{

    if (force)
    {
        /// Forcefully stop merges and make part outdated
        auto merge_blocker = stopMergesAndWait();
        auto part = getPartIfExists(part_name, {MergeTreeDataPartState::Committed});
        if (!part)
            throw Exception("Part " + part_name + " not found, won't try to drop it.", ErrorCodes::NO_SUCH_DATA_PART);
        removePartsFromWorkingSet(txn, {part}, true);
        return part;
    }
    else
    {

        /// Wait merges selector
        std::unique_lock lock(currently_processing_in_background_mutex);

        auto part = getPartIfExists(part_name, {MergeTreeDataPartState::Committed});
        /// It's okay, part was already removed
        if (!part)
            return nullptr;

        /// Part will be "removed" by merge or mutation, it's OK in case of some
        /// background cleanup processes like removing of empty parts.
        if (currently_merging_mutating_parts.count(part))
            return nullptr;

        removePartsFromWorkingSet(txn, {part}, true);
        return part;
    }
}

void StorageMergeTree::dropPartNoWaitNoThrow(const String & part_name)
{
    if (auto part = outdatePart(nullptr, part_name, /*force=*/ false))
        dropPartsImpl({part}, /*detach=*/ false);

    /// Else nothing to do, part was removed in some different way
}

void StorageMergeTree::dropPart(const String & part_name, bool detach, ContextPtr query_context)
{
    if (auto part = outdatePart(query_context->getCurrentTransaction().get(), part_name, /*force=*/ true))
        dropPartsImpl({part}, detach);
}

void StorageMergeTree::dropPartition(const ASTPtr & partition, bool detach, ContextPtr local_context)
{
    DataPartsVector parts_to_remove;
    /// New scope controls lifetime of merge_blocker.
    {
        /// Asks to complete merges and does not allow them to start.
        /// This protects against "revival" of data for a removed partition after completion of merge.
        auto merge_blocker = stopMergesAndWait();
        String partition_id = getPartitionIDFromQuery(partition, local_context);
        parts_to_remove = getVisibleDataPartsVectorInPartition(local_context, partition_id);

        /// TODO should we throw an exception if parts_to_remove is empty?
        removePartsFromWorkingSet(local_context->getCurrentTransaction().get(), parts_to_remove, true);
    }

    dropPartsImpl(std::move(parts_to_remove), detach);
}

void StorageMergeTree::dropPartsImpl(DataPartsVector && parts_to_remove, bool detach)
{
    auto metadata_snapshot = getInMemoryMetadataPtr();

    if (detach)
    {
        /// If DETACH clone parts to detached/ directory
        /// NOTE: no race with background cleanup until we hold pointers to parts
        for (const auto & part : parts_to_remove)
        {
            LOG_INFO(log, "Detaching {}", part->relative_path);
            part->makeCloneInDetached("", metadata_snapshot);
        }
    }

    if (deduplication_log)
    {
        for (const auto & part : parts_to_remove)
            deduplication_log->dropPart(part->info);
    }

    if (detach)
        LOG_INFO(log, "Detached {} parts.", parts_to_remove.size());
    else
        LOG_INFO(log, "Removed {} parts.", parts_to_remove.size());

    /// Need to destroy part objects before clearing them from filesystem.
    parts_to_remove.clear();
    clearOldPartsFromFilesystem();
}


PartitionCommandsResultInfo StorageMergeTree::attachPartition(
    const ASTPtr & partition, const StorageMetadataPtr & /* metadata_snapshot */,
    bool attach_part, ContextPtr local_context)
{
    PartitionCommandsResultInfo results;
    PartsTemporaryRename renamed_parts(*this, "detached/");
    MutableDataPartsVector loaded_parts = tryLoadPartsToAttach(partition, attach_part, local_context, renamed_parts);

    for (size_t i = 0; i < loaded_parts.size(); ++i)
    {
<<<<<<< HEAD
        LOG_INFO(log, "Attaching part {} from {}", loaded_parts[i]->name, renamed_parts.old_and_new_names[i].second);
        String old_name = renamed_parts.old_and_new_names[i].first;
        renameTempPartAndAdd(loaded_parts[i], local_context->getCurrentTransaction().get(), &increment);
        renamed_parts.old_and_new_names[i].first.clear();
=======
        LOG_INFO(log, "Attaching part {} from {}", loaded_parts[i]->name, renamed_parts.old_and_new_names[i].new_name);
        String old_name = renamed_parts.old_and_new_names[i].old_name;
        renameTempPartAndAdd(loaded_parts[i], &increment);
        renamed_parts.old_and_new_names[i].old_name.clear();
>>>>>>> 523e23cf

        results.push_back(PartitionCommandResultInfo{
            .partition_id = loaded_parts[i]->info.partition_id,
            .part_name = loaded_parts[i]->name,
            .old_part_name = old_name,
        });

        LOG_INFO(log, "Finished attaching part");
    }

    /// New parts with other data may appear in place of deleted parts.
    local_context->dropCaches();
    return results;
}

void StorageMergeTree::replacePartitionFrom(const StoragePtr & source_table, const ASTPtr & partition, bool replace, ContextPtr local_context)
{
    auto lock1 = lockForShare(local_context->getCurrentQueryId(), local_context->getSettingsRef().lock_acquire_timeout);
    auto lock2 = source_table->lockForShare(local_context->getCurrentQueryId(), local_context->getSettingsRef().lock_acquire_timeout);
    auto merges_blocker = stopMergesAndWait();
    auto source_metadata_snapshot = source_table->getInMemoryMetadataPtr();
    auto my_metadata_snapshot = getInMemoryMetadataPtr();

    Stopwatch watch;
    MergeTreeData & src_data = checkStructureAndGetMergeTreeData(source_table, source_metadata_snapshot, my_metadata_snapshot);
    String partition_id = getPartitionIDFromQuery(partition, local_context);

    DataPartsVector src_parts = src_data.getVisibleDataPartsVectorInPartition(local_context, partition_id);
    MutableDataPartsVector dst_parts;

    static const String TMP_PREFIX = "tmp_replace_from_";

    for (const DataPartPtr & src_part : src_parts)
    {
        if (!canReplacePartition(src_part))
            throw Exception(
                "Cannot replace partition '" + partition_id + "' because part '" + src_part->name + "' has inconsistent granularity with table",
                ErrorCodes::BAD_ARGUMENTS);

        /// This will generate unique name in scope of current server process.
        Int64 temp_index = insert_increment.get();
        MergeTreePartInfo dst_part_info(partition_id, temp_index, temp_index, src_part->info.level);

        dst_parts.emplace_back(cloneAndLoadDataPartOnSameDisk(src_part, TMP_PREFIX, dst_part_info, my_metadata_snapshot));
    }

    /// ATTACH empty part set
    if (!replace && dst_parts.empty())
        return;

    MergeTreePartInfo drop_range;
    if (replace)
    {
        drop_range.partition_id = partition_id;
        drop_range.min_block = 0;
        drop_range.max_block = increment.get(); // there will be a "hole" in block numbers
        drop_range.level = std::numeric_limits<decltype(drop_range.level)>::max();
    }

    /// Atomically add new parts and remove old ones
    try
    {
        {
            /// Here we use the transaction just like RAII since rare errors in renameTempPartAndReplace() are possible
            ///  and we should be able to rollback already added (Precomitted) parts
            Transaction transaction(*this, local_context->getCurrentTransaction().get());

            auto data_parts_lock = lockParts();

            /// Populate transaction
            for (MutableDataPartPtr & part : dst_parts)
                renameTempPartAndReplace(part, local_context->getCurrentTransaction().get(), &increment, &transaction, data_parts_lock);

            transaction.commit(&data_parts_lock);

            /// If it is REPLACE (not ATTACH), remove all parts which max_block_number less then min_block_number of the first new block
            if (replace)
                removePartsInRangeFromWorkingSet(local_context->getCurrentTransaction().get(), drop_range, true, data_parts_lock);
        }

        PartLog::addNewParts(getContext(), dst_parts, watch.elapsed());
    }
    catch (...)
    {
        PartLog::addNewParts(getContext(), dst_parts, watch.elapsed(), ExecutionStatus::fromCurrentException());
        throw;
    }
}

void StorageMergeTree::movePartitionToTable(const StoragePtr & dest_table, const ASTPtr & partition, ContextPtr local_context)
{
    auto lock1 = lockForShare(local_context->getCurrentQueryId(), local_context->getSettingsRef().lock_acquire_timeout);
    auto lock2 = dest_table->lockForShare(local_context->getCurrentQueryId(), local_context->getSettingsRef().lock_acquire_timeout);
    auto merges_blocker = stopMergesAndWait();

    auto dest_table_storage = std::dynamic_pointer_cast<StorageMergeTree>(dest_table);
    if (!dest_table_storage)
        throw Exception("Table " + getStorageID().getNameForLogs() + " supports movePartitionToTable only for MergeTree family of table engines."
                        " Got " + dest_table->getName(), ErrorCodes::NOT_IMPLEMENTED);
    if (dest_table_storage->getStoragePolicy() != this->getStoragePolicy())
        throw Exception("Destination table " + dest_table_storage->getStorageID().getNameForLogs() +
                       " should have the same storage policy of source table " + getStorageID().getNameForLogs() + ". " +
                       getStorageID().getNameForLogs() + ": " + this->getStoragePolicy()->getName() + ", " +
                       dest_table_storage->getStorageID().getNameForLogs() + ": " + dest_table_storage->getStoragePolicy()->getName(), ErrorCodes::UNKNOWN_POLICY);

    auto dest_metadata_snapshot = dest_table->getInMemoryMetadataPtr();
    auto metadata_snapshot = getInMemoryMetadataPtr();
    Stopwatch watch;

    MergeTreeData & src_data = dest_table_storage->checkStructureAndGetMergeTreeData(*this, metadata_snapshot, dest_metadata_snapshot);
    String partition_id = getPartitionIDFromQuery(partition, local_context);

    DataPartsVector src_parts = src_data.getVisibleDataPartsVectorInPartition(local_context, partition_id);
    MutableDataPartsVector dst_parts;

    static const String TMP_PREFIX = "tmp_move_from_";

    for (const DataPartPtr & src_part : src_parts)
    {
        if (!dest_table_storage->canReplacePartition(src_part))
            throw Exception(
                "Cannot move partition '" + partition_id + "' because part '" + src_part->name + "' has inconsistent granularity with table",
                ErrorCodes::LOGICAL_ERROR);

        /// This will generate unique name in scope of current server process.
        Int64 temp_index = insert_increment.get();
        MergeTreePartInfo dst_part_info(partition_id, temp_index, temp_index, src_part->info.level);

        dst_parts.emplace_back(dest_table_storage->cloneAndLoadDataPartOnSameDisk(src_part, TMP_PREFIX, dst_part_info, dest_metadata_snapshot));
    }

    /// empty part set
    if (dst_parts.empty())
        return;

    /// Move new parts to the destination table. NOTE It doesn't look atomic.
    try
    {
        {
            Transaction transaction(*dest_table_storage, local_context->getCurrentTransaction().get());

            auto src_data_parts_lock = lockParts();
            auto dest_data_parts_lock = dest_table_storage->lockParts();

            std::mutex mutex;
            DataPartsLock lock(mutex);

            for (MutableDataPartPtr & part : dst_parts)
                dest_table_storage->renameTempPartAndReplace(part, local_context->getCurrentTransaction().get(), &dest_table_storage->increment, &transaction, lock);

            removePartsFromWorkingSet(local_context->getCurrentTransaction().get(), src_parts, true, lock);
            transaction.commit(&lock);
        }

        clearOldPartsFromFilesystem();

        PartLog::addNewParts(getContext(), dst_parts, watch.elapsed());
    }
    catch (...)
    {
        PartLog::addNewParts(getContext(), dst_parts, watch.elapsed(), ExecutionStatus::fromCurrentException());
        throw;
    }
}

ActionLock StorageMergeTree::getActionLock(StorageActionBlockType action_type)
{
    if (action_type == ActionLocks::PartsMerge)
        return merger_mutator.merges_blocker.cancel();
    else if (action_type == ActionLocks::PartsTTLMerge)
        return merger_mutator.ttl_merges_blocker.cancel();
    else if (action_type == ActionLocks::PartsMove)
        return parts_mover.moves_blocker.cancel();

    return {};
}

void StorageMergeTree::onActionLockRemove(StorageActionBlockType action_type)
{
    if (action_type == ActionLocks::PartsMerge ||  action_type == ActionLocks::PartsTTLMerge)
        background_operations_assignee.trigger();
    else if (action_type == ActionLocks::PartsMove)
        background_moves_assignee.trigger();
}

CheckResults StorageMergeTree::checkData(const ASTPtr & query, ContextPtr local_context)
{
    CheckResults results;
    DataPartsVector data_parts;
    if (const auto & check_query = query->as<ASTCheckQuery &>(); check_query.partition)
    {
        String partition_id = getPartitionIDFromQuery(check_query.partition, local_context);
        data_parts = getVisibleDataPartsVectorInPartition(local_context, partition_id);
    }
    else
        data_parts = getDataPartsVector();

    for (auto & part : data_parts)
    {
        auto disk = part->volume->getDisk();
        String part_path = part->getFullRelativePath();
        /// If the checksums file is not present, calculate the checksums and write them to disk.
        String checksums_path = fs::path(part_path) / "checksums.txt";
        String tmp_checksums_path = fs::path(part_path) / "checksums.txt.tmp";
        if (part->isStoredOnDisk() && !disk->exists(checksums_path))
        {
            try
            {
                auto calculated_checksums = checkDataPart(part, false);
                calculated_checksums.checkEqual(part->checksums, true);
                auto out = disk->writeFile(tmp_checksums_path, 4096);
                part->checksums.write(*out);
                disk->moveFile(tmp_checksums_path, checksums_path);
                results.emplace_back(part->name, true, "Checksums recounted and written to disk.");
            }
            catch (const Exception & ex)
            {
                if (disk->exists(tmp_checksums_path))
                    disk->removeFile(tmp_checksums_path);

                results.emplace_back(part->name, false,
                    "Check of part finished with error: '" + ex.message() + "'");
            }
        }
        else
        {
            try
            {
                checkDataPart(part, true);
                results.emplace_back(part->name, true, "");
            }
            catch (const Exception & ex)
            {
                results.emplace_back(part->name, false, ex.message());
            }
        }
    }
    return results;
}


RestoreDataTasks StorageMergeTree::restoreFromBackup(const BackupPtr & backup, const String & data_path_in_backup, const ASTs & partitions, ContextMutablePtr local_context)
{
    return restoreDataPartsFromBackup(backup, data_path_in_backup, getPartitionIDsFromQuery(partitions, local_context), &increment);
}


MutationCommands StorageMergeTree::getFirstAlterMutationCommandsForPart(const DataPartPtr & part) const
{
    std::unique_lock lock(currently_processing_in_background_mutex);

    auto it = current_mutations_by_version.upper_bound(getUpdatedDataVersion(part, lock));
    if (it == current_mutations_by_version.end())
        return {};
    return it->second.commands;
}

void StorageMergeTree::startBackgroundMovesIfNeeded()
{
    if (areBackgroundMovesNeeded())
        background_moves_assignee.start();
}

std::unique_ptr<MergeTreeSettings> StorageMergeTree::getDefaultSettings() const
{
    return std::make_unique<MergeTreeSettings>(getContext()->getMergeTreeSettings());
}

}<|MERGE_RESOLUTION|>--- conflicted
+++ resolved
@@ -650,11 +650,7 @@
         {
             if (startsWith(it->name(), "mutation_"))
             {
-<<<<<<< HEAD
-                MergeTreeMutationEntry entry(disk, path, it->name());
-=======
                 MergeTreeMutationEntry entry(disk, relative_data_path, it->name());
->>>>>>> 523e23cf
                 UInt64 block_number = entry.block_number;
                 LOG_DEBUG(log, "Loading mutation: {} entry, commands size: {}", it->name(), entry.commands.size());
                 auto inserted = current_mutations_by_version.try_emplace(block_number, std::move(entry)).second;
@@ -1407,17 +1403,10 @@
 
     for (size_t i = 0; i < loaded_parts.size(); ++i)
     {
-<<<<<<< HEAD
-        LOG_INFO(log, "Attaching part {} from {}", loaded_parts[i]->name, renamed_parts.old_and_new_names[i].second);
-        String old_name = renamed_parts.old_and_new_names[i].first;
-        renameTempPartAndAdd(loaded_parts[i], local_context->getCurrentTransaction().get(), &increment);
-        renamed_parts.old_and_new_names[i].first.clear();
-=======
         LOG_INFO(log, "Attaching part {} from {}", loaded_parts[i]->name, renamed_parts.old_and_new_names[i].new_name);
         String old_name = renamed_parts.old_and_new_names[i].old_name;
-        renameTempPartAndAdd(loaded_parts[i], &increment);
+        renameTempPartAndAdd(loaded_parts[i], local_context->getCurrentTransaction().get(), &increment);
         renamed_parts.old_and_new_names[i].old_name.clear();
->>>>>>> 523e23cf
 
         results.push_back(PartitionCommandResultInfo{
             .partition_id = loaded_parts[i]->info.partition_id,
