--- conflicted
+++ resolved
@@ -394,7 +394,8 @@
     M(UInt64, max_memory_usage_for_all_queries, 0, "Obsolete. Will be removed after 2020-10-20", 0) \
     \
     M(Bool, force_optimize_skip_unused_shards_no_nested, false, "Obsolete setting, does nothing. Will be removed after 2020-12-01. Use force_optimize_skip_unused_shards_nesting instead.", 0) \
-    M(Bool, experimental_use_processors, true, "Obsolete setting, does nothing. Will be removed after 2020-11-29.", 0)
+    M(Bool, experimental_use_processors, true, "Obsolete setting, does nothing. Will be removed after 2020-11-29.", 0) \
+    M(SettingBool, optimize_trivial_insert_select, true, "Optimize trivial 'INSERT INTO table SELECT ... FROM TABLES' query", 0) \
 
 #define FORMAT_FACTORY_SETTINGS(M) \
     M(Char, format_csv_delimiter, ',', "The character to be considered as a delimiter in CSV data. If setting with a string, a string has to have a length of 1.", 0) \
@@ -459,75 +460,9 @@
     M(Bool, output_format_write_statistics, true, "Write statistics about read rows, bytes, time elapsed in suitable output formats.", 0) \
     M(Bool, allow_non_metadata_alters, true, "Allow to execute alters which affects not only tables metadata, but also data on disk", 0) \
 
-<<<<<<< HEAD
-#define FORMAT_FACTORY_SETTINGS(M)                                            \
-    M(SettingChar, format_csv_delimiter, ',', "The character to be considered as a delimiter in CSV data. If setting with a string, a string has to have a length of 1.", 0) \
-    M(SettingBool, format_csv_allow_single_quotes, 1, "If it is set to true, allow strings in single quotes.", 0) \
-    M(SettingBool, format_csv_allow_double_quotes, 1, "If it is set to true, allow strings in double quotes.", 0) \
-    M(SettingBool, output_format_csv_crlf_end_of_line, false, "If it is set true, end of line in CSV format will be \\r\\n instead of \\n.", 0) \
-    M(SettingBool, input_format_csv_unquoted_null_literal_as_null, false, "Consider unquoted NULL literal as \\N", 0) \
-    M(SettingBool, input_format_skip_unknown_fields, false, "Skip columns with unknown names from input data (it works for JSONEachRow, CSVWithNames, TSVWithNames and TSKV formats).", 0) \
-    M(SettingBool, input_format_with_names_use_header, true, "For TSVWithNames and CSVWithNames input formats this controls whether format parser is to assume that column data appear in the input exactly as they are specified in the header.", 0) \
-    M(SettingBool, input_format_import_nested_json, false, "Map nested JSON data to nested tables (it works for JSONEachRow format).", 0) \
-    M(SettingBool, optimize_aggregators_of_group_by_keys, true, "Eliminates min/max/any/anyLast aggregators of GROUP BY keys in SELECT section", 0) \
-    M(SettingBool, input_format_defaults_for_omitted_fields, true, "For input data calculate default expressions for omitted fields (it works for JSONEachRow, CSV and TSV formats).", IMPORTANT) \
-    M(SettingBool, input_format_tsv_empty_as_default, false, "Treat empty fields in TSV input as default values.", 0) \
-    M(SettingBool, input_format_null_as_default, false, "For text input formats initialize null fields with default values if data type of this field is not nullable", 0) \
-    \
-    M(SettingDateTimeInputFormat, date_time_input_format, FormatSettings::DateTimeInputFormat::Basic, "Method to read DateTime from text input formats. Possible values: 'basic' and 'best_effort'.", 0) \
-    \
-    M(SettingBool, optimize_group_by_function_keys, true, "Eliminates functions of other keys in GROUP BY section", 0) \
-    M(SettingBool, input_format_values_interpret_expressions, true, "For Values format: if the field could not be parsed by streaming parser, run SQL parser and try to interpret it as SQL expression.", 0) \
-    M(SettingBool, input_format_values_deduce_templates_of_expressions, true, "For Values format: if the field could not be parsed by streaming parser, run SQL parser, deduce template of the SQL expression, try to parse all rows using template and then interpret expression for all rows.", 0) \
-    M(SettingBool, input_format_values_accurate_types_of_literals, true, "For Values format: when parsing and interpreting expressions using template, check actual type of literal to avoid possible overflow and precision issues.", 0) \
-    M(SettingBool, input_format_avro_allow_missing_fields, false, "For Avro/AvroConfluent format: when field is not found in schema use default value instead of error", 0) \
-    M(SettingURI, format_avro_schema_registry_url, {}, "For AvroConfluent format: Confluent Schema Registry URL.", 0) \
-    \
-    M(SettingBool, output_format_json_quote_64bit_integers, true, "Controls quoting of 64-bit integers in JSON output format.", 0) \
-    \
-    M(SettingBool, output_format_json_quote_denormals, false, "Enables '+nan', '-nan', '+inf', '-inf' outputs in JSON output format.", 0) \
-    \
-    M(SettingBool, output_format_json_escape_forward_slashes, true, "Controls escaping forward slashes for string outputs in JSON output format. This is intended for compatibility with JavaScript. Don't confuse with backslashes that are always escaped.", 0) \
-    \
-    M(SettingUInt64, output_format_pretty_max_rows, 10000, "Rows limit for Pretty formats.", 0) \
-    M(SettingUInt64, output_format_pretty_max_column_pad_width, 250, "Maximum width to pad all values in a column in Pretty formats.", 0) \
-    M(SettingUInt64, output_format_pretty_max_value_width, 10000, "Maximum width of value to display in Pretty formats. If greater - it will be cut.", 0) \
-    M(SettingBool, output_format_pretty_color, true, "Use ANSI escape sequences to paint colors in Pretty formats", 0) \
-    M(SettingString, output_format_pretty_grid_charset, "UTF-8", "Charset for printing grid borders. Available charsets: ASCII, UTF-8 (default one).", 0) \
-    M(SettingUInt64, output_format_parquet_row_group_size, 1000000, "Row group size in rows.", 0) \
-    M(SettingString, output_format_avro_codec, "", "Compression codec used for output. Possible values: 'null', 'deflate', 'snappy'.", 0) \
-    M(SettingUInt64, output_format_avro_sync_interval, 16 * 1024, "Sync interval in bytes.", 0) \
-    M(SettingBool, output_format_tsv_crlf_end_of_line, false, "If it is set true, end of line in TSV format will be \\r\\n instead of \\n.", 0) \
-    \
-    M(SettingUInt64, input_format_allow_errors_num, 0, "Maximum absolute amount of errors while reading text formats (like CSV, TSV). In case of error, if at least absolute or relative amount of errors is lower than corresponding value, will skip until next line and continue.", 0) \
-    M(SettingFloat, input_format_allow_errors_ratio, 0, "Maximum relative amount of errors while reading text formats (like CSV, TSV). In case of error, if at least absolute or relative amount of errors is lower than corresponding value, will skip until next line and continue.", 0) \
-    \
-    M(SettingString, format_schema, "", "Schema identifier (used by schema-based formats)", 0) \
-    M(SettingString, format_template_resultset, "", "Path to file which contains format string for result set (for Template format)", 0) \
-    M(SettingString, format_template_row, "", "Path to file which contains format string for rows (for Template format)", 0) \
-    M(SettingString, format_template_rows_between_delimiter, "\n", "Delimiter between rows (for Template format)", 0) \
-    \
-    M(SettingString, format_custom_escaping_rule, "Escaped", "Field escaping rule (for CustomSeparated format)", 0) \
-    M(SettingString, format_custom_field_delimiter, "\t", "Delimiter between fields (for CustomSeparated format)", 0) \
-    M(SettingString, format_custom_row_before_delimiter, "", "Delimiter before field of the first column (for CustomSeparated format)", 0) \
-    M(SettingString, format_custom_row_after_delimiter, "\n", "Delimiter after field of the last column (for CustomSeparated format)", 0) \
-    M(SettingString, format_custom_row_between_delimiter, "", "Delimiter between rows (for CustomSeparated format)", 0) \
-    M(SettingString, format_custom_result_before_delimiter, "", "Prefix before result set (for CustomSeparated format)", 0) \
-    M(SettingString, format_custom_result_after_delimiter, "", "Suffix after result set (for CustomSeparated format)", 0) \
-    \
-    M(SettingString, format_regexp, "", "Regular expression (for Regexp format)", 0) \
-    M(SettingString, format_regexp_escaping_rule, "Escaped", "Field escaping rule (for Regexp format)", 0) \
-    M(SettingBool, format_regexp_skip_unmatched, false, "Skip lines unmatched by regular expression (for Regexp format", 0) \
-    \
-    M(SettingBool, output_format_enable_streaming, false, "Enable streaming in output formats that support it.", 0) \
-    M(SettingBool, output_format_write_statistics, true, "Write statistics about read rows, bytes, time elapsed in suitable output formats.", 0) \
-    M(SettingBool, allow_non_metadata_alters, true, "Allow to execute alters which affects not only tables metadata, but also data on disk", 0) \
-    M(SettingBool, optimize_trivial_insert_select, true, "Optimize trivial 'INSERT INTO table SELECT ... FROM TABLES' query", 0) \
-=======
 #define LIST_OF_SETTINGS(M)    \
     COMMON_SETTINGS(M)         \
     FORMAT_FACTORY_SETTINGS(M)
->>>>>>> 18b21511
 
 DECLARE_SETTINGS_TRAITS_ALLOW_CUSTOM_SETTINGS(SettingsTraits, LIST_OF_SETTINGS)
 
