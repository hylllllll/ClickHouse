#pragma once

#if !defined(ARCADIA_BUILD)
#    include <Common/config.h>
#endif

#if USE_SSL
#include <DataTypes/DataTypeString.h>
#include <Columns/ColumnString.h>
#include <Functions/IFunction.h>
#include <Functions/FunctionFactory.h>
#include <Functions/FunctionHelpers.h>

#include <fmt/format.h>

#include <openssl/evp.h>
#include <openssl/engine.h>

#include <string_view>
#include <functional>
#include <initializer_list>

#include <string.h>


namespace DB
{
namespace ErrorCodes
{
    extern const int BAD_ARGUMENTS;
}
}

namespace OpenSSLDetails
{
[[noreturn]] void onError(std::string error_message);
StringRef foldEncryptionKeyInMySQLCompatitableMode(size_t cipher_key_size, const StringRef & key, std::array<char, EVP_MAX_KEY_LENGTH> & folded_key);

const EVP_CIPHER * getCipherByName(const StringRef & name);

enum class CompatibilityMode
{
    MySQL,
    OpenSSL
};

enum class CipherMode
{
    MySQLCompatibility,   // with key folding
    OpenSSLCompatibility, // just as regular openssl's enc application does (AEAD modes, like GCM and CCM are not supported)
    RFC5116_AEAD_AES_GCM  // AEAD GCM with custom IV length and tag (HMAC) appended to the ciphertext, see https://tools.ietf.org/html/rfc5116#section-5.1
};


template <CipherMode mode>
struct KeyHolder
{
    inline StringRef setKey(size_t cipher_key_size, const StringRef & key) const
    {
        if (key.size != cipher_key_size)
            throw DB::Exception(fmt::format("Invalid key size: {} expected {}", key.size, cipher_key_size),
                    DB::ErrorCodes::BAD_ARGUMENTS);

        return key;
    }
};

template <>
struct KeyHolder<CipherMode::MySQLCompatibility>
{
    inline StringRef setKey(size_t cipher_key_size, const StringRef & key)
    {
        if (key.size < cipher_key_size)
            throw DB::Exception(fmt::format("Invalid key size: {} expected {}", key.size, cipher_key_size),
                    DB::ErrorCodes::BAD_ARGUMENTS);

        // MySQL does something fancy with the keys that are too long,
        // ruining compatibility with OpenSSL and not improving security.
        // But we have to do the same to be compatitable with MySQL.
        // see https://github.com/mysql/mysql-server/blob/8.0/router/src/harness/src/my_aes_openssl.cc#L71
        // (my_aes_create_key function)
        return foldEncryptionKeyInMySQLCompatitableMode(cipher_key_size, key, folded_key);
    }

    /// There is a function to clear key securely.
    /// It makes absolutely zero sense to call it here because
    /// key comes from column and already copied multiple times through various memory buffers.

private:
    std::array<char, EVP_MAX_KEY_LENGTH> folded_key;
};

template <CompatibilityMode compatibility_mode>
inline void validateCipherMode(const EVP_CIPHER * evp_cipher)
{
    if constexpr (compatibility_mode == CompatibilityMode::MySQL)
    {
        switch (EVP_CIPHER_mode(evp_cipher))
        {
            case EVP_CIPH_ECB_MODE: [[fallthrough]];
            case EVP_CIPH_CBC_MODE: [[fallthrough]];
            case EVP_CIPH_CFB_MODE: [[fallthrough]];
            case EVP_CIPH_OFB_MODE:
                return;
        }
    }
    else if constexpr (compatibility_mode == CompatibilityMode::OpenSSL)
    {
        switch (EVP_CIPHER_mode(evp_cipher))
        {
            case EVP_CIPH_ECB_MODE: [[fallthrough]];
            case EVP_CIPH_CBC_MODE: [[fallthrough]];
            case EVP_CIPH_CFB_MODE: [[fallthrough]];
            case EVP_CIPH_OFB_MODE: [[fallthrough]];
            case EVP_CIPH_CTR_MODE: [[fallthrough]];
            case EVP_CIPH_GCM_MODE:
                return;
        }
    }

    throw DB::Exception("Unsupported cipher mode", DB::ErrorCodes::BAD_ARGUMENTS);
}

template <CipherMode mode>
inline void validateIV(const StringRef & iv_value, const size_t cipher_iv_size)
{
    // In MySQL mode we don't care if IV is longer than expected, only if shorter.
    if ((mode == CipherMode::MySQLCompatibility && iv_value.size != 0 && iv_value.size < cipher_iv_size)
            || (mode == CipherMode::OpenSSLCompatibility && iv_value.size != 0 && iv_value.size != cipher_iv_size))
        throw DB::Exception(fmt::format("Invalid IV size: {} expected {}", iv_value.size, cipher_iv_size),
                DB::ErrorCodes::BAD_ARGUMENTS);
}

}

namespace DB
{
template <typename Impl>
class FunctionEncrypt : public IFunction
{
public:
    static constexpr OpenSSLDetails::CompatibilityMode compatibility_mode = Impl::compatibility_mode;
    static constexpr auto name = Impl::name;
    static FunctionPtr create(const Context &) { return std::make_shared<FunctionEncrypt>(); }

private:
    using CipherMode = OpenSSLDetails::CipherMode;

    String getName() const override { return name; }
    bool isVariadic() const override { return true; }
    size_t getNumberOfArguments() const override { return 0; }
    ColumnNumbers getArgumentsThatAreAlwaysConstant() const override { return {0}; }
    bool useDefaultImplementationForConstants() const override { return true; }

    DataTypePtr getReturnTypeImpl(const ColumnsWithTypeAndName & arguments) const override
    {
        auto optional_args = FunctionArgumentDescriptors{
            {"IV", isStringOrFixedString, nullptr, "Initialization vector binary string"},
        };

        if constexpr (compatibility_mode == OpenSSLDetails::CompatibilityMode::OpenSSL)
        {
            optional_args.emplace_back(FunctionArgumentDescriptor{
                "AAD", isStringOrFixedString, nullptr, "Additional authenticated data binary string for GCM mode"
            });
        }

        validateFunctionArgumentTypes(*this, arguments,
            FunctionArgumentDescriptors{
                {"mode", isStringOrFixedString, isColumnConst, "encryption mode string"},
                {"input", nullptr, nullptr, "plaintext"},
                {"key", isStringOrFixedString, nullptr, "encryption key binary string"},
            },
            optional_args
        );

        return std::make_shared<DataTypeString>();
    }

    ColumnPtr executeImpl(const ColumnsWithTypeAndName & arguments, const DataTypePtr &, size_t input_rows_count) const override
    {
        using namespace OpenSSLDetails;

        const auto mode = arguments[0].column->getDataAt(0);

        if (mode.size == 0 || !std::string_view(mode).starts_with("aes-"))
            throw Exception("Invalid mode: " + mode.toString(), ErrorCodes::BAD_ARGUMENTS);

        const auto * evp_cipher = getCipherByName(mode);
        if (evp_cipher == nullptr)
            throw Exception("Invalid mode: " + mode.toString(), ErrorCodes::BAD_ARGUMENTS);

        const auto cipher_mode = EVP_CIPHER_mode(evp_cipher);

        const auto input_column = arguments[1].column;
        const auto key_column = arguments[2].column;

        OpenSSLDetails::validateCipherMode<compatibility_mode>(evp_cipher);

        ColumnPtr result_column;
        if (arguments.size() <= 3)
            result_column = doEncrypt(evp_cipher, input_rows_count, input_column, key_column, nullptr, nullptr);
        else
        {
            const auto iv_column = arguments[3].column;
            if (compatibility_mode != OpenSSLDetails::CompatibilityMode::MySQL && EVP_CIPHER_iv_length(evp_cipher) == 0)
                throw Exception(mode.toString() + " does not support IV", ErrorCodes::BAD_ARGUMENTS);

            if (arguments.size() <= 4)
            {
                result_column = doEncrypt(evp_cipher, input_rows_count, input_column, key_column, iv_column, nullptr);
            }
            else
            {
                if (cipher_mode != EVP_CIPH_GCM_MODE)
                    throw Exception("AAD can be only set for GCM-mode", ErrorCodes::BAD_ARGUMENTS);

                const auto aad_column = arguments[4].column;
                result_column = doEncrypt(evp_cipher, input_rows_count, input_column, key_column, iv_column, aad_column);
            }
        }

        return result_column;
    }

    static ColumnPtr doEncrypt(
        const EVP_CIPHER * evp_cipher,
        size_t input_rows_count,
        const ColumnPtr & input_column,
        const ColumnPtr & key_column,
        const ColumnPtr & iv_column,
        const ColumnPtr & aad_column)
    {
        if constexpr (compatibility_mode == OpenSSLDetails::CompatibilityMode::MySQL)
        {
            return doEncryptImpl<CipherMode::MySQLCompatibility>(evp_cipher, input_rows_count, input_column, key_column, iv_column, aad_column);
        }
        else
        {
            if (EVP_CIPHER_mode(evp_cipher) == EVP_CIPH_GCM_MODE)
            {
                return doEncryptImpl<CipherMode::RFC5116_AEAD_AES_GCM>(evp_cipher, input_rows_count, input_column, key_column, iv_column, aad_column);
            }
            else
            {
                return doEncryptImpl<CipherMode::OpenSSLCompatibility>(evp_cipher, input_rows_count, input_column, key_column, iv_column, aad_column);
            }
        }

        return nullptr;
    }

    template <CipherMode mode>
    static ColumnPtr doEncryptImpl(
        const EVP_CIPHER * evp_cipher,
        size_t input_rows_count,
        const ColumnPtr & input_column,
        const ColumnPtr & key_column,
        [[maybe_unused]] const ColumnPtr & iv_column,
        [[maybe_unused]] const ColumnPtr & aad_column)
    {
        using namespace OpenSSLDetails;

        auto evp_ctx_ptr = std::unique_ptr<EVP_CIPHER_CTX, decltype(&::EVP_CIPHER_CTX_free)>(EVP_CIPHER_CTX_new(), &EVP_CIPHER_CTX_free);
        auto * evp_ctx = evp_ctx_ptr.get();

        const auto block_size = static_cast<size_t>(EVP_CIPHER_block_size(evp_cipher));
        const auto key_size = static_cast<size_t>(EVP_CIPHER_key_length(evp_cipher));
        [[maybe_unused]] const auto iv_size = static_cast<size_t>(EVP_CIPHER_iv_length(evp_cipher));
        const auto tag_size = 16; // https://tools.ietf.org/html/rfc5116#section-5.1

        auto encrypted_result_column = ColumnString::create();
        auto & encrypted_result_column_data = encrypted_result_column->getChars();
        auto & encrypted_result_column_offsets = encrypted_result_column->getOffsets();

        {
            size_t resulting_size = 0;
            // for modes with block_size > 1, plaintext is padded up to a block_size,
            // which may result in allocating to much for block_size = 1.
            // That may lead later to reading unallocated data from underlying PaddedPODArray
            // due to assumption that it is safe to read up to 15 bytes past end.
            const auto pad_to_next_block = block_size == 1 ? 0 : 1;
            for (size_t r = 0; r < input_rows_count; ++r)
            {
                resulting_size += (input_column->getDataAt(r).size / block_size + pad_to_next_block) * block_size + 1;
                if constexpr (mode == CipherMode::RFC5116_AEAD_AES_GCM)
                    resulting_size += tag_size;
            }
#if defined(MEMORY_SANITIZER)
            encrypted_result_column_data.resize_fill(resulting_size, 0xFF);
#else
            encrypted_result_column_data.resize(resulting_size);
#endif
        }

        auto * encrypted = encrypted_result_column_data.data();

        KeyHolder<mode> key_holder;

        for (size_t r = 0; r < input_rows_count; ++r)
        {
            const auto key_value = key_holder.setKey(key_size, key_column->getDataAt(r));
            auto iv_value = StringRef{};
            if (iv_column)
                iv_value = iv_column->getDataAt(r);
<<<<<<< HEAD
=======

                /// If the length is zero (empty string is passed) it should be treat as no IV.
                if (iv_value.size == 0)
                    iv_value.data = nullptr;
            }
>>>>>>> 76ef420d

            const StringRef input_value = input_column->getDataAt(r);

            if constexpr (mode != CipherMode::MySQLCompatibility)
            {
                // in GCM mode IV can be of arbitrary size (>0), IV is optional for other modes.
                if (mode == CipherMode::RFC5116_AEAD_AES_GCM && iv_value.size == 0)
                {
                    throw Exception("Invalid IV size " + std::to_string(iv_value.size) + " != expected size " + std::to_string(iv_size),
                            DB::ErrorCodes::BAD_ARGUMENTS);
                }

                if (mode != CipherMode::RFC5116_AEAD_AES_GCM && key_value.size != key_size)
                {
                    throw Exception("Invalid key size " + std::to_string(key_value.size) + " != expected size " + std::to_string(key_size),
                            DB::ErrorCodes::BAD_ARGUMENTS);
                }
            }

            // Avoid extra work on empty ciphertext/plaintext for some ciphers
            if (!(input_value.size == 0 && block_size == 1 && mode != CipherMode::RFC5116_AEAD_AES_GCM))
            {
                // 1: Init CTX
                if constexpr (mode == CipherMode::RFC5116_AEAD_AES_GCM)
                {
                    // 1.a.1: Init CTX with custom IV length and optionally with AAD
                    if (EVP_EncryptInit_ex(evp_ctx, evp_cipher, nullptr, nullptr, nullptr) != 1)
                        onError("Failed to initialize encryption context with cipher");

                    if (EVP_CIPHER_CTX_ctrl(evp_ctx, EVP_CTRL_AEAD_SET_IVLEN, iv_value.size, nullptr) != 1)
                        onError("Failed to set custom IV length to " + std::to_string(iv_value.size));

                    if (EVP_EncryptInit_ex(evp_ctx, nullptr, nullptr,
                            reinterpret_cast<const unsigned char*>(key_value.data),
                            reinterpret_cast<const unsigned char*>(iv_value.data)) != 1)
                        onError("Failed to set key and IV");

                    // 1.a.2 Set AAD
                    if (aad_column)
                    {
                        const auto aad_data = aad_column->getDataAt(r);
                        int tmp_len = 0;
                        if (aad_data.size != 0 && EVP_EncryptUpdate(evp_ctx, nullptr, &tmp_len,
                                reinterpret_cast<const unsigned char *>(aad_data.data), aad_data.size) != 1)
                            onError("Failed to set AAD data");
                    }
                }
                else
                {
                    // 1.b: Init CTX
                    validateIV<mode>(iv_value, iv_size);

                    if (EVP_EncryptInit_ex(evp_ctx, evp_cipher, nullptr,
                            reinterpret_cast<const unsigned char*>(key_value.data),
                            reinterpret_cast<const unsigned char*>(iv_value.data)) != 1)
                        onError("Failed to initialize cipher context");
                }

                int output_len = 0;
                // 2: Feed the data to the cipher
                if (EVP_EncryptUpdate(evp_ctx,
                        reinterpret_cast<unsigned char*>(encrypted), &output_len,
                        reinterpret_cast<const unsigned char*>(input_value.data), static_cast<int>(input_value.size)) != 1)
                    onError("Failed to encrypt");
                encrypted += output_len;

                // 3: retrieve encrypted data (ciphertext)
                if (EVP_EncryptFinal_ex(evp_ctx,
                        reinterpret_cast<unsigned char*>(encrypted), &output_len) != 1)
                    onError("Failed to fetch ciphertext");
                encrypted += output_len;

                // 4: optionally retrieve a tag and append it to the ciphertext (RFC5116):
                // https://tools.ietf.org/html/rfc5116#section-5.1
                if constexpr (mode == CipherMode::RFC5116_AEAD_AES_GCM)
                {
                    if (EVP_CIPHER_CTX_ctrl(evp_ctx, EVP_CTRL_AEAD_GET_TAG, tag_size, encrypted) != 1)
                        onError("Failed to retrieve GCM tag");
                    encrypted += tag_size;
                }
            }

            *encrypted = '\0';
            ++encrypted;

            encrypted_result_column_offsets.push_back(encrypted - encrypted_result_column_data.data());
        }

        // in case of block size of 1, we overestimate buffer required for encrypted data, fix it up.
        if (!encrypted_result_column_offsets.empty() && encrypted_result_column_data.size() > encrypted_result_column_offsets.back())
        {
            encrypted_result_column_data.resize(encrypted_result_column_offsets.back());
        }

        encrypted_result_column->validate();
        return encrypted_result_column;
    }
};


/// AES_decrypt(string, key, block_mode[, init_vector])
template <typename Impl>
class FunctionDecrypt : public IFunction
{
public:
    static constexpr OpenSSLDetails::CompatibilityMode compatibility_mode = Impl::compatibility_mode;
    static constexpr auto name = Impl::name;
    static FunctionPtr create(const Context &) { return std::make_shared<FunctionDecrypt>(); }

private:
    using CipherMode = OpenSSLDetails::CipherMode;

    String getName() const override { return name; }
    bool isVariadic() const override { return true; }
    size_t getNumberOfArguments() const override { return 0; }
    ColumnNumbers getArgumentsThatAreAlwaysConstant() const override { return {0}; }
    bool useDefaultImplementationForConstants() const override { return true; }

    DataTypePtr getReturnTypeImpl(const ColumnsWithTypeAndName & arguments) const override
    {
        auto optional_args = FunctionArgumentDescriptors{
            {"IV", isStringOrFixedString, nullptr, "Initialization vector binary string"},
        };

        if constexpr (compatibility_mode == OpenSSLDetails::CompatibilityMode::OpenSSL)
        {
            optional_args.emplace_back(FunctionArgumentDescriptor{
                "AAD", isStringOrFixedString, nullptr, "Additional authenticated data binary string for GCM mode"
            });
        }

        validateFunctionArgumentTypes(*this, arguments,
            FunctionArgumentDescriptors{
                {"mode", isStringOrFixedString, isColumnConst, "decryption mode string"},
                {"input", nullptr, nullptr, "ciphertext"},
                {"key", isStringOrFixedString, nullptr, "decryption key binary string"},
            },
            optional_args
        );

        return std::make_shared<DataTypeString>();
    }

    ColumnPtr executeImpl(const ColumnsWithTypeAndName & arguments, const DataTypePtr &, size_t input_rows_count) const override
    {
        using namespace OpenSSLDetails;

        const auto mode = arguments[0].column->getDataAt(0);
        if (mode.size == 0 || !std::string_view(mode).starts_with("aes-"))
            throw Exception("Invalid mode: " + mode.toString(), ErrorCodes::BAD_ARGUMENTS);

        const auto * evp_cipher = getCipherByName(mode);
        if (evp_cipher == nullptr)
            throw Exception("Invalid mode: " + mode.toString(), ErrorCodes::BAD_ARGUMENTS);

        OpenSSLDetails::validateCipherMode<compatibility_mode>(evp_cipher);

        const auto input_column = arguments[1].column;
        const auto key_column = arguments[2].column;

        ColumnPtr result_column;
        if (arguments.size() <= 3)
            result_column = doDecrypt(evp_cipher, input_rows_count, input_column, key_column, nullptr, nullptr);
        else
        {
            const auto iv_column = arguments[3].column;
            if (compatibility_mode != OpenSSLDetails::CompatibilityMode::MySQL && EVP_CIPHER_iv_length(evp_cipher) == 0)
                throw Exception(mode.toString() + " does not support IV", ErrorCodes::BAD_ARGUMENTS);

            if (arguments.size() <= 4)
            {
                result_column = doDecrypt(evp_cipher, input_rows_count, input_column, key_column, iv_column, nullptr);
            }
            else
            {
                if (EVP_CIPHER_mode(evp_cipher) != EVP_CIPH_GCM_MODE)
                    throw Exception("AAD can be only set for GCM-mode", ErrorCodes::BAD_ARGUMENTS);

                const auto aad_column = arguments[4].column;
                result_column = doDecrypt(evp_cipher, input_rows_count, input_column, key_column, iv_column, aad_column);
            }
        }

        return result_column;
    }

    static ColumnPtr doDecrypt(
        const EVP_CIPHER * evp_cipher,
        size_t input_rows_count,
        const ColumnPtr & input_column,
        const ColumnPtr & key_column,
        const ColumnPtr & iv_column,
        const ColumnPtr & aad_column)
    {
        if constexpr (compatibility_mode == OpenSSLDetails::CompatibilityMode::MySQL)
        {
            return doDecryptImpl<CipherMode::MySQLCompatibility>(evp_cipher, input_rows_count, input_column, key_column, iv_column, aad_column);
        }
        else
        {
            const auto cipher_mode = EVP_CIPHER_mode(evp_cipher);
            if (cipher_mode == EVP_CIPH_GCM_MODE)
            {
                return doDecryptImpl<CipherMode::RFC5116_AEAD_AES_GCM>(evp_cipher, input_rows_count, input_column, key_column, iv_column, aad_column);
            }
            else
            {
                return doDecryptImpl<CipherMode::OpenSSLCompatibility>(evp_cipher, input_rows_count, input_column, key_column, iv_column, aad_column);
            }
        }

        return nullptr;
    }

    template <CipherMode mode>
    static ColumnPtr doDecryptImpl(const EVP_CIPHER * evp_cipher,
        size_t input_rows_count,
        const ColumnPtr & input_column,
        const ColumnPtr & key_column,
        [[maybe_unused]] const ColumnPtr & iv_column,
        [[maybe_unused]] const ColumnPtr & aad_column)
    {
        using namespace OpenSSLDetails;

        auto evp_ctx_ptr = std::unique_ptr<EVP_CIPHER_CTX, decltype(&::EVP_CIPHER_CTX_free)>(EVP_CIPHER_CTX_new(), &EVP_CIPHER_CTX_free);
        auto * evp_ctx = evp_ctx_ptr.get();

        [[maybe_unused]] const auto block_size = static_cast<size_t>(EVP_CIPHER_block_size(evp_cipher));
        [[maybe_unused]] const auto iv_size = static_cast<size_t>(EVP_CIPHER_iv_length(evp_cipher));
        const auto key_size = static_cast<size_t>(EVP_CIPHER_key_length(evp_cipher));
        const auto tag_size = 16; // https://tools.ietf.org/html/rfc5116#section-5.1

        auto decrypted_result_column = ColumnString::create();
        auto & decrypted_result_column_data = decrypted_result_column->getChars();
        auto & decrypted_result_column_offsets = decrypted_result_column->getOffsets();

        {
            size_t resulting_size = 0;
            for (size_t r = 0; r < input_rows_count; ++r)
            {
                resulting_size += input_column->getDataAt(r).size + 1;
                if constexpr (mode == CipherMode::RFC5116_AEAD_AES_GCM)
                    resulting_size -= tag_size;
            }

#if defined(MEMORY_SANITIZER)
            // Pre-fill result column with values to prevent MSAN from dropping dead on
            // aes-X-ecb mode with "WARNING: MemorySanitizer: use-of-uninitialized-value".
            // This is most likely to be caused by the underlying assembler implementation:
            // see crypto/aes/aesni-x86_64.s, function aesni_ecb_encrypt
            // which msan seems to fail instrument correctly.
            decrypted_result_column_data.resize_fill(resulting_size, 0xFF);
#else
            decrypted_result_column_data.resize(resulting_size);
#endif
        }
        auto * decrypted = decrypted_result_column_data.data();

        KeyHolder<mode> key_holder;
        for (size_t r = 0; r < input_rows_count; ++r)
        {
            // 0: prepare key if required
            auto key_value = key_holder.setKey(key_size, key_column->getDataAt(r));
            auto iv_value = StringRef{};
            if (iv_column)
                iv_value = iv_column->getDataAt(r);
<<<<<<< HEAD
=======

                /// If the length is zero (empty string is passed) it should be treat as no IV.
                if (iv_value.size == 0)
                    iv_value.data = nullptr;
            }
>>>>>>> 76ef420d

            auto input_value = input_column->getDataAt(r);
            if constexpr (mode == CipherMode::RFC5116_AEAD_AES_GCM)
            {
                // empty plaintext results in empty ciphertext + tag, means there should be at least tag_size bytes.
                if (input_value.size < tag_size)
                    throw Exception(fmt::format("Encrypted data is too short: only {} bytes, "
                            "should contain at least {} bytes of a tag.",
                            input_value.size, block_size, tag_size), ErrorCodes::BAD_ARGUMENTS);
                input_value.size -= tag_size;
            }

            if constexpr (mode != CipherMode::MySQLCompatibility)
            {
                // in GCM mode IV can be of arbitrary size (>0), for other modes IV is optional.
                if (mode == CipherMode::RFC5116_AEAD_AES_GCM && iv_value.size == 0)
                {
                    throw Exception("Invalid IV size " + std::to_string(iv_value.size) + " != expected size " + std::to_string(iv_size),
                            DB::ErrorCodes::BAD_ARGUMENTS);
                }

                if (key_value.size != key_size)
                {
                    throw Exception("Invalid key size " + std::to_string(key_value.size) + " != expected size " + std::to_string(key_size),
                            DB::ErrorCodes::BAD_ARGUMENTS);
                }
            }

            // Avoid extra work on empty ciphertext/plaintext for some ciphers
            if (!(input_value.size == 0 && block_size == 1 && mode != CipherMode::RFC5116_AEAD_AES_GCM))
            {
                // 1: Init CTX
                if constexpr (mode == CipherMode::RFC5116_AEAD_AES_GCM)
                {
                    if (EVP_DecryptInit_ex(evp_ctx, evp_cipher, nullptr, nullptr, nullptr) != 1)
                        onError("Failed to initialize cipher context 1");

                    // 1.a.1 : Set custom IV length
                    if (EVP_CIPHER_CTX_ctrl(evp_ctx, EVP_CTRL_AEAD_SET_IVLEN, iv_value.size, nullptr) != 1)
                        onError("Failed to set custom IV length to " + std::to_string(iv_value.size));

                    // 1.a.1 : Init CTX with key and IV
                    if (EVP_DecryptInit_ex(evp_ctx, nullptr, nullptr,
                            reinterpret_cast<const unsigned char*>(key_value.data),
                            reinterpret_cast<const unsigned char*>(iv_value.data)) != 1)
                        onError("Failed to set key and IV");

                    // 1.a.2: Set AAD if present
                    if (aad_column)
                    {
                        const auto aad_data = aad_column->getDataAt(r);
                        int tmp_len = 0;
                        if (aad_data.size != 0 && EVP_DecryptUpdate(evp_ctx, nullptr, &tmp_len,
                                reinterpret_cast<const unsigned char *>(aad_data.data), aad_data.size) != 1)
                            onError("Failed to sed AAD data");
                    }
                }
                else
                {
                    // 1.b: Init CTX
                    validateIV<mode>(iv_value, iv_size);

                    if (EVP_DecryptInit_ex(evp_ctx, evp_cipher, nullptr,
                            reinterpret_cast<const unsigned char*>(key_value.data),
                            reinterpret_cast<const unsigned char*>(iv_value.data)) != 1)
                        onError("Failed to initialize cipher context");
                }

                // 2: Feed the data to the cipher
                int output_len = 0;
                if (EVP_DecryptUpdate(evp_ctx,
                        reinterpret_cast<unsigned char*>(decrypted), &output_len,
                        reinterpret_cast<const unsigned char*>(input_value.data), static_cast<int>(input_value.size)) != 1)
                    onError("Failed to decrypt");
                decrypted += output_len;

                // 3: optionally get tag from the ciphertext (RFC5116) and feed it to the context
                if constexpr (mode == CipherMode::RFC5116_AEAD_AES_GCM)
                {
                    void * tag = const_cast<void *>(reinterpret_cast<const void *>(input_value.data + input_value.size));
                    if (EVP_CIPHER_CTX_ctrl(evp_ctx, EVP_CTRL_AEAD_SET_TAG, tag_size, tag) != 1)
                        onError("Failed to set tag");
                }

                // 4: retrieve encrypted data (ciphertext)
                if (EVP_DecryptFinal_ex(evp_ctx,
                        reinterpret_cast<unsigned char*>(decrypted), &output_len) != 1)
                    onError("Failed to decrypt");
                decrypted += output_len;
            }

            *decrypted = '\0';
            ++decrypted;

            decrypted_result_column_offsets.push_back(decrypted - decrypted_result_column_data.data());

        }

        // in case we overestimate buffer required for decrypted data, fix it up.
        if (!decrypted_result_column_offsets.empty() && decrypted_result_column_data.size() > decrypted_result_column_offsets.back())
        {
            decrypted_result_column_data.resize(decrypted_result_column_offsets.back());
        }

        decrypted_result_column->validate();
        return decrypted_result_column;
    }
};

}


#endif<|MERGE_RESOLUTION|>--- conflicted
+++ resolved
@@ -302,15 +302,13 @@
             const auto key_value = key_holder.setKey(key_size, key_column->getDataAt(r));
             auto iv_value = StringRef{};
             if (iv_column)
+            {
                 iv_value = iv_column->getDataAt(r);
-<<<<<<< HEAD
-=======
 
                 /// If the length is zero (empty string is passed) it should be treat as no IV.
                 if (iv_value.size == 0)
                     iv_value.data = nullptr;
             }
->>>>>>> 76ef420d
 
             const StringRef input_value = input_column->getDataAt(r);
 
@@ -576,15 +574,13 @@
             auto key_value = key_holder.setKey(key_size, key_column->getDataAt(r));
             auto iv_value = StringRef{};
             if (iv_column)
+            {
                 iv_value = iv_column->getDataAt(r);
-<<<<<<< HEAD
-=======
 
                 /// If the length is zero (empty string is passed) it should be treat as no IV.
                 if (iv_value.size == 0)
                     iv_value.data = nullptr;
             }
->>>>>>> 76ef420d
 
             auto input_value = input_column->getDataAt(r);
             if constexpr (mode == CipherMode::RFC5116_AEAD_AES_GCM)
