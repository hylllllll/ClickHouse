---
toc_priority: 57
toc_title: Server Settings
---

# Server Settings {#server-settings}

## builtin\_dictionaries\_reload\_interval {#builtin-dictionaries-reload-interval}

The interval in seconds before reloading built-in dictionaries.

ClickHouse reloads built-in dictionaries every x seconds. This makes it possible to edit dictionaries “on the fly” without restarting the server.

Default value: 3600.

**Example**

``` xml
<builtin_dictionaries_reload_interval>3600</builtin_dictionaries_reload_interval>
```

## compression {#server-settings-compression}

Data compression settings for [MergeTree](../../engines/table-engines/mergetree-family/mergetree.md)-engine tables.

!!! warning "Warning"
    Don’t use it if you have just started using ClickHouse.

Configuration template:

``` xml
<compression>
    <case>
      <min_part_size>...</min_part_size>
      <min_part_size_ratio>...</min_part_size_ratio>
      <method>...</method>
    </case>
    ...
</compression>
```

`<case>` fields:

-   `min_part_size` – The minimum size of a data part.
-   `min_part_size_ratio` – The ratio of the data part size to the table size.
-   `method` – Compression method. Acceptable values: `lz4` or `zstd`.

You can configure multiple `<case>` sections.

Actions when conditions are met:

-   If a data part matches a condition set, ClickHouse uses the specified compression method.
-   If a data part matches multiple condition sets, ClickHouse uses the first matched condition set.

If no conditions met for a data part, ClickHouse uses the `lz4` compression.

**Example**

``` xml
<compression incl="clickhouse_compression">
    <case>
        <min_part_size>10000000000</min_part_size>
        <min_part_size_ratio>0.01</min_part_size_ratio>
        <method>zstd</method>
    </case>
</compression>
```

<<<<<<< HEAD
## custom_settings_prefixes {#custom_settings_prefixes}

List of prefixes for [custom settings](../../operations/settings/index.md#custom_settings). The prefixes must be separated with commas.

**Example**

```xml
<custom_settings_prefixes>custom_</custom_settings_prefixes>
```

**See Also**

-   [Custom settings](../../operations/settings/index.md#custom_settings)
=======
## core_dump

Configures soft limit for core dump file size, one gigabyte by default.
```xml
<core_dump>
    <size_limit>1073741824</size_limit>
</core_dump> 
```

(Hard limit is configured via system tools)

>>>>>>> 15af9f40

## default\_database {#default-database}

The default database.

To get a list of databases, use the [SHOW DATABASES](../../sql-reference/statements/show.md#show-databases) query.

**Example**

``` xml
<default_database>default</default_database>
```

## default\_profile {#default-profile}

Default settings profile.

Settings profiles are located in the file specified in the parameter `user_config`.

**Example**

``` xml
<default_profile>default</default_profile>
```

## dictionaries\_config {#server_configuration_parameters-dictionaries_config}

The path to the config file for external dictionaries.

Path:

-   Specify the absolute path or the path relative to the server config file.
-   The path can contain wildcards \* and ?.

See also “[External dictionaries](../../sql-reference/dictionaries/external-dictionaries/external-dicts.md)”.

**Example**

``` xml
<dictionaries_config>*_dictionary.xml</dictionaries_config>
```

## dictionaries\_lazy\_load {#server_configuration_parameters-dictionaries_lazy_load}

Lazy loading of dictionaries.

If `true`, then each dictionary is created on first use. If dictionary creation failed, the function that was using the dictionary throws an exception.

If `false`, all dictionaries are created when the server starts, and if there is an error, the server shuts down.

The default is `true`.

**Example**

``` xml
<dictionaries_lazy_load>true</dictionaries_lazy_load>
```

## format\_schema\_path {#server_configuration_parameters-format_schema_path}

The path to the directory with the schemes for the input data, such as schemas for the [CapnProto](../../interfaces/formats.md#capnproto) format.

**Example**

``` xml
  <!-- Directory containing schema files for various input formats. -->
  <format_schema_path>format_schemas/</format_schema_path>
```

## graphite {#server_configuration_parameters-graphite}

Sending data to [Graphite](https://github.com/graphite-project).

Settings:

-   host – The Graphite server.
-   port – The port on the Graphite server.
-   interval – The interval for sending, in seconds.
-   timeout – The timeout for sending data, in seconds.
-   root\_path – Prefix for keys.
-   metrics – Sending data from the [system.metrics](../../operations/system-tables/metrics.md#system_tables-metrics) table.
-   events – Sending deltas data accumulated for the time period from the [system.events](../../operations/system-tables/events.md#system_tables-events) table.
-   events\_cumulative – Sending cumulative data from the [system.events](../../operations/system-tables/events.md#system_tables-events) table.
-   asynchronous\_metrics – Sending data from the [system.asynchronous\_metrics](../../operations/system-tables/asynchronous_metrics.md#system_tables-asynchronous_metrics) table.

You can configure multiple `<graphite>` clauses. For instance, you can use this for sending different data at different intervals.

**Example**

``` xml
<graphite>
    <host>localhost</host>
    <port>42000</port>
    <timeout>0.1</timeout>
    <interval>60</interval>
    <root_path>one_min</root_path>
    <metrics>true</metrics>
    <events>true</events>
    <events_cumulative>false</events_cumulative>
    <asynchronous_metrics>true</asynchronous_metrics>
</graphite>
```

## graphite\_rollup {#server_configuration_parameters-graphite-rollup}

Settings for thinning data for Graphite.

For more details, see [GraphiteMergeTree](../../engines/table-engines/mergetree-family/graphitemergetree.md).

**Example**

``` xml
<graphite_rollup_example>
    <default>
        <function>max</function>
        <retention>
            <age>0</age>
            <precision>60</precision>
        </retention>
        <retention>
            <age>3600</age>
            <precision>300</precision>
        </retention>
        <retention>
            <age>86400</age>
            <precision>3600</precision>
        </retention>
    </default>
</graphite_rollup_example>
```

## http\_port/https\_port {#http-porthttps-port}

The port for connecting to the server over HTTP(s).

If `https_port` is specified, [openSSL](#server_configuration_parameters-openssl) must be configured.

If `http_port` is specified, the OpenSSL configuration is ignored even if it is set.

**Example**

``` xml
<https_port>9999</https_port>
```

## http\_server\_default\_response {#server_configuration_parameters-http_server_default_response}

The page that is shown by default when you access the ClickHouse HTTP(s) server.
The default value is “Ok.” (with a line feed at the end)

**Example**

Opens `https://tabix.io/` when accessing `http://localhost: http_port`.

``` xml
<http_server_default_response>
  <![CDATA[<html ng-app="SMI2"><head><base href="http://ui.tabix.io/"></head><body><div ui-view="" class="content-ui"></div><script src="http://loader.tabix.io/master.js"></script></body></html>]]>
</http_server_default_response>
```

## include\_from {#server_configuration_parameters-include_from}

The path to the file with substitutions.

For more information, see the section “[Configuration files](../../operations/configuration-files.md#configuration_files)”.

**Example**

``` xml
<include_from>/etc/metrica.xml</include_from>
```

## interserver\_http\_port {#interserver-http-port}

Port for exchanging data between ClickHouse servers.

**Example**

``` xml
<interserver_http_port>9009</interserver_http_port>
```

## interserver\_http\_host {#interserver-http-host}

The hostname that can be used by other servers to access this server.

If omitted, it is defined in the same way as the `hostname-f` command.

Useful for breaking away from a specific network interface.

**Example**

``` xml
<interserver_http_host>example.yandex.ru</interserver_http_host>
```

## interserver\_http\_credentials {#server-settings-interserver-http-credentials}

The username and password used to authenticate during [replication](../../engines/table-engines/mergetree-family/replication.md) with the Replicated\* engines. These credentials are used only for communication between replicas and are unrelated to credentials for ClickHouse clients. The server is checking these credentials for connecting replicas and use the same credentials when connecting to other replicas. So, these credentials should be set the same for all replicas in a cluster.
By default, the authentication is not used.

This section contains the following parameters:

-   `user` — username.
-   `password` — password.

**Example**

``` xml
<interserver_http_credentials>
    <user>admin</user>
    <password>222</password>
</interserver_http_credentials>
```

## keep\_alive\_timeout {#keep-alive-timeout}

The number of seconds that ClickHouse waits for incoming requests before closing the connection. Defaults to 3 seconds.

**Example**

``` xml
<keep_alive_timeout>3</keep_alive_timeout>
```

## listen\_host {#server_configuration_parameters-listen_host}

Restriction on hosts that requests can come from. If you want the server to answer all of them, specify `::`.

Examples:

``` xml
<listen_host>::1</listen_host>
<listen_host>127.0.0.1</listen_host>
```

## logger {#server_configuration_parameters-logger}

Logging settings.

Keys:

-   `level` – Logging level. Acceptable values: `trace`, `debug`, `information`, `warning`, `error`.
-   `log` – The log file. Contains all the entries according to `level`.
-   `errorlog` – Error log file.
-   `size` – Size of the file. Applies to `log`and`errorlog`. Once the file reaches `size`, ClickHouse archives and renames it, and creates a new log file in its place.
-   `count` – The number of archived log files that ClickHouse stores.

**Example**

``` xml
<logger>
    <level>trace</level>
    <log>/var/log/clickhouse-server/clickhouse-server.log</log>
    <errorlog>/var/log/clickhouse-server/clickhouse-server.err.log</errorlog>
    <size>1000M</size>
    <count>10</count>
</logger>
```

Writing to the syslog is also supported. Config example:

``` xml
<logger>
    <use_syslog>1</use_syslog>
    <syslog>
        <address>syslog.remote:10514</address>
        <hostname>myhost.local</hostname>
        <facility>LOG_LOCAL6</facility>
        <format>syslog</format>
    </syslog>
</logger>
```

Keys for syslog:

-   use\_syslog — Required setting if you want to write to the syslog.
-   address — The host\[:port\] of syslogd. If omitted, the local daemon is used.
-   hostname — Optional. The name of the host that logs are sent from.
-   facility — [The syslog facility keyword](https://en.wikipedia.org/wiki/Syslog#Facility) in uppercase letters with the “LOG\_” prefix: (`LOG_USER`, `LOG_DAEMON`, `LOG_LOCAL3`, and so on).
    Default value: `LOG_USER` if `address` is specified, `LOG_DAEMON` otherwise.
-   format – Message format. Possible values: `bsd` and `syslog.`

## send\_crash\_reports {#server_configuration_parameters-logger}

Settings for opt-in sending crash reports to the ClickHouse core developers team via [Sentry](https://sentry.io).
Enabling it, especially in pre-production environments, is greatly appreciated.

The server will need an access to public Internet via IPv4 (at the time of writing IPv6 is not supported by Sentry) for this feature to be functioning properly.

Keys:

-   `enabled` – Boolean flag to enable the feature, `false` by default. Set to `true` to allow sending crash reports. 
-   `endpoint` – You can override the Sentry endpoint URL for sending crash reports. It can be either separate Sentry account or your self-hosted Sentry instance. Use the [Sentry DSN](https://docs.sentry.io/error-reporting/quickstart/?platform=native#configure-the-sdk) syntax. 
-   `anonymize` - Avoid attaching the server hostname to crash report.
-   `http_proxy` - Configure HTTP proxy for sending crash reports.
-   `debug` - Sets the Sentry client into debug mode.
-   `tmp_path` - Filesystem path for temporary crash report state.

**Recommended way to use**

``` xml
<send_crash_reports>
    <enabled>true</enabled>
</send_crash_reports>
```

## macros {#macros}

Parameter substitutions for replicated tables.

Can be omitted if replicated tables are not used.

For more information, see the section “[Creating replicated tables](../../engines/table-engines/mergetree-family/replication.md)”.

**Example**

``` xml
<macros incl="macros" optional="true" />
```

## mark\_cache\_size {#server-mark-cache-size}

Approximate size (in bytes) of the cache of marks used by table engines of the [MergeTree](../../engines/table-engines/mergetree-family/mergetree.md) family.

The cache is shared for the server and memory is allocated as needed. The cache size must be at least 5368709120.

**Example**

``` xml
<mark_cache_size>5368709120</mark_cache_size>
```

## max\_server\_memory\_usage {#max_server_memory_usage}

Limits total RAM usage by the ClickHouse server.

Possible values:

-   Positive integer.
-   0 (auto).

Default value: `0`.

**Additional Info**

The default `max_server_memory_usage` value is calculated as `memory_amount * max_server_memory_usage_to_ram_ratio`.

**See also**

-   [max\_memory\_usage](../../operations/settings/query-complexity.md#settings_max_memory_usage)
-   [max_server_memory_usage_to_ram_ratio](#max_server_memory_usage_to_ram_ratio)

## max_server_memory_usage_to_ram_ratio {#max_server_memory_usage_to_ram_ratio}

Defines the fraction of total physical RAM amount, available to the Clickhouse server. If the server tries to utilize more, the memory is cut down to the appropriate amount. 

Possible values:

-   Positive double.
-   0 — The Clickhouse server can use all available RAM.

Default value: `0`.

**Usage**

On hosts with low RAM and swap, you possibly need setting `max_server_memory_usage_to_ram_ratio` larger than 1.

**Example**

``` xml
<max_server_memory_usage_to_ram_ratio>0.9</max_server_memory_usage_to_ram_ratio>
```

**See Also**

-   [max_server_memory_usage](#max_server_memory_usage)

## max\_concurrent\_queries {#max-concurrent-queries}

The maximum number of simultaneously processed requests.

**Example**

``` xml
<max_concurrent_queries>100</max_concurrent_queries>
```

## max\_connections {#max-connections}

The maximum number of inbound connections.

**Example**

``` xml
<max_connections>4096</max_connections>
```

## max\_open\_files {#max-open-files}

The maximum number of open files.

By default: `maximum`.

We recommend using this option in Mac OS X since the `getrlimit()` function returns an incorrect value.

**Example**

``` xml
<max_open_files>262144</max_open_files>
```

## max\_table\_size\_to\_drop {#max-table-size-to-drop}

Restriction on deleting tables.

If the size of a [MergeTree](../../engines/table-engines/mergetree-family/mergetree.md) table exceeds `max_table_size_to_drop` (in bytes), you can’t delete it using a DROP query.

If you still need to delete the table without restarting the ClickHouse server, create the `<clickhouse-path>/flags/force_drop_table` file and run the DROP query.

Default value: 50 GB.

The value 0 means that you can delete all tables without any restrictions.

**Example**

``` xml
<max_table_size_to_drop>0</max_table_size_to_drop>
```

## max\_thread\_pool\_size {#max-thread-pool-size}

The maximum number of threads in the Global Thread pool.

Default value: 10000.

**Example**

``` xml
<max_thread_pool_size>12000</max_thread_pool_size>
```

## merge\_tree {#server_configuration_parameters-merge_tree}

Fine tuning for tables in the [MergeTree](../../engines/table-engines/mergetree-family/mergetree.md).

For more information, see the MergeTreeSettings.h header file.

**Example**

``` xml
<merge_tree>
    <max_suspicious_broken_parts>5</max_suspicious_broken_parts>
</merge_tree>
```

## replicated\_merge\_tree {#server_configuration_parameters-replicated_merge_tree}

Fine tuning for tables in the [ReplicatedMergeTree](../../engines/table-engines/mergetree-family/mergetree.md).

This setting has higher priority.

For more information, see the MergeTreeSettings.h header file.

**Example**

``` xml
<replicated_merge_tree>
    <max_suspicious_broken_parts>5</max_suspicious_broken_parts>
</replicated_merge_tree>
```

## openSSL {#server_configuration_parameters-openssl}

SSL client/server configuration.

Support for SSL is provided by the `libpoco` library. The interface is described in the file [SSLManager.h](https://github.com/ClickHouse-Extras/poco/blob/master/NetSSL_OpenSSL/include/Poco/Net/SSLManager.h)

Keys for server/client settings:

-   privateKeyFile – The path to the file with the secret key of the PEM certificate. The file may contain a key and certificate at the same time.
-   certificateFile – The path to the client/server certificate file in PEM format. You can omit it if `privateKeyFile` contains the certificate.
-   caConfig – The path to the file or directory that contains trusted root certificates.
-   verificationMode – The method for checking the node’s certificates. Details are in the description of the [Context](https://github.com/ClickHouse-Extras/poco/blob/master/NetSSL_OpenSSL/include/Poco/Net/Context.h) class. Possible values: `none`, `relaxed`, `strict`, `once`.
-   verificationDepth – The maximum length of the verification chain. Verification will fail if the certificate chain length exceeds the set value.
-   loadDefaultCAFile – Indicates that built-in CA certificates for OpenSSL will be used. Acceptable values: `true`, `false`. \|
-   cipherList – Supported OpenSSL encryptions. For example: `ALL:!ADH:!LOW:!EXP:!MD5:@STRENGTH`.
-   cacheSessions – Enables or disables caching sessions. Must be used in combination with `sessionIdContext`. Acceptable values: `true`, `false`.
-   sessionIdContext – A unique set of random characters that the server appends to each generated identifier. The length of the string must not exceed `SSL_MAX_SSL_SESSION_ID_LENGTH`. This parameter is always recommended since it helps avoid problems both if the server caches the session and if the client requested caching. Default value: `${application.name}`.
-   sessionCacheSize – The maximum number of sessions that the server caches. Default value: 1024\*20. 0 – Unlimited sessions.
-   sessionTimeout – Time for caching the session on the server.
-   extendedVerification – Automatically extended verification of certificates after the session ends. Acceptable values: `true`, `false`.
-   requireTLSv1 – Require a TLSv1 connection. Acceptable values: `true`, `false`.
-   requireTLSv1\_1 – Require a TLSv1.1 connection. Acceptable values: `true`, `false`.
-   requireTLSv1 – Require a TLSv1.2 connection. Acceptable values: `true`, `false`.
-   fips – Activates OpenSSL FIPS mode. Supported if the library’s OpenSSL version supports FIPS.
-   privateKeyPassphraseHandler – Class (PrivateKeyPassphraseHandler subclass) that requests the passphrase for accessing the private key. For example: `<privateKeyPassphraseHandler>`, `<name>KeyFileHandler</name>`, `<options><password>test</password></options>`, `</privateKeyPassphraseHandler>`.
-   invalidCertificateHandler – Class (a subclass of CertificateHandler) for verifying invalid certificates. For example: `<invalidCertificateHandler> <name>ConsoleCertificateHandler</name> </invalidCertificateHandler>` .
-   disableProtocols – Protocols that are not allowed to use.
-   preferServerCiphers – Preferred server ciphers on the client.

**Example of settings:**

``` xml
<openSSL>
    <server>
        <!-- openssl req -subj "/CN=localhost" -new -newkey rsa:2048 -days 365 -nodes -x509 -keyout /etc/clickhouse-server/server.key -out /etc/clickhouse-server/server.crt -->
        <certificateFile>/etc/clickhouse-server/server.crt</certificateFile>
        <privateKeyFile>/etc/clickhouse-server/server.key</privateKeyFile>
        <!-- openssl dhparam -out /etc/clickhouse-server/dhparam.pem 4096 -->
        <dhParamsFile>/etc/clickhouse-server/dhparam.pem</dhParamsFile>
        <verificationMode>none</verificationMode>
        <loadDefaultCAFile>true</loadDefaultCAFile>
        <cacheSessions>true</cacheSessions>
        <disableProtocols>sslv2,sslv3</disableProtocols>
        <preferServerCiphers>true</preferServerCiphers>
    </server>
    <client>
        <loadDefaultCAFile>true</loadDefaultCAFile>
        <cacheSessions>true</cacheSessions>
        <disableProtocols>sslv2,sslv3</disableProtocols>
        <preferServerCiphers>true</preferServerCiphers>
        <!-- Use for self-signed: <verificationMode>none</verificationMode> -->
        <invalidCertificateHandler>
            <!-- Use for self-signed: <name>AcceptCertificateHandler</name> -->
            <name>RejectCertificateHandler</name>
        </invalidCertificateHandler>
    </client>
</openSSL>
```

## part\_log {#server_configuration_parameters-part-log}

Logging events that are associated with [MergeTree](../../engines/table-engines/mergetree-family/mergetree.md). For instance, adding or merging data. You can use the log to simulate merge algorithms and compare their characteristics. You can visualize the merge process.

Queries are logged in the [system.part\_log](../../operations/system-tables/part_log.md#system_tables-part-log) table, not in a separate file. You can configure the name of this table in the `table` parameter (see below).

Use the following parameters to configure logging:

-   `database` – Name of the database.
-   `table` – Name of the system table.
-   `partition_by` — [Custom partitioning key](../../engines/table-engines/mergetree-family/custom-partitioning-key.md) for a system table. Can't be used if `engine` defined.
-   `engine` - [MergeTree Engine Definition](../../engines/table-engines/mergetree-family/mergetree.md#table_engine-mergetree-creating-a-table) for a system table. Can't be used if `partition_by` defined.
-   `flush_interval_milliseconds` – Interval for flushing data from the buffer in memory to the table.

**Example**

``` xml
<part_log>
    <database>system</database>
    <table>part_log</table>
    <partition_by>toMonday(event_date)</partition_by>
    <flush_interval_milliseconds>7500</flush_interval_milliseconds>
</part_log>
```

## path {#server_configuration_parameters-path}

The path to the directory containing data.

!!! note "Note"
    The trailing slash is mandatory.

**Example**

``` xml
<path>/var/lib/clickhouse/</path>
```

## prometheus {#server_configuration_parameters-prometheus}

Exposing metrics data for scraping from [Prometheus](https://prometheus.io).

Settings:

-   `endpoint` – HTTP endpoint for scraping metrics by prometheus server. Start from ‘/’.
-   `port` – Port for `endpoint`.
-   `metrics` – Flag that sets to expose metrics from the [system.metrics](../../operations/system-tables/metrics.md#system_tables-metrics) table.
-   `events` – Flag that sets to expose metrics from the [system.events](../../operations/system-tables/events.md#system_tables-events) table.
-   `asynchronous_metrics` – Flag that sets to expose current metrics values from the [system.asynchronous\_metrics](../../operations/system-tables/asynchronous_metrics.md#system_tables-asynchronous_metrics) table.

**Example**

``` xml
 <prometheus>
        <endpoint>/metrics</endpoint>
        <port>8001</port>
        <metrics>true</metrics>
        <events>true</events>
        <asynchronous_metrics>true</asynchronous_metrics>
    </prometheus>
```

## query\_log {#server_configuration_parameters-query-log}

Setting for logging queries received with the [log\_queries=1](../../operations/settings/settings.md) setting.

Queries are logged in the [system.query\_log](../../operations/system-tables/query_log.md#system_tables-query_log) table, not in a separate file. You can change the name of the table in the `table` parameter (see below).

Use the following parameters to configure logging:

-   `database` – Name of the database.
-   `table` – Name of the system table the queries will be logged in.
-   `partition_by` — [Custom partitioning key](../../engines/table-engines/mergetree-family/custom-partitioning-key.md) for a system table. Can't be used if `engine` defined.
-   `engine` - [MergeTree Engine Definition](../../engines/table-engines/mergetree-family/mergetree.md#table_engine-mergetree-creating-a-table) for a system table. Can't be used if `partition_by` defined.
-   `flush_interval_milliseconds` – Interval for flushing data from the buffer in memory to the table.

If the table doesn’t exist, ClickHouse will create it. If the structure of the query log changed when the ClickHouse server was updated, the table with the old structure is renamed, and a new table is created automatically.

**Example**

``` xml
<query_log>
    <database>system</database>
    <table>query_log</table>
    <engine>Engine = MergeTree PARTITION BY event_date ORDER BY event_time TTL event_date + INTERVAL 30 day</engine>
    <flush_interval_milliseconds>7500</flush_interval_milliseconds>
</query_log>
```

## query\_thread\_log {#server_configuration_parameters-query_thread_log}

Setting for logging threads of queries received with the [log\_query\_threads=1](../../operations/settings/settings.md#settings-log-query-threads) setting.

Queries are logged in the [system.query\_thread\_log](../../operations/system-tables/query_thread_log.md#system_tables-query_thread_log) table, not in a separate file. You can change the name of the table in the `table` parameter (see below).

Use the following parameters to configure logging:

-   `database` – Name of the database.
-   `table` – Name of the system table the queries will be logged in.
-   `partition_by` — [Custom partitioning key](../../engines/table-engines/mergetree-family/custom-partitioning-key.md) for a system table. Can't be used if `engine` defined.
-   `engine` - [MergeTree Engine Definition](../../engines/table-engines/mergetree-family/mergetree.md#table_engine-mergetree-creating-a-table) for a system table. Can't be used if `partition_by` defined.
-   `flush_interval_milliseconds` – Interval for flushing data from the buffer in memory to the table.

If the table doesn’t exist, ClickHouse will create it. If the structure of the query thread log changed when the ClickHouse server was updated, the table with the old structure is renamed, and a new table is created automatically.

**Example**

``` xml
<query_thread_log>
    <database>system</database>
    <table>query_thread_log</table>
    <partition_by>toMonday(event_date)</partition_by>
    <flush_interval_milliseconds>7500</flush_interval_milliseconds>
</query_thread_log>
```

## text\_log {#server_configuration_parameters-text_log}

Settings for the [text\_log](../../operations/system-tables/text_log.md#system_tables-text_log) system table for logging text messages.

Parameters:

-   `level` — Maximum Message Level (by default `Trace`) which will be stored in a table.
-   `database` — Database name.
-   `table` — Table name.
-   `partition_by` — [Custom partitioning key](../../engines/table-engines/mergetree-family/custom-partitioning-key.md) for a system table. Can't be used if `engine` defined.
-   `engine` - [MergeTree Engine Definition](../../engines/table-engines/mergetree-family/mergetree.md#table_engine-mergetree-creating-a-table) for a system table. Can't be used if `partition_by` defined.
-   `flush_interval_milliseconds` — Interval for flushing data from the buffer in memory to the table.

**Example**
```xml 
<yandex>
    <text_log>
        <level>notice</level>
        <database>system</database>
        <table>text_log</table>
        <flush_interval_milliseconds>7500</flush_interval_milliseconds>
        <!-- <partition_by>event_date</partition_by> -->
        <engine>Engine = MergeTree PARTITION BY event_date ORDER BY event_time TTL event_date + INTERVAL 30 day</engine>
    </text_log>
</yandex>
```


## trace\_log {#server_configuration_parameters-trace_log}

Settings for the [trace\_log](../../operations/system-tables/trace_log.md#system_tables-trace_log) system table operation.

Parameters:

-   `database` — Database for storing a table.
-   `table` — Table name.
-   `partition_by` — [Custom partitioning key](../../engines/table-engines/mergetree-family/custom-partitioning-key.md) for a system table. Can't be used if `engine` defined.
-   `engine` - [MergeTree Engine Definition](../../engines/table-engines/mergetree-family/index.md) for a system table. Can't be used if `partition_by` defined.
-   `flush_interval_milliseconds` — Interval for flushing data from the buffer in memory to the table.

The default server configuration file `config.xml` contains the following settings section:

``` xml
<trace_log>
    <database>system</database>
    <table>trace_log</table>
    <partition_by>toYYYYMM(event_date)</partition_by>
    <flush_interval_milliseconds>7500</flush_interval_milliseconds>
</trace_log>
```

## query\_masking\_rules {#query-masking-rules}

Regexp-based rules, which will be applied to queries as well as all log messages before storing them in server logs,
`system.query_log`, `system.text_log`, `system.processes` tables, and in logs sent to the client. That allows preventing
sensitive data leakage from SQL queries (like names, emails, personal
identifiers or credit card numbers) to logs.

**Example**

``` xml
<query_masking_rules>
    <rule>
        <name>hide SSN</name>
        <regexp>(^|\D)\d{3}-\d{2}-\d{4}($|\D)</regexp>
        <replace>000-00-0000</replace>
    </rule>
</query_masking_rules>
```

Config fields:
- `name` - name for the rule (optional)
- `regexp` - RE2 compatible regular expression (mandatory)
- `replace` - substitution string for sensitive data (optional, by default - six asterisks)

The masking rules are applied to the whole query (to prevent leaks of sensitive data from malformed / non-parsable queries).

`system.events` table have counter `QueryMaskingRulesMatch` which have an overall number of query masking rules matches.

For distributed queries each server have to be configured separately, otherwise, subqueries passed to other
nodes will be stored without masking.

## remote\_servers {#server-settings-remote-servers}

Configuration of clusters used by the [Distributed](../../engines/table-engines/special/distributed.md) table engine and by the `cluster` table function.

**Example**

``` xml
<remote_servers incl="clickhouse_remote_servers" />
```

For the value of the `incl` attribute, see the section “[Configuration files](../../operations/configuration-files.md#configuration_files)”.

**See Also**

-   [skip\_unavailable\_shards](../../operations/settings/settings.md#settings-skip_unavailable_shards)

## timezone {#server_configuration_parameters-timezone}

The server’s time zone.

Specified as an IANA identifier for the UTC timezone or geographic location (for example, Africa/Abidjan).

The time zone is necessary for conversions between String and DateTime formats when DateTime fields are output to text format (printed on the screen or in a file), and when getting DateTime from a string. Besides, the time zone is used in functions that work with the time and date if they didn’t receive the time zone in the input parameters.

**Example**

``` xml
<timezone>Europe/Moscow</timezone>
```

## tcp\_port {#server_configuration_parameters-tcp_port}

Port for communicating with clients over the TCP protocol.

**Example**

``` xml
<tcp_port>9000</tcp_port>
```

## tcp\_port\_secure {#server_configuration_parameters-tcp_port_secure}

TCP port for secure communication with clients. Use it with [OpenSSL](#server_configuration_parameters-openssl) settings.

**Possible values**

Positive integer.

**Default value**

``` xml
<tcp_port_secure>9440</tcp_port_secure>
```

## mysql\_port {#server_configuration_parameters-mysql_port}

Port for communicating with clients over MySQL protocol.

**Possible values**

Positive integer.

Example

``` xml
<mysql_port>9004</mysql_port>
```

## tmp\_path {#tmp-path}

Path to temporary data for processing large queries.

!!! note "Note"
    The trailing slash is mandatory.

**Example**

``` xml
<tmp_path>/var/lib/clickhouse/tmp/</tmp_path>
```

## tmp\_policy {#tmp-policy}

Policy from [storage\_configuration](../../engines/table-engines/mergetree-family/mergetree.md#table_engine-mergetree-multiple-volumes) to store temporary files.

If not set, [tmp\_path](#tmp-path) is used, otherwise it is ignored.

!!! note "Note"
    - `move_factor` is ignored.
- `keep_free_space_bytes` is ignored.
- `max_data_part_size_bytes` is ignored.
- Уou must have exactly one volume in that policy.

## uncompressed\_cache\_size {#server-settings-uncompressed_cache_size}

Cache size (in bytes) for uncompressed data used by table engines from the [MergeTree](../../engines/table-engines/mergetree-family/mergetree.md).

There is one shared cache for the server. Memory is allocated on demand. The cache is used if the option [use\_uncompressed\_cache](../../operations/settings/settings.md#setting-use_uncompressed_cache) is enabled.

The uncompressed cache is advantageous for very short queries in individual cases.

**Example**

``` xml
<uncompressed_cache_size>8589934592</uncompressed_cache_size>
```

## user\_files\_path {#server_configuration_parameters-user_files_path}

The directory with user files. Used in the table function [file()](../../sql-reference/table-functions/file.md).

**Example**

``` xml
<user_files_path>/var/lib/clickhouse/user_files/</user_files_path>
```

## users\_config {#users-config}

Path to the file that contains:

-   User configurations.
-   Access rights.
-   Settings profiles.
-   Quota settings.

**Example**

``` xml
<users_config>users.xml</users_config>
```

## zookeeper {#server-settings_zookeeper}

Contains settings that allow ClickHouse to interact with a [ZooKeeper](http://zookeeper.apache.org/) cluster.

ClickHouse uses ZooKeeper for storing metadata of replicas when using replicated tables. If replicated tables are not used, this section of parameters can be omitted.

This section contains the following parameters:

-   `node` — ZooKeeper endpoint. You can set multiple endpoints.

    For example:

<!-- -->

``` xml
    <node index="1">
        <host>example_host</host>
        <port>2181</port>
    </node>
```

      The `index` attribute specifies the node order when trying to connect to the ZooKeeper cluster.

-   `session_timeout` — Maximum timeout for the client session in milliseconds.
-   `root` — The [znode](http://zookeeper.apache.org/doc/r3.5.5/zookeeperOver.html#Nodes+and+ephemeral+nodes) that is used as the root for znodes used by the ClickHouse server. Optional.
-   `identity` — User and password, that can be required by ZooKeeper to give access to requested znodes. Optional.

**Example configuration**

``` xml
<zookeeper>
    <node>
        <host>example1</host>
        <port>2181</port>
    </node>
    <node>
        <host>example2</host>
        <port>2181</port>
    </node>
    <session_timeout_ms>30000</session_timeout_ms>
    <operation_timeout_ms>10000</operation_timeout_ms>
    <!-- Optional. Chroot suffix. Should exist. -->
    <root>/path/to/zookeeper/node</root>
    <!-- Optional. Zookeeper digest ACL string. -->
    <identity>user:password</identity>
</zookeeper>
```

**See Also**

-   [Replication](../../engines/table-engines/mergetree-family/replication.md)
-   [ZooKeeper Programmer’s Guide](http://zookeeper.apache.org/doc/current/zookeeperProgrammers.html)

## use\_minimalistic\_part\_header\_in\_zookeeper {#server-settings-use_minimalistic_part_header_in_zookeeper}

Storage method for data part headers in ZooKeeper.

This setting only applies to the `MergeTree` family. It can be specified:

-   Globally in the [merge\_tree](#server_configuration_parameters-merge_tree) section of the `config.xml` file.

    ClickHouse uses the setting for all the tables on the server. You can change the setting at any time. Existing tables change their behaviour when the setting changes.

-   For each table.

    When creating a table, specify the corresponding [engine setting](../../engines/table-engines/mergetree-family/mergetree.md#table_engine-mergetree-creating-a-table). The behaviour of an existing table with this setting does not change, even if the global setting changes.

**Possible values**

-   0 — Functionality is turned off.
-   1 — Functionality is turned on.

If `use_minimalistic_part_header_in_zookeeper = 1`, then [replicated](../../engines/table-engines/mergetree-family/replication.md) tables store the headers of the data parts compactly using a single `znode`. If the table contains many columns, this storage method significantly reduces the volume of the data stored in Zookeeper.

!!! attention "Attention"
    After applying `use_minimalistic_part_header_in_zookeeper = 1`, you can’t downgrade the ClickHouse server to a version that doesn’t support this setting. Be careful when upgrading ClickHouse on servers in a cluster. Don’t upgrade all the servers at once. It is safer to test new versions of ClickHouse in a test environment, or on just a few servers of a cluster.

      Data part headers already stored with this setting can't be restored to their previous (non-compact) representation.

**Default value:** 0.

## disable\_internal\_dns\_cache {#server-settings-disable-internal-dns-cache}

Disables the internal DNS cache. Recommended for operating ClickHouse in systems
with frequently changing infrastructure such as Kubernetes.

**Default value:** 0.

## dns\_cache\_update\_period {#server-settings-dns-cache-update-period}

The period of updating IP addresses stored in the ClickHouse internal DNS cache (in seconds).
The update is performed asynchronously, in a separate system thread.

**Default value**: 15.

**See also**

-   [background\_schedule\_pool\_size](../../operations/settings/settings.md#background_schedule_pool_size)

## access\_control\_path {#access_control_path}

Path to a folder where a ClickHouse server stores user and role configurations created by SQL commands.

Default value: `/var/lib/clickhouse/access/`.

**See also**

-   [Access Control and Account Management](../../operations/access-rights.md#access-control)

[Original article](https://clickhouse.tech/docs/en/operations/server_configuration_parameters/settings/) <!--hide--><|MERGE_RESOLUTION|>--- conflicted
+++ resolved
@@ -66,7 +66,6 @@
 </compression>
 ```
 
-<<<<<<< HEAD
 ## custom_settings_prefixes {#custom_settings_prefixes}
 
 List of prefixes for [custom settings](../../operations/settings/index.md#custom_settings). The prefixes must be separated with commas.
@@ -80,7 +79,7 @@
 **See Also**
 
 -   [Custom settings](../../operations/settings/index.md#custom_settings)
-=======
+
 ## core_dump
 
 Configures soft limit for core dump file size, one gigabyte by default.
@@ -92,7 +91,6 @@
 
 (Hard limit is configured via system tools)
 
->>>>>>> 15af9f40
 
 ## default\_database {#default-database}
 
