#include <memory>
#include <Parsers/ASTSelectQuery.h>
#include <Parsers/ASTIdentifier.h>
#include <Parsers/IParserBase.h>
#include <Parsers/CommonParsers.h>
#include <Parsers/ExpressionElementParsers.h>
#include <Parsers/ExpressionListParsers.h>
#include <Parsers/ParserSetQuery.h>
#include <Parsers/ParserSampleRatio.h>
#include <Parsers/ParserSelectQuery.h>
#include <Parsers/ParserTablesInSelectQuery.h>


namespace DB
{

namespace ErrorCodes
{
    extern const int SYNTAX_ERROR;
    extern const int TOP_AND_LIMIT_TOGETHER;
}


bool ParserSelectQuery::parseImpl(Pos & pos, ASTPtr & node, Expected & expected)
{
    auto select_query = std::make_shared<ASTSelectQuery>();
    node = select_query;

    ParserKeyword s_select("SELECT");
    ParserKeyword s_distinct("DISTINCT");
    ParserKeyword s_from("FROM");
    ParserKeyword s_prewhere("PREWHERE");
    ParserKeyword s_where("WHERE");
    ParserKeyword s_group_by("GROUP BY");
    ParserKeyword s_with("WITH");
    ParserKeyword s_totals("TOTALS");
    ParserKeyword s_having("HAVING");
    ParserKeyword s_order_by("ORDER BY");
    ParserKeyword s_limit("LIMIT");
    ParserKeyword s_settings("SETTINGS");
    ParserKeyword s_by("BY");
<<<<<<< HEAD
    ParserKeyword s_rollup("ROLLUP");
=======
    ParserKeyword s_top("TOP");
    ParserKeyword s_offset("OFFSET");
>>>>>>> dbfd513c

    ParserNotEmptyExpressionList exp_list(false);
    ParserNotEmptyExpressionList exp_list_for_with_clause(false, true); /// Set prefer_alias_to_column_name for each alias.
    ParserNotEmptyExpressionList exp_list_for_select_clause(true);    /// Allows aliases without AS keyword.
    ParserExpressionWithOptionalAlias exp_elem(false);
    ParserOrderByExpressionList order_list;

    /// WITH expr list
    {
        if (s_with.ignore(pos, expected))
        {
            if (!exp_list_for_with_clause.parse(pos, select_query->with_expression_list, expected))
                return false;
        }
    }

    /// SELECT [DISTINCT] expr list
    {
        if (!s_select.ignore(pos, expected))
            return false;

        if (s_distinct.ignore(pos, expected))
            select_query->distinct = true;

        if (s_top.ignore(pos, expected))
        {
            ParserToken open_bracket(TokenType::OpeningRoundBracket);
            ParserToken close_bracket(TokenType::ClosingRoundBracket);
            ParserNumber num;

            if (open_bracket.ignore(pos, expected))
            {
                if (!num.parse(pos, select_query->limit_length, expected))
                    return false;
                if (!close_bracket.ignore(pos, expected))
                    return false;
            }
            else
            {
                if (!num.parse(pos, select_query->limit_length, expected))
                    return false;
            }
        }

        if (!exp_list_for_select_clause.parse(pos, select_query->select_expression_list, expected))
            return false;
    }

    /// FROM database.table or FROM table or FROM (subquery) or FROM tableFunction(...)
    if (s_from.ignore(pos, expected))
    {
        if (!ParserTablesInSelectQuery().parse(pos, select_query->tables, expected))
            return false;
    }

    /// PREWHERE expr
    if (s_prewhere.ignore(pos, expected))
    {
        if (!exp_elem.parse(pos, select_query->prewhere_expression, expected))
            return false;
    }

    /// WHERE expr
    if (s_where.ignore(pos, expected))
    {
        if (!exp_elem.parse(pos, select_query->where_expression, expected))
            return false;
    }

    /// GROUP BY expr list
    if (s_group_by.ignore(pos, expected))
    {
        if (!exp_list.parse(pos, select_query->group_expression_list, expected))
            return false;
    }

    /// WITH TOTALS
    if (s_with.ignore(pos, expected))
    {
        if (!s_totals.ignore(pos, expected) && !s_rollup.ignore(pos, expected))
            return false;

        // if (s_totals.ignore(pos, expected))
            select_query->group_by_with_totals = true;

        // if (s_rollup.ignore(pos, expected))
            select_query->group_by_with_rollup = true;
    }

    /// HAVING expr
    if (s_having.ignore(pos, expected))
    {
        if (!exp_elem.parse(pos, select_query->having_expression, expected))
            return false;
    }

    /// ORDER BY expr ASC|DESC COLLATE 'locale' list
    if (s_order_by.ignore(pos, expected))
    {
        if (!order_list.parse(pos, select_query->order_expression_list, expected))
            return false;
    }

    /// LIMIT length | LIMIT offset, length | LIMIT count BY expr-list
    if (s_limit.ignore(pos, expected))
    {
        if (select_query->limit_length)
            throw Exception("Can not use TOP and LIMIT together", ErrorCodes::TOP_AND_LIMIT_TOGETHER);

        ParserToken s_comma(TokenType::Comma);
        ParserNumber num;

        if (!num.parse(pos, select_query->limit_length, expected))
            return false;

        if (s_comma.ignore(pos, expected))
        {
            select_query->limit_offset = select_query->limit_length;
            if (!num.parse(pos, select_query->limit_length, expected))
                return false;
        }
        else if (s_by.ignore(pos, expected))
        {
            select_query->limit_by_value = select_query->limit_length;
            select_query->limit_length = nullptr;

            if (!exp_list.parse(pos, select_query->limit_by_expression_list, expected))
                return false;
        }
        else if (s_offset.ignore(pos, expected))
        {
            if (!num.parse(pos, select_query->limit_offset, expected))
                return false;
        }
    }

    /// LIMIT length | LIMIT offset, length
    if (s_limit.ignore(pos, expected))
    {
        if (!select_query->limit_by_value || select_query->limit_length)
            return false;

        ParserToken s_comma(TokenType::Comma);
        ParserNumber num;

        if (!num.parse(pos, select_query->limit_length, expected))
            return false;

        if (s_comma.ignore(pos, expected))
        {
            select_query->limit_offset = select_query->limit_length;
            if (!num.parse(pos, select_query->limit_length, expected))
                return false;
        }
    }

    /// SETTINGS key1 = value1, key2 = value2, ...
    if (s_settings.ignore(pos, expected))
    {
        ParserSetQuery parser_settings(true);

        if (!parser_settings.parse(pos, select_query->settings, expected))
            return false;
    }

    if (select_query->with_expression_list)
        select_query->children.push_back(select_query->with_expression_list);
    select_query->children.push_back(select_query->select_expression_list);
    if (select_query->tables)
        select_query->children.push_back(select_query->tables);
    if (select_query->prewhere_expression)
        select_query->children.push_back(select_query->prewhere_expression);
    if (select_query->where_expression)
        select_query->children.push_back(select_query->where_expression);
    if (select_query->group_expression_list)
        select_query->children.push_back(select_query->group_expression_list);
    if (select_query->having_expression)
        select_query->children.push_back(select_query->having_expression);
    if (select_query->order_expression_list)
        select_query->children.push_back(select_query->order_expression_list);
    if (select_query->limit_by_value)
        select_query->children.push_back(select_query->limit_by_value);
    if (select_query->limit_by_expression_list)
        select_query->children.push_back(select_query->limit_by_expression_list);
    if (select_query->limit_offset)
        select_query->children.push_back(select_query->limit_offset);
    if (select_query->limit_length)
        select_query->children.push_back(select_query->limit_length);
    if (select_query->settings)
        select_query->children.push_back(select_query->settings);

    return true;
}

}<|MERGE_RESOLUTION|>--- conflicted
+++ resolved
@@ -39,12 +39,9 @@
     ParserKeyword s_limit("LIMIT");
     ParserKeyword s_settings("SETTINGS");
     ParserKeyword s_by("BY");
-<<<<<<< HEAD
     ParserKeyword s_rollup("ROLLUP");
-=======
     ParserKeyword s_top("TOP");
     ParserKeyword s_offset("OFFSET");
->>>>>>> dbfd513c
 
     ParserNotEmptyExpressionList exp_list(false);
     ParserNotEmptyExpressionList exp_list_for_with_clause(false, true); /// Set prefer_alias_to_column_name for each alias.
