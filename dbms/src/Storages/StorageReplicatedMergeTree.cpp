#include <Common/ZooKeeper/Types.h>
#include <Common/ZooKeeper/KeeperException.h>

#include <Common/FieldVisitors.h>

#include <Storages/ColumnsDescription.h>
#include <Storages/StorageReplicatedMergeTree.h>
#include <Storages/MergeTree/MergeTreeDataPart.h>
#include <Storages/MergeTree/ReplicatedMergeTreeBlockOutputStream.h>
#include <Storages/MergeTree/ReplicatedMergeTreeQuorumEntry.h>
#include <Storages/MergeTree/MergeList.h>
#include <Storages/MergeTree/ReplicatedMergeTreeAddress.h>

#include <Databases/IDatabase.h>

#include <Parsers/formatAST.h>
#include <Parsers/ASTOptimizeQuery.h>
#include <Parsers/ASTLiteral.h>

#include <IO/ReadBufferFromString.h>
#include <IO/Operators.h>
#include <IO/ConnectionTimeouts.h>

#include <Interpreters/InterpreterAlterQuery.h>
#include <Interpreters/PartLog.h>

#include <DataStreams/RemoteBlockInputStream.h>
#include <DataStreams/NullBlockOutputStream.h>
#include <DataStreams/copyData.h>

#include <Common/Macros.h>
#include <Storages/VirtualColumnUtils.h>
#include <Common/formatReadable.h>
#include <Common/setThreadName.h>
#include <Common/escapeForFileName.h>
#include <Common/StringUtils/StringUtils.h>
#include <Common/typeid_cast.h>

#include <Poco/DirectoryIterator.h>

#include <common/ThreadPool.h>

#include <ext/range.h>
#include <ext/scope_guard.h>

#include <cfenv>
#include <ctime>
#include <thread>
#include <future>


namespace ProfileEvents
{
    extern const Event ReplicatedPartMerges;
    extern const Event ReplicatedPartFailedFetches;
    extern const Event ReplicatedPartFetchesOfMerged;
    extern const Event ObsoleteReplicatedParts;
    extern const Event ReplicatedPartFetches;
    extern const Event DataAfterMergeDiffersFromReplica;
}

namespace CurrentMetrics
{
    extern const Metric LeaderReplica;
}


namespace DB
{

namespace ErrorCodes
{
    extern const int NO_ZOOKEEPER;
    extern const int INCORRECT_DATA;
    extern const int INCOMPATIBLE_COLUMNS;
    extern const int REPLICA_IS_ALREADY_EXIST;
    extern const int NO_SUCH_REPLICA;
    extern const int NO_REPLICA_HAS_PART;
    extern const int LOGICAL_ERROR;
    extern const int TOO_MANY_UNEXPECTED_DATA_PARTS;
    extern const int ABORTED;
    extern const int REPLICA_IS_NOT_IN_QUORUM;
    extern const int TABLE_IS_READ_ONLY;
    extern const int NOT_FOUND_NODE;
    extern const int NO_ACTIVE_REPLICAS;
    extern const int LEADERSHIP_CHANGED;
    extern const int TABLE_IS_READ_ONLY;
    extern const int TABLE_WAS_NOT_DROPPED;
    extern const int PARTITION_ALREADY_EXISTS;
    extern const int TOO_MANY_RETRIES_TO_FETCH_PARTS;
    extern const int RECEIVED_ERROR_FROM_REMOTE_IO_SERVER;
    extern const int PARTITION_DOESNT_EXIST;
    extern const int CHECKSUM_DOESNT_MATCH;
    extern const int BAD_SIZE_OF_FILE_IN_DATA_PART;
    extern const int UNEXPECTED_FILE_IN_DATA_PART;
    extern const int NO_FILE_IN_DATA_PART;
    extern const int UNFINISHED;
    extern const int METADATA_MISMATCH;
    extern const int RECEIVED_ERROR_TOO_MANY_REQUESTS;
    extern const int TOO_MANY_FETCHES;
    extern const int BAD_DATA_PART_NAME;
    extern const int PART_IS_TEMPORARILY_LOCKED;
    extern const int INCORRECT_FILE_NAME;
    extern const int CANNOT_ASSIGN_OPTIMIZE;
}


static const auto QUEUE_UPDATE_ERROR_SLEEP_MS     = 1 * 1000;
static const auto MERGE_SELECTING_SLEEP_MS        = 5 * 1000;

template <typename Key> struct CachedMergingPredicate;

class ReplicatedMergeTreeMergeSelectingThread
{
public:

    ReplicatedMergeTreeMergeSelectingThread(StorageReplicatedMergeTree* storage_);
    void clearState();

    bool deduplicate;
    std::chrono::steady_clock::time_point now;
    std::function<bool(const MergeTreeData::DataPartPtr &, const MergeTreeData::DataPartPtr &, String *)> can_merge;

private:

    StorageReplicatedMergeTree* storage;
    std::function<bool(const MergeTreeData::DataPartPtr &, const MergeTreeData::DataPartPtr &)> uncached_merging_predicate;
    std::function<std::pair<String, String>(const MergeTreeData::DataPartPtr &, const MergeTreeData::DataPartPtr &)> merging_predicate_args_to_key;
    std::unique_ptr<CachedMergingPredicate<std::pair<std::string, std::string>> > cached_merging_predicate;
};

/** There are three places for each part, where it should be
  * 1. In the RAM, MergeTreeData::data_parts, all_data_parts.
  * 2. In the filesystem (FS), the directory with the data of the table.
  * 3. in ZooKeeper (ZK).
  *
  * When adding a part, it must be added immediately to these three places.
  * This is done like this
  * - [FS] first write the part into a temporary directory on the filesystem;
  * - [FS] rename the temporary part to the result on the filesystem;
  * - [RAM] immediately afterwards add it to the `data_parts`, and remove from `data_parts` any parts covered by this one;
  * - [RAM] also set the `Transaction` object, which in case of an exception (in next point),
  *   rolls back the changes in `data_parts` (from the previous point) back;
  * - [ZK] then send a transaction (multi) to add a part to ZooKeeper (and some more actions);
  * - [FS, ZK] by the way, removing the covered (old) parts from filesystem, from ZooKeeper and from `all_data_parts`
  *   is delayed, after a few minutes.
  *
  * There is no atomicity here.
  * It could be possible to achieve atomicity using undo/redo logs and a flag in `DataPart` when it is completely ready.
  * But it would be inconvenient - I would have to write undo/redo logs for each `Part` in ZK, and this would increase already large number of interactions.
  *
  * Instead, we are forced to work in a situation where at any time
  *  (from another thread, or after server restart), there may be an unfinished transaction.
  *  (note - for this the part should be in RAM)
  * From these cases the most frequent one is when the part is already in the data_parts, but it's not yet in ZooKeeper.
  * This case must be distinguished from the case where such a situation is achieved due to some kind of damage to the state.
  *
  * Do this with the threshold for the time.
  * If the part is young enough, its lack in ZooKeeper will be perceived optimistically - as if it just did not have time to be added there
  *  - as if the transaction has not yet been executed, but will soon be executed.
  * And if the part is old, its absence in ZooKeeper will be perceived as an unfinished transaction that needs to be rolled back.
  *
  * PS. Perhaps it would be better to add a flag to the DataPart that a part is inserted into ZK.
  * But here it's too easy to get confused with the consistency of this flag.
  */
extern const int MAX_AGE_OF_LOCAL_PART_THAT_WASNT_ADDED_TO_ZOOKEEPER = 5 * 60;


/** For randomized selection of replicas. */
/// avoid error: non-local variable 'DB::rng' declared '__thread' needs dynamic initialization
#ifndef __APPLE__
thread_local
#endif
    pcg64 rng{randomSeed()};


void StorageReplicatedMergeTree::setZooKeeper(zkutil::ZooKeeperPtr zookeeper)
{
    std::lock_guard<std::mutex> lock(current_zookeeper_mutex);
    current_zookeeper = zookeeper;
}

zkutil::ZooKeeperPtr StorageReplicatedMergeTree::tryGetZooKeeper()
{
    std::lock_guard<std::mutex> lock(current_zookeeper_mutex);
    return current_zookeeper;
}

zkutil::ZooKeeperPtr StorageReplicatedMergeTree::getZooKeeper()
{
    auto res = tryGetZooKeeper();
    if (!res)
        throw Exception("Cannot get ZooKeeper", ErrorCodes::NO_ZOOKEEPER);
    return res;
}


StorageReplicatedMergeTree::StorageReplicatedMergeTree(
    const String & zookeeper_path_,
    const String & replica_name_,
    bool attach,
    const String & path_, const String & database_name_, const String & name_,
    const ColumnsDescription & columns_,
    Context & context_,
    const ASTPtr & primary_expr_ast_,
    const ASTPtr & secondary_sorting_expr_list_,
    const String & date_column_name,
    const ASTPtr & partition_expr_ast_,
    const ASTPtr & sampling_expression_,
    const MergeTreeData::MergingParams & merging_params_,
    const MergeTreeSettings & settings_,
    bool has_force_restore_data_flag)
    : context(context_),
    current_zookeeper(context.getZooKeeper()), database_name(database_name_),
    table_name(name_), full_path(path_ + escapeForFileName(table_name) + '/'),
    zookeeper_path(context.getMacros()->expand(zookeeper_path_)),
    replica_name(context.getMacros()->expand(replica_name_)),
    data(database_name, table_name,
        full_path, columns_,
        context_, primary_expr_ast_, secondary_sorting_expr_list_, date_column_name, partition_expr_ast_,
        sampling_expression_, merging_params_,
        settings_, true, attach,
        [this] (const std::string & name) { enqueuePartForCheck(name); }),
    reader(data), writer(data), merger(data, context.getBackgroundPool()), queue(data.format_version),
    fetcher(data),
    shutdown_event(false), part_check_thread(*this),
    log(&Logger::get(database_name + "." + table_name + " (StorageReplicatedMergeTree)"))
{
    if (path_.empty())
        throw Exception("ReplicatedMergeTree storages require data path", ErrorCodes::INCORRECT_FILE_NAME);

    if (!zookeeper_path.empty() && zookeeper_path.back() == '/')
        zookeeper_path.resize(zookeeper_path.size() - 1);
    /// If zookeeper chroot prefix is used, path should start with '/', because chroot concatenates without it.
    if (!zookeeper_path.empty() && zookeeper_path.front() != '/')
        zookeeper_path = "/" + zookeeper_path;
    replica_path = zookeeper_path + "/replicas/" + replica_name;

    merge_sel_state.reset(new ReplicatedMergeTreeMergeSelectingThread(this));
    merge_selecting_task_handle = context_.getSchedulePool().addTask("StorageReplicatedMergeTree::mergeSelectingThread", [this] { mergeSelectingThread(); });

    bool skip_sanity_checks = false;

    if (current_zookeeper && current_zookeeper->exists(replica_path + "/flags/force_restore_data"))
    {
        skip_sanity_checks = true;
        current_zookeeper->remove(replica_path + "/flags/force_restore_data");

        LOG_WARNING(log, "Skipping the limits on severity of changes to data parts and columns (flag "
            << replica_path << "/flags/force_restore_data).");
    }
    else if (has_force_restore_data_flag)
    {
        skip_sanity_checks = true;

        LOG_WARNING(log, "Skipping the limits on severity of changes to data parts and columns (flag force_restore_data).");
    }

    data.loadDataParts(skip_sanity_checks);

    if (!current_zookeeper)
    {
        if (!attach)
            throw Exception("Can't create replicated table without ZooKeeper", ErrorCodes::NO_ZOOKEEPER);

        /// Do not activate the replica. It will be readonly.
        LOG_ERROR(log, "No ZooKeeper: table will be in readonly mode.");
        is_readonly = true;
        return;
    }

    if (!attach)
    {
        if (!data.getDataParts().empty())
            throw Exception("Data directory for table already containing data parts - probably it was unclean DROP table or manual intervention. You must either clear directory by hand or use ATTACH TABLE instead of CREATE TABLE if you need to use that parts.", ErrorCodes::INCORRECT_DATA);

        createTableIfNotExists();

        checkTableStructure(false, false);
        createReplica();
    }
    else
    {
        checkTableStructure(skip_sanity_checks, true);
        checkParts(skip_sanity_checks);

        /// Temporary directories contain unfinalized results of Merges or Fetches (after forced restart)
        ///  and don't allow to reinitialize them, so delete each of them immediately
        data.clearOldTemporaryDirectories(0);
    }

    createNewZooKeeperNodes();
}


void StorageReplicatedMergeTree::createNewZooKeeperNodes()
{
    auto zookeeper = getZooKeeper();

    /// Working with quorum.
    zookeeper->createIfNotExists(zookeeper_path + "/quorum", "");
    zookeeper->createIfNotExists(zookeeper_path + "/quorum/last_part", "");
    zookeeper->createIfNotExists(zookeeper_path + "/quorum/failed_parts", "");

    /// Tracking lag of replicas.
    zookeeper->createIfNotExists(replica_path + "/min_unprocessed_insert_time", "");
    zookeeper->createIfNotExists(replica_path + "/max_processed_insert_time", "");
}


static String formattedAST(const ASTPtr & ast)
{
    if (!ast)
        return "";
    std::stringstream ss;
    formatAST(*ast, ss, false, true);
    return ss.str();
}


namespace
{
    /** The basic parameters of table engine for saving in ZooKeeper.
      * Lets you verify that they match local ones.
      */
    struct TableMetadata
    {
        const MergeTreeData & data;

        explicit TableMetadata(const MergeTreeData & data_)
            : data(data_) {}

        void write(WriteBuffer & out) const
        {
            out << "metadata format version: 1" << "\n"
                << "date column: ";

            if (data.format_version < MERGE_TREE_DATA_MIN_FORMAT_VERSION_WITH_CUSTOM_PARTITIONING)
                out << data.minmax_idx_columns[data.minmax_idx_date_column_pos] << "\n";
            else
                out << "\n";

            out << "sampling expression: " << formattedAST(data.sampling_expression) << "\n"
                << "index granularity: " << data.index_granularity << "\n"
                << "mode: " << static_cast<int>(data.merging_params.mode) << "\n"
                << "sign column: " << data.merging_params.sign_column << "\n"
                << "primary key: " << formattedAST(data.primary_expr_ast) << "\n";

            if (data.format_version >= MERGE_TREE_DATA_MIN_FORMAT_VERSION_WITH_CUSTOM_PARTITIONING)
            {
                out << "data format version: " << data.format_version.toUnderType() << "\n";
                out << "partition key: " << formattedAST(data.partition_expr_ast) << "\n";
            }
        }

        String toString() const
        {
            WriteBufferFromOwnString out;
            write(out);
            return out.str();
        }

        void check(ReadBuffer & in) const
        {
            /// TODO Can be made less cumbersome.

            in >> "metadata format version: 1";

            in >> "\ndate column: ";
            String read_date_column;
            in >> read_date_column;

            if (data.format_version < MERGE_TREE_DATA_MIN_FORMAT_VERSION_WITH_CUSTOM_PARTITIONING)
            {
                const String & local_date_column = data.minmax_idx_columns[data.minmax_idx_date_column_pos];
                if (local_date_column != read_date_column)
                    throw Exception("Existing table metadata in ZooKeeper differs in date index column."
                        " Stored in ZooKeeper: " + read_date_column + ", local: " + local_date_column,
                        ErrorCodes::METADATA_MISMATCH);
            }
            else if (!read_date_column.empty())
                throw Exception(
                    "Existing table metadata in ZooKeeper differs in date index column."
                    " Stored in ZooKeeper: " + read_date_column + ", local is custom-partitioned.",
                    ErrorCodes::METADATA_MISMATCH);

            in >> "\nsampling expression: ";
            String read_sample_expression;
            String local_sample_expression = formattedAST(data.sampling_expression);
            in >> read_sample_expression;

            if (read_sample_expression != local_sample_expression)
                throw Exception("Existing table metadata in ZooKeeper differs in sample expression."
                    " Stored in ZooKeeper: " + read_sample_expression + ", local: " + local_sample_expression,
                    ErrorCodes::METADATA_MISMATCH);

            in >> "\nindex granularity: ";
            size_t read_index_granularity = 0;
            in >> read_index_granularity;

            if (read_index_granularity != data.index_granularity)
                throw Exception("Existing table metadata in ZooKeeper differs in index granularity."
                    " Stored in ZooKeeper: " + DB::toString(read_index_granularity) + ", local: " + DB::toString(data.index_granularity),
                    ErrorCodes::METADATA_MISMATCH);

            in >> "\nmode: ";
            int read_mode = 0;
            in >> read_mode;

            if (read_mode != static_cast<int>(data.merging_params.mode))
                throw Exception("Existing table metadata in ZooKeeper differs in mode of merge operation."
                    " Stored in ZooKeeper: " + DB::toString(read_mode) + ", local: "
                    + DB::toString(static_cast<int>(data.merging_params.mode)),
                    ErrorCodes::METADATA_MISMATCH);

            in >> "\nsign column: ";
            String read_sign_column;
            in >> read_sign_column;

            if (read_sign_column != data.merging_params.sign_column)
                throw Exception("Existing table metadata in ZooKeeper differs in sign column."
                    " Stored in ZooKeeper: " + read_sign_column + ", local: " + data.merging_params.sign_column,
                    ErrorCodes::METADATA_MISMATCH);

            in >> "\nprimary key: ";
            String read_primary_key;
            String local_primary_key = formattedAST(data.primary_expr_ast);
            in >> read_primary_key;

            /// NOTE: You can make a less strict check of match expressions so that tables do not break from small changes
            ///    in formatAST code.
            if (read_primary_key != local_primary_key)
                throw Exception("Existing table metadata in ZooKeeper differs in primary key."
                    " Stored in ZooKeeper: " + read_primary_key + ", local: " + local_primary_key,
                    ErrorCodes::METADATA_MISMATCH);

            in >> "\n";
            MergeTreeDataFormatVersion read_data_format_version;
            if (in.eof())
                read_data_format_version = 0;
            else
            {
                in >> "data format version: ";
                in >> read_data_format_version.toUnderType();
            }

            if (read_data_format_version != data.format_version)
                throw Exception("Existing table metadata in ZooKeeper differs in data format version."
                    " Stored in ZooKeeper: " + DB::toString(read_data_format_version.toUnderType()) +
                    ", local: " + DB::toString(data.format_version.toUnderType()),
                    ErrorCodes::METADATA_MISMATCH);

            if (data.format_version >= MERGE_TREE_DATA_MIN_FORMAT_VERSION_WITH_CUSTOM_PARTITIONING)
            {
                in >> "\npartition key: ";
                String read_partition_key;
                String local_partition_key = formattedAST(data.partition_expr_ast);
                in >> read_partition_key;

                if (read_partition_key != local_partition_key)
                    throw Exception(
                        "Existing table metadata in ZooKeeper differs in partition key expression."
                        " Stored in ZooKeeper: " + read_partition_key + ", local: " + local_partition_key,
                        ErrorCodes::METADATA_MISMATCH);

                in >> "\n";
            }

            assertEOF(in);
        }

        void check(const String & s) const
        {
            ReadBufferFromString in(s);
            check(in);
        }
    };
}


void StorageReplicatedMergeTree::createTableIfNotExists()
{
    auto zookeeper = getZooKeeper();

    if (zookeeper->exists(zookeeper_path))
        return;

    LOG_DEBUG(log, "Creating table " << zookeeper_path);

    zookeeper->createAncestors(zookeeper_path);

    /// We write metadata of table so that the replicas can check table parameters with them.
    String metadata = TableMetadata(data).toString();

    zkutil::Requests ops;
    ops.emplace_back(zkutil::makeCreateRequest(zookeeper_path, "",
        zkutil::CreateMode::Persistent));
    ops.emplace_back(zkutil::makeCreateRequest(zookeeper_path + "/metadata", metadata,
        zkutil::CreateMode::Persistent));
    ops.emplace_back(zkutil::makeCreateRequest(zookeeper_path + "/columns", getColumns().toString(),
        zkutil::CreateMode::Persistent));
    ops.emplace_back(zkutil::makeCreateRequest(zookeeper_path + "/log", "",
        zkutil::CreateMode::Persistent));
    ops.emplace_back(zkutil::makeCreateRequest(zookeeper_path + "/blocks", "",
        zkutil::CreateMode::Persistent));
    ops.emplace_back(zkutil::makeCreateRequest(zookeeper_path + "/block_numbers", "",
        zkutil::CreateMode::Persistent));
    ops.emplace_back(zkutil::makeCreateRequest(zookeeper_path + "/nonincrement_block_numbers", "",
        zkutil::CreateMode::Persistent));
    ops.emplace_back(zkutil::makeCreateRequest(zookeeper_path + "/leader_election", "",
        zkutil::CreateMode::Persistent));
    ops.emplace_back(zkutil::makeCreateRequest(zookeeper_path + "/temp", "",
        zkutil::CreateMode::Persistent));
    ops.emplace_back(zkutil::makeCreateRequest(zookeeper_path + "/replicas", "",
        zkutil::CreateMode::Persistent));

    zkutil::Responses responses;
    auto code = zookeeper->tryMulti(ops, responses);
    if (code && code != ZooKeeperImpl::ZooKeeper::ZNODEEXISTS)
        throw zkutil::KeeperException(code);
}


/** Verify that list of columns and table settings match those specified in ZK (/ metadata).
    * If not, throw an exception.
    */
void StorageReplicatedMergeTree::checkTableStructure(bool skip_sanity_checks, bool allow_alter)
{
    auto zookeeper = getZooKeeper();

    String metadata_str = zookeeper->get(zookeeper_path + "/metadata");
    TableMetadata(data).check(metadata_str);

    zkutil::Stat stat;
    auto columns_from_zk = ColumnsDescription::parse(zookeeper->get(zookeeper_path + "/columns", &stat));
    columns_version = stat.version;

    const ColumnsDescription & old_columns = getColumns();
    if (columns_from_zk != old_columns)
    {
        if (allow_alter &&
            (skip_sanity_checks ||
             old_columns.ordinary.sizeOfDifference(columns_from_zk.ordinary) +
             old_columns.materialized.sizeOfDifference(columns_from_zk.materialized) <= 2))
        {
            LOG_WARNING(log, "Table structure in ZooKeeper is a little different from local table structure. Assuming ALTER.");

            /// Without any locks, because table has not been created yet.
            context.getDatabase(database_name)->alterTable(context, table_name, columns_from_zk, {});

            setColumns(std::move(columns_from_zk));
        }
        else
        {
            throw Exception("Table structure in ZooKeeper is too different from local table structure",
                            ErrorCodes::INCOMPATIBLE_COLUMNS);
        }
    }
}


/** If necessary, restore a part, replica itself adds a record for its receipt.
  * What time should I put for this entry in the queue? Time is taken into account when calculating lag of replica.
  * For these purposes, it makes sense to use creation time of missing part
  *  (that is, in calculating lag, it will be taken into account how old is the part we need to recover).
  */
static time_t tryGetPartCreateTime(zkutil::ZooKeeperPtr & zookeeper, const String & replica_path, const String & part_name)
{
    time_t res = 0;

    /// We get creation time of part, if it still exists (was not merged, for example).
    zkutil::Stat stat;
    String unused;
    if (zookeeper->tryGet(replica_path + "/parts/" + part_name, unused, &stat))
        res = stat.ctime / 1000;

    return res;
}


void StorageReplicatedMergeTree::createReplica()
{
    auto zookeeper = getZooKeeper();

    LOG_DEBUG(log, "Creating replica " << replica_path);

    /// Create an empty replica. We'll create `columns` node at the end - we'll use it as a sign that replica creation is complete.
    zkutil::Requests ops;
    ops.emplace_back(zkutil::makeCreateRequest(replica_path, "", zkutil::CreateMode::Persistent));
    ops.emplace_back(zkutil::makeCreateRequest(replica_path + "/host", "", zkutil::CreateMode::Persistent));
    ops.emplace_back(zkutil::makeCreateRequest(replica_path + "/log_pointer", "", zkutil::CreateMode::Persistent));
    ops.emplace_back(zkutil::makeCreateRequest(replica_path + "/queue", "", zkutil::CreateMode::Persistent));
    ops.emplace_back(zkutil::makeCreateRequest(replica_path + "/parts", "", zkutil::CreateMode::Persistent));
    ops.emplace_back(zkutil::makeCreateRequest(replica_path + "/flags", "", zkutil::CreateMode::Persistent));

    try
    {
        zookeeper->multi(ops);
    }
    catch (const zkutil::KeeperException & e)
    {
        if (e.code == ZooKeeperImpl::ZooKeeper::ZNODEEXISTS)
            throw Exception("Replica " + replica_path + " already exists.", ErrorCodes::REPLICA_IS_ALREADY_EXIST);

        throw;
    }

    /** You need to change the data of nodes/replicas to anything, so that the thread that removes old entries in the log,
      *  stumbled over this change and does not delete the entries we have not yet read.
      */
    zookeeper->set(zookeeper_path + "/replicas", "last added replica: " + replica_name);

    Strings replicas = zookeeper->getChildren(zookeeper_path + "/replicas");

    /** "Reference" replica, from which we take information about the set of parts, queue and pointer to the log.
      * Take random replica created earlier than this.
      */
    String source_replica;

    zkutil::Stat stat;
    zookeeper->exists(replica_path, &stat);
    auto my_create_time = stat.czxid;

    std::shuffle(replicas.begin(), replicas.end(), rng);
    for (const String & replica : replicas)
    {
        if (!zookeeper->exists(zookeeper_path + "/replicas/" + replica, &stat))
            throw Exception("Replica " + zookeeper_path + "/replicas/" + replica + " was removed from right under our feet.",
                            ErrorCodes::NO_SUCH_REPLICA);
        if (stat.czxid < my_create_time)
        {
            source_replica = replica;
            break;
        }
    }

    if (source_replica.empty())
    {
        LOG_INFO(log, "This is the first replica");
    }
    else
    {
        LOG_INFO(log, "Will mimic " << source_replica);

        String source_path = zookeeper_path + "/replicas/" + source_replica;

        /** If the reference/master replica is not yet fully created, let's wait.
          * NOTE: If something went wrong while creating it, we can hang around forever.
          *    You can create an ephemeral node at the time of creation to make sure that the replica is created, and not abandoned.
          *    The same can be done for the table. You can automatically delete a replica/table node,
          *     if you see that it was not created up to the end, and the one who created it died.
          */
        while (!zookeeper->exists(source_path + "/columns"))
        {
            LOG_INFO(log, "Waiting for replica " << source_path << " to be fully created");

            zkutil::EventPtr event = std::make_shared<Poco::Event>();
            if (zookeeper->exists(source_path + "/columns", nullptr, event))
            {
                LOG_WARNING(log, "Oops, a watch has leaked");
                break;
            }

            event->wait();
        }

        /// The order of the following three actions is important. Entries in the log can be duplicated, but they can not be lost.

        /// Copy reference to the log from `reference/master` replica.
        zookeeper->set(replica_path + "/log_pointer", zookeeper->get(source_path + "/log_pointer"));

        /// Let's remember the queue of the reference/master replica.
        Strings source_queue_names = zookeeper->getChildren(source_path + "/queue");
        std::sort(source_queue_names.begin(), source_queue_names.end());
        Strings source_queue;
        for (const String & entry_name : source_queue_names)
        {
            String entry;
            if (!zookeeper->tryGet(source_path + "/queue/" + entry_name, entry))
                continue;
            source_queue.push_back(entry);
        }

        /// Add to the queue jobs to receive all the active parts that the reference/master replica has.
        Strings parts = zookeeper->getChildren(source_path + "/parts");
        ActiveDataPartSet active_parts_set(data.format_version, parts);

        Strings active_parts = active_parts_set.getParts();
        for (const String & name : active_parts)
        {
            LogEntry log_entry;
            log_entry.type = LogEntry::GET_PART;
            log_entry.source_replica = "";
            log_entry.new_part_name = name;
            log_entry.create_time = tryGetPartCreateTime(zookeeper, source_path, name);

            zookeeper->create(replica_path + "/queue/queue-", log_entry.toString(), zkutil::CreateMode::PersistentSequential);
        }
        LOG_DEBUG(log, "Queued " << active_parts.size() << " parts to be fetched");

        /// Add content of the reference/master replica queue to the queue.
        for (const String & entry : source_queue)
        {
            zookeeper->create(replica_path + "/queue/queue-", entry, zkutil::CreateMode::PersistentSequential);
        }

        /// It will then be loaded into the queue variable in `queue.initialize` method.

        LOG_DEBUG(log, "Copied " << source_queue.size() << " queue entries");
    }

    zookeeper->create(replica_path + "/columns", getColumns().toString(), zkutil::CreateMode::Persistent);
}


void StorageReplicatedMergeTree::checkParts(bool skip_sanity_checks)
{
    auto zookeeper = getZooKeeper();

    Strings expected_parts_vec = zookeeper->getChildren(replica_path + "/parts");

    /// Parts in ZK.
    NameSet expected_parts(expected_parts_vec.begin(), expected_parts_vec.end());

    /// There are no PreCommitted parts at startup.
    auto parts = data.getDataParts({MergeTreeDataPartState::Committed, MergeTreeDataPartState::Outdated});

    /// Local parts that are not in ZK.
    MergeTreeData::DataParts unexpected_parts;

    for (const auto & part : parts)
    {
        if (expected_parts.count(part->name))
            expected_parts.erase(part->name);
        else
            unexpected_parts.insert(part);
    }

    /// Which local parts to added into ZK.
    MergeTreeData::DataPartsVector parts_to_add;
    UInt64 parts_to_add_rows = 0;

    /// Which parts should be taken from other replicas.
    Strings parts_to_fetch;

    for (const String & missing_name : expected_parts)
    {
        /// If locally some part is missing, but there is a part covering it, you can replace it in ZK with the covering one.
        auto containing = data.getActiveContainingPart(missing_name);
        if (containing)
        {
            LOG_ERROR(log, "Ignoring missing local part " << missing_name << " because part " << containing->name << " exists");
            if (unexpected_parts.count(containing))
            {
                parts_to_add.push_back(containing);
                unexpected_parts.erase(containing);
                parts_to_add_rows += containing->rows_count;
            }
        }
        else
        {
            LOG_ERROR(log, "Fetching missing part " << missing_name);
            parts_to_fetch.push_back(missing_name);
        }
    }

    for (const String & name : parts_to_fetch)
        expected_parts.erase(name);


    /** To check the adequacy, for the parts that are in the FS, but not in ZK, we will only consider not the most recent parts.
      * Because unexpected new parts usually arise only because they did not have time to enroll in ZK with a rough restart of the server.
      * It also occurs from deduplicated parts that did not have time to retire.
      */
    size_t unexpected_parts_nonnew = 0;
    UInt64 unexpected_parts_nonnew_rows = 0;
    UInt64 unexpected_parts_rows = 0;
    for (const auto & part : unexpected_parts)
    {
        if (part->info.level > 0)
        {
            ++unexpected_parts_nonnew;
            unexpected_parts_nonnew_rows += part->rows_count;
        }

        unexpected_parts_rows += part->rows_count;
    }

    /// Additional helpful statistics
    auto get_blocks_count_in_data_part = [&] (const String & part_name) -> UInt64
    {
        MergeTreePartInfo part_info;
        if (MergeTreePartInfo::tryParsePartName(part_name, &part_info, data.format_version))
            return part_info.getBlocksCount();

        LOG_ERROR(log, "Unexpected part name: " << part_name);
        return 0;
    };

    UInt64 parts_to_fetch_blocks = 0;
    for (const String & name : parts_to_fetch)
        parts_to_fetch_blocks += get_blocks_count_in_data_part(name);

    UInt64 expected_parts_blocks = 0;
    for (const String & name : expected_parts)
        expected_parts_blocks += get_blocks_count_in_data_part(name);

    std::stringstream sanity_report;
    sanity_report << "There are "
        << unexpected_parts.size() << " unexpected parts with " << unexpected_parts_rows << " rows ("
        << unexpected_parts_nonnew << " of them is not just-written with " << unexpected_parts_rows << " rows), "
        << parts_to_add.size() << " unexpectedly merged parts with " << parts_to_add_rows << " rows, "
        << expected_parts.size() << " missing obsolete parts (with " << expected_parts_blocks << " blocks), "
        << parts_to_fetch.size() << " missing parts (with " << parts_to_fetch_blocks << " blocks).";

    /** We can automatically synchronize data,
      *  if the ratio of the total number of errors to the total number of parts (minimum - on the local filesystem or in ZK)
      *  is no more than some threshold (for example 50%).
      *
      * A large ratio of mismatches in the data on the filesystem and the expected data
      *  may indicate a configuration error (the server accidentally connected as a replica not from right shard).
      * In this case, the protection mechanism does not allow the server to start.
      */

    UInt64 total_rows_on_filesystem = 0;
    for (const auto & part : parts)
        total_rows_on_filesystem += part->rows_count;

    UInt64 total_suspicious_rows = parts_to_add_rows + unexpected_parts_rows;
    UInt64 total_suspicious_rows_no_new = parts_to_add_rows + unexpected_parts_nonnew_rows;

    bool insane = total_suspicious_rows > total_rows_on_filesystem * data.settings.replicated_max_ratio_of_wrong_parts;

    if (insane && !skip_sanity_checks)
    {
        std::stringstream why;
        why << "The local set of parts of table " << database_name  << "." << table_name << " doesn't look like the set of parts "
            << "in ZooKeeper: "
            << formatReadableQuantity(total_suspicious_rows) << " rows of " << formatReadableQuantity(total_rows_on_filesystem)
            << " total rows in filesystem are suspicious.";

        throw Exception(why.str() + " " + sanity_report.str(), ErrorCodes::TOO_MANY_UNEXPECTED_DATA_PARTS);
    }

    if (total_suspicious_rows_no_new > 0)
        LOG_WARNING(log, sanity_report.str());

    /// Add information to the ZK about the parts that cover the missing parts.
    for (const MergeTreeData::DataPartPtr & part : parts_to_add)
    {
        LOG_ERROR(log, "Adding unexpected local part to ZooKeeper: " << part->name);

        zkutil::Requests ops;
        checkPartChecksumsAndAddCommitOps(zookeeper, part, ops);
        zookeeper->multi(ops);
    }

    /// Remove from ZK information about the parts covered by the newly added ones.
    {
        for (const String & name : expected_parts)
            LOG_ERROR(log, "Removing unexpectedly merged local part from ZooKeeper: " << name);

        removePartsFromZooKeeper(zookeeper, Strings(expected_parts.begin(), expected_parts.end()));
    }

    /// Add to the queue job to pick up the missing parts from other replicas and remove from ZK the information that we have them.
    for (const String & name : parts_to_fetch)
    {
        LOG_ERROR(log, "Removing missing part from ZooKeeper and queueing a fetch: " << name);

        LogEntry log_entry;
        log_entry.type = LogEntry::GET_PART;
        log_entry.source_replica = "";
        log_entry.new_part_name = name;
        log_entry.create_time = tryGetPartCreateTime(zookeeper, replica_path, name);

        /// We assume that this occurs before the queue is loaded (queue.initialize).
        zkutil::Requests ops;
        removePartFromZooKeeper(name, ops);
        ops.emplace_back(zkutil::makeCreateRequest(
            replica_path + "/queue/queue-", log_entry.toString(), zkutil::CreateMode::PersistentSequential));
        zookeeper->multi(ops);
    }

    /// Remove extra local parts.
    for (const MergeTreeData::DataPartPtr & part : unexpected_parts)
    {
        LOG_ERROR(log, "Renaming unexpected part " << part->name << " to ignored_" + part->name);
        data.renameAndDetachPart(part, "ignored_", true);
    }
}


void StorageReplicatedMergeTree::checkPartChecksumsAndAddCommitOps(const zkutil::ZooKeeperPtr & zookeeper,
    const MergeTreeData::DataPartPtr & part, zkutil::Requests & ops, String part_name, NameSet * absent_replicas_paths)
{
    if (part_name.empty())
        part_name = part->name;

    check(part->columns);
    int expected_columns_version = columns_version;

    Strings replicas = zookeeper->getChildren(zookeeper_path + "/replicas");
    std::shuffle(replicas.begin(), replicas.end(), rng);
    String expected_columns_str = part->columns.toString();
    bool has_been_alredy_added = false;

    for (const String & replica : replicas)
    {
        zkutil::Stat stat_before, stat_after;
        String current_part_path = zookeeper_path + "/replicas/" + replica + "/parts/" + part_name;

        String columns_str;
        if (!zookeeper->tryGet(current_part_path + "/columns", columns_str, &stat_before))
        {
            if (absent_replicas_paths)
                absent_replicas_paths->emplace(current_part_path);

            continue;
        }

        if (columns_str != expected_columns_str)
        {
            LOG_INFO(log, "Not checking checksums of part " << part_name << " with replica " << replica
                << " because columns are different");
            continue;
        }

        String checksums_str;
        /// Let's check that the node's version with the columns did not change while we were reading the checksums.
        /// This ensures that the columns and the checksum refer to the same data.
        if (!zookeeper->tryGet(current_part_path + "/checksums", checksums_str) ||
            !zookeeper->exists(current_part_path + "/columns", &stat_after) ||
            stat_before.version != stat_after.version)
        {
            LOG_INFO(log, "Not checking checksums of part " << part_name << " with replica " << replica
                << " because part changed while we were reading its checksums");
            continue;
        }

        auto zk_checksums = MinimalisticDataPartChecksums::deserializeFrom(checksums_str);
        zk_checksums.checkEqual(part->checksums, true);

        if (replica == replica_name)
            has_been_alredy_added = true;
    }

    if (!has_been_alredy_added)
    {
        String part_path = replica_path + "/parts/" + part_name;

        ops.emplace_back(zkutil::makeCheckRequest(
            zookeeper_path + "/columns", expected_columns_version));
        ops.emplace_back(zkutil::makeCreateRequest(
            part_path, "", zkutil::CreateMode::Persistent));
        ops.emplace_back(zkutil::makeCreateRequest(
            part_path + "/columns", part->columns.toString(), zkutil::CreateMode::Persistent));
        ops.emplace_back(zkutil::makeCreateRequest(
            part_path + "/checksums", getChecksumsForZooKeeper(part->checksums), zkutil::CreateMode::Persistent));
    }
    else
    {
        LOG_WARNING(log, "checkPartAndAddToZooKeeper: node " << replica_path + "/parts/" + part_name << " already exists."
            << " Will not commit any nodes.");
    }
}

MergeTreeData::DataPartsVector StorageReplicatedMergeTree::checkPartChecksumsAndCommit(MergeTreeData::Transaction & transaction,
    const MergeTreeData::DataPartPtr & part)
{
    auto zookeeper = getZooKeeper();

    while (true)
    {
        zkutil::Requests ops;
        NameSet absent_part_paths_on_replicas;

        /// Checksums are checked here and `ops` is filled. In fact, the part is added to ZK just below, when executing `multi`.
        checkPartChecksumsAndAddCommitOps(zookeeper, part, ops, part->name, &absent_part_paths_on_replicas);

        /// Do not commit if the part is obsolete, we have just briefly checked its checksums
        if (transaction.isEmpty())
            return {};

        /// Will check that the part did not suddenly appear on skipped replicas
        if (!absent_part_paths_on_replicas.empty())
        {
            zkutil::Requests new_ops;
            for (const String & part_path : absent_part_paths_on_replicas)
            {
                new_ops.emplace_back(zkutil::makeCreateRequest(part_path, "", zkutil::CreateMode::Persistent));
                new_ops.emplace_back(zkutil::makeRemoveRequest(part_path, -1));
            }

            /// Add check ops at the beginning
            new_ops.insert(new_ops.end(), ops.begin(), ops.end());
            ops = std::move(new_ops);
        }

        try
        {
            zookeeper->multi(ops);
            return transaction.commit();
        }
        catch (const zkutil::KeeperMultiException & e)
        {
            size_t num_check_ops = 2 * absent_part_paths_on_replicas.size();
            size_t failed_op_index = e.failed_op_index;

            if (failed_op_index < num_check_ops && e.code == ZooKeeperImpl::ZooKeeper::ZNODEEXISTS)
            {
                LOG_INFO(log, "The part " << e.getPathForFirstFailedOp() << " on a replica suddenly appeared, will recheck checksums");
            }
            else
                throw;
        }
    }
}

String StorageReplicatedMergeTree::getChecksumsForZooKeeper(const MergeTreeDataPartChecksums & checksums)
{
    return MinimalisticDataPartChecksums::getSerializedString(checksums,
                                                              static_cast<bool>(data.settings.use_minimalistic_checksums_in_zookeeper));
}


void StorageReplicatedMergeTree::pullLogsToQueue(BackgroundSchedulePool::TaskHandle next_update_task_handle)
{
    if (queue.pullLogsToQueue(getZooKeeper(), next_update_task_handle))
    {
        if (queue_task_handle)
            queue_task_handle->wake();
    }
}


bool StorageReplicatedMergeTree::executeLogEntry(const LogEntry & entry)
{
    if (entry.type == LogEntry::ATTACH_PART)
    {
        LOG_ERROR(log, "Log entries of type ATTACH_PART are obsolete. Skipping.");
        return true;
    }

    if (entry.type == LogEntry::DROP_RANGE)
    {
        executeDropRange(entry);
        return true;
    }

    if (entry.type == LogEntry::CLEAR_COLUMN)
    {
        executeClearColumnInPartition(entry);
        return true;
    }

    if (entry.type == LogEntry::GET_PART ||
        entry.type == LogEntry::MERGE_PARTS)
    {
        /// If we already have this part or a part covering it, we do not need to do anything.
        /// The part may be still in the PreCommitted -> Committed transition so we first search
        /// among PreCommitted parts to definitely find the desired part if it exists.
        MergeTreeData::DataPartPtr existing_part = data.getPartIfExists(entry.new_part_name, {MergeTreeDataPartState::PreCommitted});
        if (!existing_part)
            existing_part = data.getActiveContainingPart(entry.new_part_name);

        /// Even if the part is locally, it (in exceptional cases) may not be in ZooKeeper. Let's check that it is there.
        if (existing_part && getZooKeeper()->exists(replica_path + "/parts/" + existing_part->name))
        {
            if (!(entry.type == LogEntry::GET_PART && entry.source_replica == replica_name))
            {
                LOG_DEBUG(log, "Skipping action for part " << entry.new_part_name << " because part " + existing_part->name + " already exists.");
            }
            return true;
        }
    }

    if (entry.type == LogEntry::GET_PART && entry.source_replica == replica_name)
        LOG_WARNING(log, "Part " << entry.new_part_name << " from own log doesn't exist.");

    /// Perhaps we don't need this part, because during write with quorum, the quorum has failed (see below about `/quorum/failed_parts`).
    if (entry.quorum && getZooKeeper()->exists(zookeeper_path + "/quorum/failed_parts/" + entry.new_part_name))
    {
        LOG_DEBUG(log, "Skipping action for part " << entry.new_part_name << " because quorum for that part was failed.");
        return true;    /// NOTE Deletion from `virtual_parts` is not done, but it is only necessary for merge.
    }

    bool do_fetch = false;
    if (entry.type == LogEntry::GET_PART)
    {
        do_fetch = true;
    }
    else if (entry.type == LogEntry::MERGE_PARTS)
    {
        tryExecuteMerge(entry, do_fetch);
    }
    else
    {
        throw Exception("Unexpected log entry type: " + toString(static_cast<int>(entry.type)));
    }

    if (do_fetch)
        return executeFetch(entry);

    return true;
}


void StorageReplicatedMergeTree::tryExecuteMerge(const StorageReplicatedMergeTree::LogEntry & entry, bool & do_fetch)
{
    /// The caller has already decided to make the fetch
    if (do_fetch)
        return;

    // Log source part names just in case
    {
        std::stringstream log_message;
        log_message << "Executing log entry to merge parts ";
        for (auto i : ext::range(0, entry.parts_to_merge.size()))
            log_message << (i != 0 ? ", " : "") << entry.parts_to_merge[i];
        log_message << " to " << entry.new_part_name;

        LOG_TRACE(log, log_message.rdbuf());
    }

    MergeTreeData::DataPartsVector parts;
    bool have_all_parts = true;
    for (const String & name : entry.parts_to_merge)
    {
        MergeTreeData::DataPartPtr part = data.getActiveContainingPart(name);
        if (!part)
        {
            have_all_parts = false;
            break;
        }
        if (part->name != name)
        {
            LOG_WARNING(log, "Part " << name << " is covered by " << part->name
                << " but should be merged into " << entry.new_part_name << ". This shouldn't happen often.");
            have_all_parts = false;
            break;
        }
        parts.push_back(part);
    }

    if (!have_all_parts)
    {
        /// If you do not have all the necessary parts, try to take some already merged part from someone.
        do_fetch = true;
        LOG_DEBUG(log, "Don't have all parts for merge " << entry.new_part_name << "; will try to fetch it instead");
    }
    else if (entry.create_time + data.settings.prefer_fetch_merged_part_time_threshold.totalSeconds() <= time(nullptr))
    {
        /// If entry is old enough, and have enough size, and part are exists in any replica,
        ///  then prefer fetching of merged part from replica.

        size_t sum_parts_bytes_on_disk = 0;
        for (const auto & part : parts)
            sum_parts_bytes_on_disk += part->bytes_on_disk;

        if (sum_parts_bytes_on_disk >= data.settings.prefer_fetch_merged_part_size_threshold)
        {
            String replica = findReplicaHavingPart(entry.new_part_name, true);    /// NOTE excessive ZK requests for same data later, may remove.
            if (!replica.empty())
            {
                do_fetch = true;
                LOG_DEBUG(log, "Prefer to fetch " << entry.new_part_name << " from replica " << replica);
            }
        }
    }

    if (do_fetch)
        return;

    /// Start to make the main work

    size_t estimated_space_for_merge = MergeTreeDataMerger::estimateDiskSpaceForMerge(parts);

    /// Can throw an exception.
    DiskSpaceMonitor::ReservationPtr reserved_space = DiskSpaceMonitor::reserve(full_path, estimated_space_for_merge);

    auto table_lock = lockStructure(false, __PRETTY_FUNCTION__);

    MergeList::EntryPtr merge_entry = context.getMergeList().insert(database_name, table_name, entry.new_part_name, parts);
    MergeTreeData::Transaction transaction;
    size_t aio_threshold = context.getSettings().min_bytes_to_use_direct_io;

    MergeTreeDataMerger::FuturePart future_merged_part(parts);
    if (future_merged_part.name != entry.new_part_name)
    {
        throw Exception("Future merged part name `" + future_merged_part.name +  "` differs from part name in log entry: `"
                        + entry.new_part_name + "`", ErrorCodes::BAD_DATA_PART_NAME);
    }

    /// Logging
    Stopwatch stopwatch;
    ExecutionStatus execution_status;
    MergeTreeData::MutableDataPartPtr part;

    auto write_part_log = [&] (const ExecutionStatus & execution_status)
    {
        try
        {
            auto part_log = context.getPartLog(database_name);
            if (!part_log)
                return;

            PartLogElement part_log_elem;

            part_log_elem.event_type = PartLogElement::MERGE_PARTS;
            part_log_elem.event_time = time(nullptr);
            /// TODO: Stop stopwatch in outer code to exclude ZK timings and so on
            part_log_elem.duration_ms = stopwatch.elapsed() / 1000000;

            part_log_elem.database_name = database_name;
            part_log_elem.table_name = table_name;
            part_log_elem.part_name = entry.new_part_name;

            if (part)
                part_log_elem.bytes_compressed_on_disk = part->bytes_on_disk;

            part_log_elem.source_part_names.reserve(parts.size());
            for (const auto & source_part : parts)
                part_log_elem.source_part_names.push_back(source_part->name);

            part_log_elem.rows_read = (*merge_entry)->bytes_read_uncompressed;
            part_log_elem.bytes_read_uncompressed = (*merge_entry)->bytes_read_uncompressed;

            part_log_elem.rows = (*merge_entry)->rows_written;
            part_log_elem.bytes_uncompressed = (*merge_entry)->bytes_written_uncompressed;

            part_log_elem.error = static_cast<UInt16>(execution_status.code);
            part_log_elem.exception = execution_status.message;

            part_log->add(part_log_elem);
        }
        catch (...)
        {
            tryLogCurrentException(log, __PRETTY_FUNCTION__);
        }
    };

    try
    {
        part = merger.mergePartsToTemporaryPart(
            future_merged_part, *merge_entry, aio_threshold, entry.create_time, reserved_space.get(), entry.deduplicate);

        merger.renameMergedTemporaryPart(part, parts, &transaction);

        try
        {
            checkPartChecksumsAndCommit(transaction, part);
        }
        catch (const Exception & e)
        {
            if (MergeTreeDataPartChecksums::isBadChecksumsErrorCode(e.code()))
            {
                do_fetch = true;
                transaction.rollback();

                ProfileEvents::increment(ProfileEvents::DataAfterMergeDiffersFromReplica);

                LOG_ERROR(log, getCurrentExceptionMessage(false) << ". "
                    "Data after merge is not byte-identical to data on another replicas. "
                    "There could be several reasons: "
                    "1. Using newer version of compression library after server update. "
                    "2. Using another compression method. "
                    "3. Non-deterministic compression algorithm (highly unlikely). "
                    "4. Non-deterministic merge algorithm due to logical error in code. "
                    "5. Data corruption in memory due to bug in code. "
                    "6. Data corruption in memory due to hardware issue. "
                    "7. Manual modification of source data after server startup. "
                    "8. Manual modification of checksums stored in ZooKeeper. "
                    "We will download merged part from replica to force byte-identical result.");

                write_part_log(ExecutionStatus::fromCurrentException());
                return;
            }

            throw;
        }

        /** Removing old chunks from ZK and from the disk is delayed - see ReplicatedMergeTreeCleanupThread, clearOldParts.
          */

        /** With `ZSESSIONEXPIRED` or `ZOPERATIONTIMEOUT`, we can inadvertently roll back local changes to the parts.
          * This is not a problem, because in this case the merge will remain in the queue, and we will try again.
          */
        merge_selecting_task_handle->schedule();
        ProfileEvents::increment(ProfileEvents::ReplicatedPartMerges);

        write_part_log({});
    }
    catch (...)
    {
        write_part_log(ExecutionStatus::fromCurrentException());
        throw;
    }
}


bool StorageReplicatedMergeTree::executeFetch(const StorageReplicatedMergeTree::LogEntry & entry)
{
    String replica = findReplicaHavingCoveringPart(entry, true);

    static std::atomic_uint total_fetches {0};
    if (data.settings.replicated_max_parallel_fetches && total_fetches >= data.settings.replicated_max_parallel_fetches)
    {
        throw Exception("Too many total fetches from replicas, maximum: " + data.settings.replicated_max_parallel_fetches.toString(),
            ErrorCodes::TOO_MANY_FETCHES);
    }

    ++total_fetches;
    SCOPE_EXIT({--total_fetches;});

    if (data.settings.replicated_max_parallel_fetches_for_table && current_table_fetches >= data.settings.replicated_max_parallel_fetches_for_table)
    {
        throw Exception("Too many fetches from replicas for table, maximum: " + data.settings.replicated_max_parallel_fetches_for_table.toString(),
            ErrorCodes::TOO_MANY_FETCHES);
    }

    ++current_table_fetches;
    SCOPE_EXIT({--current_table_fetches;});

    try
    {
        if (replica.empty())
        {
            /** If a part is to be written with a quorum and the quorum is not reached yet,
              *  then (due to the fact that a part is impossible to download right now),
              *  the quorum entry should be considered unsuccessful.
              * TODO Complex code, extract separately.
              */
            if (entry.quorum)
            {
                if (entry.type != LogEntry::GET_PART)
                    throw Exception("Logical error: log entry with quorum but type is not GET_PART", ErrorCodes::LOGICAL_ERROR);

                LOG_DEBUG(log, "No active replica has part " << entry.new_part_name << " which needs to be written with quorum."
                    " Will try to mark that quorum as failed.");

                /** Atomically:
                  * - if replicas do not become active;
                  * - if there is a `quorum` node with this part;
                  * - delete `quorum` node;
                  * - set `nonincrement_block_numbers` to resolve merges through the number of the lost part;
                  * - add a part to the list `quorum/failed_parts`;
                  * - if the part is not already removed from the list for deduplication `blocks/block_num`, then delete it;
                  *
                  * If something changes, then we will nothing - we'll get here again next time.
                  */

                /** We collect the `host` node versions from the replicas.
                  * When the replica becomes active, it changes the value of host in the same transaction (with the creation of `is_active`).
                  * This will ensure that the replicas do not become active.
                  */

                auto zookeeper = getZooKeeper();

                Strings replicas = zookeeper->getChildren(zookeeper_path + "/replicas");

                zkutil::Requests ops;

                for (size_t i = 0, size = replicas.size(); i < size; ++i)
                {
                    zkutil::Stat stat;
                    String path = zookeeper_path + "/replicas/" + replicas[i] + "/host";
                    zookeeper->get(path, &stat);
                    ops.emplace_back(zkutil::makeCheckRequest(path, stat.version));
                }

                /// We verify that while we were collecting versions, the replica with the necessary part did not come alive.
                replica = findReplicaHavingPart(entry.new_part_name, true);

                /// Also during this time a completely new replica could be created.
                /// But if a part does not appear on the old, then it can not be on the new one either.

                if (replica.empty())
                {
                    zkutil::Stat quorum_stat;
                    String quorum_path = zookeeper_path + "/quorum/status";
                    String quorum_str = zookeeper->get(quorum_path, &quorum_stat);
                    ReplicatedMergeTreeQuorumEntry quorum_entry;
                    quorum_entry.fromString(quorum_str);

                    if (quorum_entry.part_name == entry.new_part_name)
                    {
                        ops.emplace_back(zkutil::makeRemoveRequest(quorum_path, quorum_stat.version));

                        auto part_info = MergeTreePartInfo::fromPartName(entry.new_part_name, data.format_version);

                        if (part_info.min_block != part_info.max_block)
                            throw Exception("Logical error: log entry with quorum for part covering more than one block number",
                                ErrorCodes::LOGICAL_ERROR);

                        zookeeper->createIfNotExists(zookeeper_path + "/nonincrement_block_numbers/" + part_info.partition_id, "");

                        ops.emplace_back(zkutil::makeCreateRequest(
                            zookeeper_path + "/nonincrement_block_numbers/" + part_info.partition_id + "/block-" + padIndex(part_info.min_block),
                            "",
                            zkutil::CreateMode::Persistent));

                        ops.emplace_back(zkutil::makeCreateRequest(
                            zookeeper_path + "/quorum/failed_parts/" + entry.new_part_name,
                            "",
                            zkutil::CreateMode::Persistent));

                        /// Deleting from `blocks`.
                        if (!entry.block_id.empty() && zookeeper->exists(zookeeper_path + "/blocks/" + entry.block_id))
                            ops.emplace_back(zkutil::makeRemoveRequest(zookeeper_path + "/blocks/" + entry.block_id, -1));

                        zkutil::Responses responses;
                        auto code = zookeeper->tryMulti(ops, responses);

                        if (code == ZooKeeperImpl::ZooKeeper::ZOK)
                        {
                            LOG_DEBUG(log, "Marked quorum for part " << entry.new_part_name << " as failed.");
                            return true;    /// NOTE Deletion from `virtual_parts` is not done, but it is only necessary for merges.
                        }
                        else if (code == ZooKeeperImpl::ZooKeeper::ZBADVERSION || code == ZooKeeperImpl::ZooKeeper::ZNONODE || code == ZooKeeperImpl::ZooKeeper::ZNODEEXISTS)
                        {
                            LOG_DEBUG(log, "State was changed or isn't expected when trying to mark quorum for part "
                                << entry.new_part_name << " as failed. Code: " << zkutil::ZooKeeper::error2string(code));
                        }
                        else
                            throw zkutil::KeeperException(code);
                    }
                    else
                    {
                        LOG_WARNING(log, "No active replica has part " << entry.new_part_name
                            << ", but that part needs quorum and /quorum/status contains entry about another part " << quorum_entry.part_name
                            << ". It means that part was successfully written to " << entry.quorum
                            << " replicas, but then all of them goes offline."
                            << " Or it is a bug.");
                    }
                }
            }

            if (replica.empty())
            {
                ProfileEvents::increment(ProfileEvents::ReplicatedPartFailedFetches);
                throw Exception("No active replica has part " + entry.new_part_name + " or covering part", ErrorCodes::NO_REPLICA_HAS_PART);
            }
        }

        try
        {
            if (!fetchPart(entry.actual_new_part_name, zookeeper_path + "/replicas/" + replica, false, entry.quorum))
                return false;
        }
        catch (Exception & e)
        {
            /// No stacktrace, just log message
            if (e.code() == ErrorCodes::RECEIVED_ERROR_TOO_MANY_REQUESTS)
                e.addMessage("Too busy replica. Will try later.");
            throw;
        }

        if (entry.type == LogEntry::MERGE_PARTS)
            ProfileEvents::increment(ProfileEvents::ReplicatedPartFetchesOfMerged);
    }
    catch (...)
    {
        /** If you can not download the part you need for some merge, it's better not to try to get other parts for this merge,
          * but try to get already merged part. To do this, move the action to get the remaining parts
          * for this merge at the end of the queue.
          */
        try
        {
            auto parts_for_merge = queue.moveSiblingPartsForMergeToEndOfQueue(entry.new_part_name);

            if (!parts_for_merge.empty() && replica.empty())
            {
                LOG_INFO(log, "No active replica has part " << entry.new_part_name << ". Will fetch merged part instead.");
                return false;
            }

            /** If no active replica has a part, and there is no merge in the queue with its participation,
              * check to see if any (active or inactive) replica has such a part or covering it.
              */
            if (replica.empty())
                enqueuePartForCheck(entry.new_part_name);
        }
        catch (...)
        {
            tryLogCurrentException(log, __PRETTY_FUNCTION__);
        }

        throw;
    }

    return true;
}


void StorageReplicatedMergeTree::executeDropRange(const StorageReplicatedMergeTree::LogEntry & entry)
{
    LOG_INFO(log, (entry.detach ? "Detaching" : "Removing") << " parts inside " << entry.new_part_name << ".");

    queue.removeGetsAndMergesInRange(getZooKeeper(), entry.new_part_name);

    LOG_DEBUG(log, (entry.detach ? "Detaching" : "Removing") << " parts.");
    size_t removed_parts = 0;

    auto entry_part_info = MergeTreePartInfo::fromPartName(entry.new_part_name, data.format_version);

    /// Delete the parts contained in the range to be deleted.
    /// It's important that no old parts remain (after the merge), because otherwise,
    ///  after adding a new replica, this new replica downloads them, but does not delete them.
    /// And, if you do not, the parts will come to life after the server is restarted.
    /// Therefore, we use all data parts.
    auto parts = data.getDataParts({MergeTreeDataPartState::PreCommitted, MergeTreeDataPartState::Committed, MergeTreeDataPartState::Outdated});

    for (const auto & part : parts)
    {
        if (!entry_part_info.contains(part->info))
            continue;

        LOG_DEBUG(log, "Removing part " << part->name);
        ++removed_parts;

        /// If you do not need to delete a part, it's more reliable to move the directory before making changes to ZooKeeper.
        if (entry.detach)
            data.renameAndDetachPart(part);

        zkutil::Requests ops;
        zkutil::Responses responses;
        removePartFromZooKeeper(part->name, ops);
        auto code = getZooKeeper()->tryMulti(ops, responses);

        /// If the part is already removed (for example, because it was never added to ZK due to crash,
        /// see ReplicatedMergeTreeBlockOutputStream), then Ok.
        if (code && code != ZooKeeperImpl::ZooKeeper::ZNONODE)
            throw zkutil::KeeperException(code);

        /// If the part needs to be removed, it is more reliable to delete the directory after the changes in ZooKeeper.
        if (!entry.detach)
            data.removePartsFromWorkingSet({part}, true);
    }

    LOG_INFO(log, (entry.detach ? "Detached " : "Removed ") << removed_parts << " parts inside " << entry.new_part_name << ".");
}


void StorageReplicatedMergeTree::executeClearColumnInPartition(const LogEntry & entry)
{
    LOG_INFO(log, "Clear column " << entry.column_name << " in parts inside " << entry.new_part_name << " range");

    /// Assume optimistic scenario, i.e. conflicts are very rare
    /// So, if conflicts are found, throw an exception and will retry execution later
    queue.disableMergesAndFetchesInRange(entry);

    auto entry_part_info = MergeTreePartInfo::fromPartName(entry.new_part_name, data.format_version);

    /// We don't change table structure, only data in some parts
    /// To disable reading from these parts, we will sequentially acquire write lock for each part inside alterDataPart()
    /// If we will lock the whole table here, a deadlock can occur. For example, if use use Buffer table (CLICKHOUSE-3238)
    auto lock_read_structure = lockStructure(false, __PRETTY_FUNCTION__);

    auto zookeeper = getZooKeeper();

    AlterCommand alter_command;
    alter_command.type = AlterCommand::DROP_COLUMN;
    alter_command.column_name = entry.column_name;

    auto new_columns = getColumns();
    alter_command.apply(new_columns);

    size_t modified_parts = 0;
    auto parts = data.getDataParts();
    auto columns_for_parts = new_columns.getAllPhysical();
    for (const auto & part : parts)
    {
        if (!entry_part_info.contains(part->info))
            continue;

        LOG_DEBUG(log, "Clearing column " << entry.column_name << " in part " << part->name);

        auto transaction = data.alterDataPart(part, columns_for_parts, data.primary_expr_ast, false);
        if (!transaction)
            continue;

        /// Update part metadata in ZooKeeper.
        zkutil::Requests ops;
        ops.emplace_back(zkutil::makeSetRequest(
            replica_path + "/parts/" + part->name + "/columns", transaction->getNewColumns().toString(), -1));
        ops.emplace_back(zkutil::makeSetRequest(
            replica_path + "/parts/" + part->name + "/checksums", getChecksumsForZooKeeper(transaction->getNewChecksums()), -1));

        zookeeper->multi(ops);

        transaction->commit();
        ++modified_parts;
    }

    LOG_DEBUG(log, "Cleared column " << entry.column_name << " in " << modified_parts << " parts");

    /// Recalculate columns size (not only for the modified column)
    data.recalculateColumnSizes();
}


void StorageReplicatedMergeTree::queueUpdatingThread()
{
    //most probably this check is not relevant
    if (shutdown_called)
        return;

    if (!queue_update_in_progress)
    {
        last_queue_update_start_time.store(time(nullptr));
        queue_update_in_progress = true;
    }
    try
    {
        pullLogsToQueue(queue_updating_task_handle);
        last_queue_update_finish_time.store(time(nullptr));
        queue_update_in_progress = false;
    }
    catch (...)
    {
        tryLogCurrentException(log, __PRETTY_FUNCTION__);
        queue_updating_task_handle->scheduleAfter(QUEUE_UPDATE_ERROR_SLEEP_MS);
    }
}


bool StorageReplicatedMergeTree::queueTask()
{
    /// This object will mark the element of the queue as running.
    ReplicatedMergeTreeQueue::SelectedEntry selected;

    try
    {
        selected = queue.selectEntryToProcess(merger, data);
    }
    catch (...)
    {
        tryLogCurrentException(log, __PRETTY_FUNCTION__);
    }

    LogEntryPtr & entry = selected.first;

    if (!entry)
        return false;

    time_t prev_attempt_time = entry->last_attempt_time;

    bool res = queue.processEntry([this]{ return getZooKeeper(); }, entry, [&](LogEntryPtr & entry)
    {
        try
        {
            return executeLogEntry(*entry);
        }
        catch (const Exception & e)
        {
            if (e.code() == ErrorCodes::NO_REPLICA_HAS_PART)
            {
                /// If no one has the right part, probably not all replicas work; We will not write to log with Error level.
                LOG_INFO(log, e.displayText());
            }
            else if (e.code() == ErrorCodes::ABORTED)
            {
                /// Interrupted merge or downloading a part is not an error.
                LOG_INFO(log, e.message());
            }
            else if (e.code() == ErrorCodes::PART_IS_TEMPORARILY_LOCKED)
            {
                /// Part cannot be added temporarily
                LOG_INFO(log, e.displayText());
            }
            else
                tryLogCurrentException(log, __PRETTY_FUNCTION__);

            /** This exception will be written to the queue element, and it can be looked up using `system.replication_queue` table.
              * The thread that performs this action will sleep a few seconds after the exception.
              * See `queue.processEntry` function.
              */
            throw;
        }
        catch (...)
        {
            tryLogCurrentException(log, __PRETTY_FUNCTION__);
            throw;
        }
    });

    /// We will go to sleep if the processing fails and if we have already processed this record recently.
    bool need_sleep = !res && (entry->last_attempt_time - prev_attempt_time < 10);

    /// If there was no exception, you do not need to sleep.
    return !need_sleep;
}


namespace
{
    bool canMergePartsAccordingToZooKeeperInfo(
        const MergeTreeData::DataPartPtr & left,
        const MergeTreeData::DataPartPtr & right,
        zkutil::ZooKeeperPtr && zookeeper, const String & zookeeper_path, const MergeTreeData & data, String * out_reason = nullptr)
    {
        const String & partition_id = left->info.partition_id;

        /// You can not merge parts, among which is a part for which the quorum is unsatisfied.
        /// Note: theoretically, this could be resolved. But this will make logic more complex.
        String quorum_node_value;
        if (zookeeper->tryGet(zookeeper_path + "/quorum/status", quorum_node_value))
        {
            ReplicatedMergeTreeQuorumEntry quorum_entry;
            quorum_entry.fromString(quorum_node_value);

            auto part_info = MergeTreePartInfo::fromPartName(quorum_entry.part_name, data.format_version);

            if (part_info.min_block != part_info.max_block)
                throw Exception("Logical error: part written with quorum covers more than one block numbers", ErrorCodes::LOGICAL_ERROR);

            if (left->info.max_block <= part_info.min_block && right->info.min_block >= part_info.max_block)
            {
                if (out_reason)
                    *out_reason = "Quorum status condition is unsatisfied";
                return false;
            }
        }

        /// Won't merge last_part even if quorum is satisfied, because we gonna check if replica has this part
        /// on SELECT execution.
        String quorum_last_part;
        if (zookeeper->tryGet(zookeeper_path + "/quorum/last_part", quorum_last_part) && quorum_last_part.empty() == false)
        {
            auto part_info = MergeTreePartInfo::fromPartName(quorum_last_part, data.format_version);

            if (part_info.min_block != part_info.max_block)
                throw Exception("Logical error: part written with quorum covers more than one block numbers", ErrorCodes::LOGICAL_ERROR);

            if (left->info.max_block <= part_info.min_block && right->info.min_block >= part_info.max_block)
            {
                if (out_reason)
                    *out_reason = "Quorum 'last part' condition is unsatisfied";
                return false;
            }
        }

        /// You can merge the parts, if all the numbers between them are abandoned - do not correspond to any blocks.
        for (Int64 number = left->info.max_block + 1; number <= right->info.min_block - 1; ++number)
        {
            String path1 = zookeeper_path +              "/block_numbers/" + partition_id + "/block-" + padIndex(number);
            String path2 = zookeeper_path + "/nonincrement_block_numbers/" + partition_id + "/block-" + padIndex(number);

            if (AbandonableLockInZooKeeper::check(path1, *zookeeper) != AbandonableLockInZooKeeper::ABANDONED &&
                AbandonableLockInZooKeeper::check(path2, *zookeeper) != AbandonableLockInZooKeeper::ABANDONED)
            {
                if (out_reason)
                    *out_reason = "Block " + toString(number) + " in gap between merging parts " + left->name + " and "
                                  + right->name + " is not abandoned";
                return false;
            }
        }

        return true;
    }
}

    /// If any of the parts is already going to be merged into a larger one, do not agree to merge it.
    bool partsWillNotBeMergedOrDisabled(const MergeTreeData::DataPartPtr & left, const MergeTreeData::DataPartPtr & right,
                                        ReplicatedMergeTreeQueue & queue, String * out_reason = nullptr)
    {
        auto set_reason = [&out_reason] (const String & part_name)
        {
            if (out_reason)
                *out_reason = "Part " + part_name + " cannot be merged yet, a merge has already assigned for it or it is temporarily disabled";
            return false;
        };

        if (queue.partWillBeMergedOrMergesDisabled(left->name))
            return set_reason(left->name);

        if (left.get() != right.get() && queue.partWillBeMergedOrMergesDisabled(right->name))
            return set_reason(right->name);

        return true;
    }


    /** It can take a long time to determine whether it is possible to merge two adjacent parts.
    * Two adjacent parts can be merged if all block numbers between their numbers are not used (abandoned).
    * This means that another part can not be inserted between these parts.
    *
    * But if the numbers of adjacent blocks differ much (usually if there are many "abandoned" blocks between them),
    *  then too many read requests are made to ZooKeeper to find out if it's possible to merge them.
    *
    * Let's use a statement that if a couple of parts were possible to merge, and their merge is not yet planned,
    *  then now they can be merged, and we will remember this state,
    *  not to send multiple identical requests to ZooKeeper.
    */

    /** Cache for function, that returns bool.
    * If function returned true, cache it forever.
    * If function returned false, cache it for exponentially growing time.
    * Not thread safe.
    */
    template <typename Key>
    struct CachedMergingPredicate
    {
        using clock = std::chrono::steady_clock;

        struct Expiration
        {
            static constexpr clock::duration min_delay = std::chrono::seconds(1);
            static constexpr clock::duration max_delay = std::chrono::seconds(600);
            static constexpr double exponent_base = 2;

            clock::time_point expire_time;
            clock::duration delay = clock::duration::zero();

            void next(clock::time_point now)
            {
                if (delay == clock::duration::zero())
                    delay = min_delay;
                else
                {
                    delay *= exponent_base;
                    if (delay > max_delay)
                        delay = max_delay;
                }

                expire_time = now + delay;
            }

            bool expired(clock::time_point now) const
            {
                return now > expire_time;
            }
        };

        std::set<Key> true_keys;
        std::map<Key, Expiration> false_keys;

        template <typename Function, typename ArgsToKey, typename... Args>
        bool get(clock::time_point now, Function && function, ArgsToKey && args_to_key, Args &&... args)
        {
            Key key{args_to_key(std::forward<Args>(args)...)};

            if (true_keys.count(key))
                return true;

            auto it = false_keys.find(key);
            if (false_keys.end() != it && !it->second.expired(now))
                return false;

            bool value = function(std::forward<Args>(args)...);

            if (value)
                true_keys.insert(key);
            else
                false_keys[key].next(now);

            return value;
        }
    };

    template <typename Key> constexpr CachedMergingPredicate<Key>::clock::duration CachedMergingPredicate<Key>::Expiration::min_delay;
    template <typename Key> constexpr CachedMergingPredicate<Key>::clock::duration CachedMergingPredicate<Key>::Expiration::max_delay;
    template <typename Key> constexpr double CachedMergingPredicate<Key>::Expiration::exponent_base;

void StorageReplicatedMergeTree::mergeSelectingThread()
{
    if (!is_leader)
        return;

    bool success = false;

    try
    {
        std::lock_guard<std::mutex> merge_selecting_lock(merge_selecting_mutex);

        /// You need to load new entries into the queue before you select parts to merge.
        ///  (so we know which parts are already going to be merged).
        /// We must select parts for merge under the mutex because other threads (OPTIMIZE queries) could push new merges.
        if (merge_selecting_logs_pulling_is_required)
        {
            pullLogsToQueue();
            merge_selecting_logs_pulling_is_required = false;
        }

        /// If many merges is already queued, then will queue only small enough merges.
        /// Otherwise merge queue could be filled with only large merges,
        /// and in the same time, many small parts could be created and won't be merged.
        size_t merges_queued = queue.countMerges();

        if (merges_queued >= data.settings.max_replicated_merges_in_queue)
        {
            LOG_TRACE(log, "Number of queued merges (" << merges_queued
                << ") is greater than max_replicated_merges_in_queue ("
                << data.settings.max_replicated_merges_in_queue << "), so won't select new parts to merge.");
        }
        else
        {
            MergeTreeDataMerger::FuturePart future_merged_part;

            size_t max_parts_size_for_merge = merger.getMaxPartsSizeForMerge(data.settings.max_replicated_merges_in_queue, merges_queued);

            merge_sel_state->now = std::chrono::steady_clock::now();

            if (max_parts_size_for_merge > 0
                && merger.selectPartsToMerge(future_merged_part, false, max_parts_size_for_merge, merge_sel_state->can_merge))
            {
                merge_selecting_logs_pulling_is_required = true;
                success = createLogEntryToMergeParts(future_merged_part.parts, future_merged_part.name, merge_sel_state->deduplicate);
            }
        }
    }
    catch (...)
    {
        tryLogCurrentException(log, __PRETTY_FUNCTION__);
    }

    if (!is_leader)
        return;

    if (!success)
        merge_selecting_task_handle->scheduleAfter(MERGE_SELECTING_SLEEP_MS);
    else
        merge_selecting_task_handle->schedule();

}


bool StorageReplicatedMergeTree::createLogEntryToMergeParts(
    const MergeTreeData::DataPartsVector & parts, const String & merged_name, bool deduplicate, ReplicatedMergeTreeLogEntryData * out_log_entry)
{
    auto zookeeper = getZooKeeper();

    bool all_in_zk = true;
    for (const auto & part : parts)
    {
        /// If there is no information about part in ZK, we will not merge it.
        if (!zookeeper->exists(replica_path + "/parts/" + part->name))
        {
            all_in_zk = false;

            if (part->modification_time + MAX_AGE_OF_LOCAL_PART_THAT_WASNT_ADDED_TO_ZOOKEEPER < time(nullptr))
            {
                LOG_WARNING(log, "Part " << part->name << " (that was selected for merge)"
                    << " with age " << (time(nullptr) - part->modification_time)
                    << " seconds exists locally but not in ZooKeeper."
                    << " Won't do merge with that part and will check it.");
                enqueuePartForCheck(part->name);
            }
        }
    }
    if (!all_in_zk)
        return false;

    ReplicatedMergeTreeLogEntryData entry;
    entry.type = LogEntry::MERGE_PARTS;
    entry.source_replica = replica_name;
    entry.new_part_name = merged_name;
    entry.deduplicate = deduplicate;
    entry.create_time = time(nullptr);

    for (const auto & part : parts)
        entry.parts_to_merge.push_back(part->name);

    String path_created = zookeeper->create(zookeeper_path + "/log/log-", entry.toString(), zkutil::CreateMode::PersistentSequential);
    entry.znode_name = path_created.substr(path_created.find_last_of('/') + 1);

    const String & partition_id = parts[0]->info.partition_id;
    for (size_t i = 0; i + 1 < parts.size(); ++i)
    {
        /// Remove the unnecessary entries about non-existent blocks.
        for (Int64 number = parts[i]->info.max_block + 1; number <= parts[i + 1]->info.min_block - 1; ++number)
        {
            zookeeper->tryRemove(zookeeper_path + "/block_numbers/" + partition_id + "/block-" + padIndex(number));
            zookeeper->tryRemove(zookeeper_path + "/nonincrement_block_numbers/" + partition_id + "/block-" + padIndex(number));
        }
    }

    if (out_log_entry)
        *out_log_entry = entry;

    return true;
}


void StorageReplicatedMergeTree::removePartFromZooKeeper(const String & part_name, zkutil::Requests & ops)
{
    String part_path = replica_path + "/parts/" + part_name;

    ops.emplace_back(zkutil::makeRemoveRequest(part_path + "/checksums", -1));
    ops.emplace_back(zkutil::makeRemoveRequest(part_path + "/columns", -1));
    ops.emplace_back(zkutil::makeRemoveRequest(part_path, -1));
}


void StorageReplicatedMergeTree::removePartAndEnqueueFetch(const String & part_name)
{
    auto zookeeper = getZooKeeper();

    String part_path = replica_path + "/parts/" + part_name;

    LogEntryPtr log_entry = std::make_shared<LogEntry>();
    log_entry->type = LogEntry::GET_PART;
    log_entry->create_time = tryGetPartCreateTime(zookeeper, replica_path, part_name);
    log_entry->source_replica = "";
    log_entry->new_part_name = part_name;

    zkutil::Requests ops;
    ops.emplace_back(zkutil::makeCreateRequest(
        replica_path + "/queue/queue-", log_entry->toString(),
        zkutil::CreateMode::PersistentSequential));

    removePartFromZooKeeper(part_name, ops);

    auto results = zookeeper->multi(ops);

    String path_created = dynamic_cast<const zkutil::CreateResponse &>(*results[0]).path_created;
    log_entry->znode_name = path_created.substr(path_created.find_last_of('/') + 1);
    queue.insert(zookeeper, log_entry);
}


void StorageReplicatedMergeTree::enterLeaderElection()
{
    auto callback = [this]()
    {
        CurrentMetrics::add(CurrentMetrics::LeaderReplica);
        LOG_INFO(log, "Became leader");

        is_leader = true;
		merge_sel_state->clearState();
        merge_selecting_task_handle->activate();
        merge_selecting_task_handle->schedule();
    };

    try
    {
        leader_election = std::make_shared<zkutil::LeaderElection>(
            context.getSchedulePool(),
            zookeeper_path + "/leader_election",
            *current_zookeeper,    /// current_zookeeper lives for the lifetime of leader_election,
                                   ///  since before changing `current_zookeeper`, `leader_election` object is destroyed in `partialShutdown` method.
            callback,
            replica_name);
    }
    catch (...)
    {
        leader_election = nullptr;
        throw;
    }
}

void StorageReplicatedMergeTree::exitLeaderElection()
{
    if (!leader_election)
        return;

    /// Shut down the leader election thread to avoid suddenly becoming the leader again after
    /// we have stopped the merge_selecting_thread, but before we have deleted the leader_election object.
    leader_election->shutdown();

    if (is_leader)
    {
        CurrentMetrics::sub(CurrentMetrics::LeaderReplica);
        LOG_INFO(log, "Stopped being leader");

        is_leader = false;
        merge_selecting_task_handle->deactivate();
    }

    /// Delete the node in ZK only after we have stopped the merge_selecting_thread - so that only one
    /// replica assigns merges at any given time.
    leader_election = nullptr;
}


String StorageReplicatedMergeTree::findReplicaHavingPart(const String & part_name, bool active)
{
    auto zookeeper = getZooKeeper();
    Strings replicas = zookeeper->getChildren(zookeeper_path + "/replicas");

    /// Select replicas in uniformly random order.
    std::shuffle(replicas.begin(), replicas.end(), rng);

    for (const String & replica : replicas)
    {
        /// We don't interested in ourself.
        if (replica == replica_name)
            continue;

        if (zookeeper->exists(zookeeper_path + "/replicas/" + replica + "/parts/" + part_name) &&
            (!active || zookeeper->exists(zookeeper_path + "/replicas/" + replica + "/is_active")))
            return replica;

        /// Obviously, replica could become inactive or even vanish after return from this method.
    }

    return {};
}


String StorageReplicatedMergeTree::findReplicaHavingCoveringPart(const LogEntry & entry, bool active)
{
    auto zookeeper = getZooKeeper();
    Strings replicas = zookeeper->getChildren(zookeeper_path + "/replicas");

    /// Select replicas in uniformly random order.
    std::shuffle(replicas.begin(), replicas.end(), rng);

    for (const String & replica : replicas)
    {
        if (replica == replica_name)
            continue;

        if (active && !zookeeper->exists(zookeeper_path + "/replicas/" + replica + "/is_active"))
            continue;

        String largest_part_found;
        Strings parts = zookeeper->getChildren(zookeeper_path + "/replicas/" + replica + "/parts");
        for (const String & part_on_replica : parts)
        {
            if (part_on_replica == entry.new_part_name
                || MergeTreePartInfo::contains(part_on_replica, entry.new_part_name, data.format_version))
            {
                if (largest_part_found.empty()
                    || MergeTreePartInfo::contains(part_on_replica, largest_part_found, data.format_version))
                {
                    largest_part_found = part_on_replica;
                }
            }
        }

        if (!largest_part_found.empty())
        {
            bool the_same_part = largest_part_found == entry.new_part_name;

            /// Make a check in case if selected part differs from source part
            if (!the_same_part)
            {
                String reject_reason;
                if (!queue.addFuturePartIfNotCoveredByThem(largest_part_found, entry, reject_reason))
                {
                    LOG_INFO(log, "Will not fetch part " << largest_part_found << " covering " << entry.new_part_name << ". " << reject_reason);
                    return {};
                }
            }
            else
            {
                entry.actual_new_part_name = entry.new_part_name;
            }

            return replica;
        }
    }

    return {};
}


/** If a quorum is tracked for a part, update information about it in ZK.
  */
void StorageReplicatedMergeTree::updateQuorum(const String & part_name)
{
    auto zookeeper = getZooKeeper();

    /// Information on which replicas a part has been added, if the quorum has not yet been reached.
    const String quorum_status_path = zookeeper_path + "/quorum/status";
    /// The name of the previous part for which the quorum was reached.
    const String quorum_last_part_path = zookeeper_path + "/quorum/last_part";

    String value;
    zkutil::Stat stat;

    /// If there is no node, then all quorum INSERTs have already reached the quorum, and nothing is needed.
    while (zookeeper->tryGet(quorum_status_path, value, &stat))
    {
        ReplicatedMergeTreeQuorumEntry quorum_entry;
        quorum_entry.fromString(value);

        if (quorum_entry.part_name != part_name)
        {
            /// The quorum has already been achieved. Moreover, another INSERT with a quorum has already started.
            break;
        }

        quorum_entry.replicas.insert(replica_name);

        if (quorum_entry.replicas.size() >= quorum_entry.required_number_of_replicas)
        {
            /// The quorum is reached. Delete the node, and update information about the last part that was successfully written with quorum.

            zkutil::Requests ops;
            zkutil::Responses responses;
            ops.emplace_back(zkutil::makeRemoveRequest(quorum_status_path, stat.version));
            ops.emplace_back(zkutil::makeSetRequest(quorum_last_part_path, part_name, -1));
            auto code = zookeeper->tryMulti(ops, responses);

            if (code == ZooKeeperImpl::ZooKeeper::ZOK)
            {
                break;
            }
            else if (code == ZooKeeperImpl::ZooKeeper::ZNONODE)
            {
                /// The quorum has already been achieved.
                break;
            }
            else if (code == ZooKeeperImpl::ZooKeeper::ZBADVERSION)
            {
                /// Node was updated meanwhile. We must re-read it and repeat all the actions.
                continue;
            }
            else
                throw zkutil::KeeperException(code, quorum_status_path);
        }
        else
        {
            /// We update the node, registering there one more replica.
            auto code = zookeeper->trySet(quorum_status_path, quorum_entry.toString(), stat.version);

            if (code == ZooKeeperImpl::ZooKeeper::ZOK)
            {
                break;
            }
            else if (code == ZooKeeperImpl::ZooKeeper::ZNONODE)
            {
                /// The quorum has already been achieved.
                break;
            }
            else if (code == ZooKeeperImpl::ZooKeeper::ZBADVERSION)
            {
                /// Node was updated meanwhile. We must re-read it and repeat all the actions.
                continue;
            }
            else
                throw zkutil::KeeperException(code, quorum_status_path);
        }
    }
}


bool StorageReplicatedMergeTree::fetchPart(const String & part_name, const String & replica_path, bool to_detached, size_t quorum)
{
    if (auto part = data.getPartIfExists(part_name, {MergeTreeDataPart::State::Outdated, MergeTreeDataPart::State::Deleting}))
    {
        LOG_DEBUG(log, "Part " << part->getNameWithState() << " should be deleted after previous attempt before fetch");
        /// Force immediate parts cleanup to delete the part that was left from the previous fetch attempt.
        cleanup_thread->schedule();
        return false;
    }

    {
        std::lock_guard<std::mutex> lock(currently_fetching_parts_mutex);
        if (!currently_fetching_parts.insert(part_name).second)
        {
            LOG_DEBUG(log, "Part " << part_name << " is already fetching right now");
            return false;
        }
    }

    SCOPE_EXIT
    ({
        std::lock_guard<std::mutex> lock(currently_fetching_parts_mutex);
        currently_fetching_parts.erase(part_name);
    });

    LOG_DEBUG(log, "Fetching part " << part_name << " from " << replica_path);

    TableStructureReadLockPtr table_lock;
    if (!to_detached)
        table_lock = lockStructure(true, __PRETTY_FUNCTION__);

    ReplicatedMergeTreeAddress address(getZooKeeper()->get(replica_path + "/host"));
    auto timeouts = ConnectionTimeouts::getHTTPTimeouts(context.getSettingsRef());

    /// Logging
    Stopwatch stopwatch;
    MergeTreeData::MutableDataPartPtr part;
    MergeTreeData::DataPartsVector replaced_parts;

    auto write_part_log = [&] (const ExecutionStatus & execution_status)
    {
        try
        {
            auto part_log = context.getPartLog(database_name);
            if (!part_log)
                return;

            PartLogElement part_log_elem;

            part_log_elem.event_time = time(nullptr);
            part_log_elem.event_type = PartLogElement::DOWNLOAD_PART;
            /// TODO: Stop stopwatch in outer code to exclude ZK timings and so on
            part_log_elem.duration_ms = stopwatch.elapsed() / 10000000;

            part_log_elem.database_name = database_name;
            part_log_elem.table_name = table_name;
            part_log_elem.part_name = part_name;

            if (part)
            {
                part_log_elem.bytes_compressed_on_disk = part->bytes_on_disk;
                part_log_elem.rows = part->rows_count; /// Could be approximate (?)
            }

            part_log_elem.source_part_names.reserve(replaced_parts.size());
            for (const auto & replaced_part : replaced_parts)
                part_log_elem.source_part_names.push_back(replaced_part->name);

            part_log_elem.error = static_cast<UInt16>(execution_status.code);
            part_log_elem.exception = execution_status.message;

            part_log->add(part_log_elem);
        }
        catch (...)
        {
            tryLogCurrentException(log, __PRETTY_FUNCTION__);
        }
    };

    try
    {
        part = fetcher.fetchPart(part_name, replica_path, address.host, address.replication_port, timeouts, to_detached);

        if (!to_detached)
        {
            MergeTreeData::Transaction transaction;
            data.renameTempPartAndReplace(part, nullptr, &transaction);

            /** NOTE
              * Here, an error occurs if ALTER occurred with a change in the column type or column deletion,
              *  and the part on remote server has not yet been modified.
              * After a while, one of the following attempts to make `fetchPart` succeed.
              */
            replaced_parts = checkPartChecksumsAndCommit(transaction, part);

            /** If a quorum is tracked for this part, you must update it.
              * If you do not have time, in case of losing the session, when you restart the server - see the `ReplicatedMergeTreeRestartingThread::updateQuorumIfWeHavePart` method.
              */
            if (quorum)
                updateQuorum(part_name);

            merge_selecting_task_handle->schedule();

            for (const auto & replaced_part : replaced_parts)
            {
                LOG_DEBUG(log, "Part " << replaced_part->name << " is rendered obsolete by fetching part " << part_name);
                ProfileEvents::increment(ProfileEvents::ObsoleteReplicatedParts);
            }

            write_part_log({});
        }
        else
        {
            part->renameTo("detached/" + part_name);
        }
    }
    catch (...)
    {
        if (!to_detached)
            write_part_log(ExecutionStatus::fromCurrentException());

        throw;
    }

    ProfileEvents::increment(ProfileEvents::ReplicatedPartFetches);

    LOG_DEBUG(log, "Fetched part " << part_name << " from " << replica_path << (to_detached ? " (to 'detached' directory)" : ""));
    return true;
}


void StorageReplicatedMergeTree::startup()
{
    if (is_readonly)
        return;

    queue.initialize(
        zookeeper_path, replica_path,
        database_name + "." + table_name + " (ReplicatedMergeTreeQueue)",
        data.getDataParts(), current_zookeeper);

    queue.pullLogsToQueue(current_zookeeper, nullptr);
    last_queue_update_finish_time.store(time(nullptr));
    /// NOTE: not updating last_queue_update_start_time because it must contain the time when
    /// the notification of queue change was received. In the beginning it is effectively infinite.

    StoragePtr ptr = shared_from_this();
    InterserverIOEndpointPtr data_parts_exchange_endpoint = std::make_shared<DataPartsExchange::Service>(data, ptr);
    data_parts_exchange_endpoint_holder = std::make_shared<InterserverIOEndpointHolder>(
        data_parts_exchange_endpoint->getId(replica_path), data_parts_exchange_endpoint, context.getInterserverIOHandler());

    /// In this thread replica will be activated.
    restarting_thread = std::make_unique<ReplicatedMergeTreeRestartingThread>(*this);

    /// Wait while restarting_thread initializes LeaderElection (and so on) or makes first attmept to do it
    startup_event.wait();
}


void StorageReplicatedMergeTree::shutdown()
{
    if (restarting_thread)
    {
        restarting_thread->stop();
        restarting_thread.reset();
    }

    if (data_parts_exchange_endpoint_holder)
    {
        data_parts_exchange_endpoint_holder->cancelForever();
        data_parts_exchange_endpoint_holder = nullptr;
    }

    fetcher.blocker.cancelForever();
}


StorageReplicatedMergeTree::~StorageReplicatedMergeTree()
{
    try
    {
        shutdown();
    }
    catch(...)
    {
        tryLogCurrentException(__PRETTY_FUNCTION__);
    }

    context.getSchedulePool().removeTask(merge_selecting_task_handle);
}


BlockInputStreams StorageReplicatedMergeTree::read(
    const Names & column_names,
    const SelectQueryInfo & query_info,
    const Context & context,
    QueryProcessingStage::Enum & processed_stage,
    const size_t max_block_size,
    const unsigned num_streams)
{
    const Settings & settings = context.getSettingsRef();

    /** The `select_sequential_consistency` setting has two meanings:
    * 1. To throw an exception if on a replica there are not all parts which have been written down on quorum of remaining replicas.
    * 2. Do not read parts that have not yet been written to the quorum of the replicas.
    * For this you have to synchronously go to ZooKeeper.
    */
    Int64 max_block_number_to_read = 0;
    if (settings.select_sequential_consistency)
    {
        auto zookeeper = getZooKeeper();

        String last_part;
        zookeeper->tryGet(zookeeper_path + "/quorum/last_part", last_part);

        if (!last_part.empty() && !data.getActiveContainingPart(last_part))    /// TODO Disable replica for distributed queries.
            throw Exception("Replica doesn't have part " + last_part + " which was successfully written to quorum of other replicas."
                " Send query to another replica or disable 'select_sequential_consistency' setting.", ErrorCodes::REPLICA_IS_NOT_IN_QUORUM);

        if (last_part.empty())  /// If no part has been written with quorum.
        {
            String quorum_str;
            if (zookeeper->tryGet(zookeeper_path + "/quorum/status", quorum_str))
            {
                ReplicatedMergeTreeQuorumEntry quorum_entry;
                quorum_entry.fromString(quorum_str);
                auto part_info = MergeTreePartInfo::fromPartName(quorum_entry.part_name, data.format_version);
                max_block_number_to_read = part_info.min_block - 1;
            }
        }
        else
        {
            auto part_info = MergeTreePartInfo::fromPartName(last_part, data.format_version);
            max_block_number_to_read = part_info.max_block;
        }
    }

    return reader.read(
        column_names, query_info, context, processed_stage, max_block_size, num_streams, max_block_number_to_read);
}


void StorageReplicatedMergeTree::assertNotReadonly() const
{
    if (is_readonly)
        throw Exception("Table is in readonly mode", ErrorCodes::TABLE_IS_READ_ONLY);
}


BlockOutputStreamPtr StorageReplicatedMergeTree::write(const ASTPtr & /*query*/, const Settings & settings)
{
    assertNotReadonly();

    bool deduplicate = data.settings.replicated_deduplication_window != 0 && settings.insert_deduplicate;

    return std::make_shared<ReplicatedMergeTreeBlockOutputStream>(*this,
        settings.insert_quorum, settings.insert_quorum_timeout.totalMilliseconds(), deduplicate);
}


bool StorageReplicatedMergeTree::optimize(const ASTPtr & query, const ASTPtr & partition, bool final, bool deduplicate, const Context & context)
{
    assertNotReadonly();

    if (!is_leader)
    {
        sendRequestToLeaderReplica(query, context.getSettingsRef());
        return true;
    }

    auto can_merge = [this] (const MergeTreeData::DataPartPtr & left, const MergeTreeData::DataPartPtr & right, String * out_reason)
    {
        return partsWillNotBeMergedOrDisabled(left, right, queue, out_reason)
               && canMergePartsAccordingToZooKeeperInfo(left, right, getZooKeeper(), zookeeper_path, data, out_reason);
    };

    ReplicatedMergeTreeLogEntryData merge_entry;
    {
        std::lock_guard<std::mutex> merge_selecting_lock(merge_selecting_mutex);

        /// We must select parts for merge under the mutex because other threads (OPTIMIZE queries) could push new merges.
        pullLogsToQueue();

        size_t disk_space = DiskSpaceMonitor::getUnreservedFreeSpace(full_path);

        MergeTreeDataMerger::FuturePart future_merged_part;
        String disable_reason;
        bool selected = false;

        if (!partition)
        {
            selected = merger.selectPartsToMerge(
                future_merged_part, true, data.settings.max_bytes_to_merge_at_max_space_in_pool, can_merge, &disable_reason);
        }
        else
        {
            String partition_id = data.getPartitionIDFromQuery(partition, context);
            selected = merger.selectAllPartsToMergeWithinPartition(future_merged_part, disk_space, can_merge, partition_id, final, &disable_reason);
        }

        auto handle_noop = [&] (const String & message)
        {
            if (context.getSettingsRef().optimize_throw_if_noop)
                throw Exception(message, ErrorCodes::CANNOT_ASSIGN_OPTIMIZE);
            return false;
        };

        if (!selected)
        {
            LOG_INFO(log, "Cannot select parts for optimization" + (disable_reason.empty() ? "" : ": " + disable_reason));
            return handle_noop(disable_reason);
        }

        /// It is important to pull new logs (even if creation of the entry fails due to network error)
        merge_selecting_logs_pulling_is_required = true;

        if (!createLogEntryToMergeParts(future_merged_part.parts, future_merged_part.name, deduplicate, &merge_entry))
            return handle_noop("Can't create merge queue node in ZooKeeper");
    }

    waitForAllReplicasToProcessLogEntry(merge_entry);
    return true;
}


void StorageReplicatedMergeTree::alter(const AlterCommands & params,
    const String & /*database_name*/, const String & /*table_name*/, const Context & context)
{
    assertNotReadonly();

    LOG_DEBUG(log, "Doing ALTER");

    int new_columns_version = -1;   /// Initialization is to suppress (useless) false positive warning found by cppcheck.
    String new_columns_str;
    zkutil::Stat stat;

    {
        /// Just to read current structure. Alter will be done in separate thread.
        auto table_lock = lockStructure(false, __PRETTY_FUNCTION__);

        if (is_readonly)
            throw Exception("Can't ALTER readonly table", ErrorCodes::TABLE_IS_READ_ONLY);

        data.checkAlter(params);

        for (const AlterCommand & param : params)
            if (param.type == AlterCommand::MODIFY_PRIMARY_KEY)
                throw Exception("Modification of primary key is not supported for replicated tables", ErrorCodes::NOT_IMPLEMENTED);

        ColumnsDescription new_columns = data.getColumns();
        params.apply(new_columns);

        new_columns_str = new_columns.toString();

        /// Do ALTER.
        getZooKeeper()->set(zookeeper_path + "/columns", new_columns_str, -1, &stat);

        new_columns_version = stat.version;
    }

    LOG_DEBUG(log, "Updated columns in ZooKeeper. Waiting for replicas to apply changes.");

    /// Wait until all replicas will apply ALTER.

    /// Subscribe to change of columns, to finish waiting if someone will do another ALTER.
    if (!getZooKeeper()->exists(zookeeper_path + "/columns", &stat, alter_query_event))
        throw Exception(zookeeper_path + "/columns doesn't exist", ErrorCodes::NOT_FOUND_NODE);

    if (stat.version != new_columns_version)
    {
        LOG_WARNING(log, zookeeper_path + "/columns changed before this ALTER finished; "
            "overlapping ALTER-s are fine but use caution with nontransitive changes");
        return;
    }

    Strings replicas = getZooKeeper()->getChildren(zookeeper_path + "/replicas");

    std::set<String> inactive_replicas;
    std::set<String> timed_out_replicas;

    time_t replication_alter_columns_timeout = context.getSettingsRef().replication_alter_columns_timeout;

    for (const String & replica : replicas)
    {
        LOG_DEBUG(log, "Waiting for " << replica << " to apply changes");

        while (!shutdown_called)
        {
            /// Replica could be inactive.
            if (!getZooKeeper()->exists(zookeeper_path + "/replicas/" + replica + "/is_active"))
            {
                LOG_WARNING(log, "Replica " << replica << " is not active during ALTER query."
                    " ALTER will be done asynchronously when replica becomes active.");

                inactive_replicas.emplace(replica);
                break;
            }

            String replica_columns_str;

            /// Replica could has been removed.
            if (!getZooKeeper()->tryGet(zookeeper_path + "/replicas/" + replica + "/columns", replica_columns_str, &stat))
            {
                LOG_WARNING(log, replica << " was removed");
                break;
            }

            int replica_columns_version = stat.version;

            /// The ALTER has been successfully applied.
            if (replica_columns_str == new_columns_str)
                break;

            if (!getZooKeeper()->exists(zookeeper_path + "/columns", &stat))
                throw Exception(zookeeper_path + "/columns doesn't exist", ErrorCodes::NOT_FOUND_NODE);

            if (stat.version != new_columns_version)
            {
                LOG_WARNING(log, zookeeper_path + "/columns changed before ALTER finished; "
                    "overlapping ALTER-s are fine but use caution with nontransitive changes");
                return;
            }

            if (!getZooKeeper()->exists(zookeeper_path + "/replicas/" + replica + "/columns", &stat, alter_query_event))
            {
                LOG_WARNING(log, replica << " was removed");
                break;
            }

            if (stat.version != replica_columns_version)
                continue;

            if (!replication_alter_columns_timeout)
            {
                alter_query_event->wait();
                /// Everything is fine.
            }
            else if (alter_query_event->tryWait(replication_alter_columns_timeout * 1000))
            {
                /// Everything is fine.
            }
            else
            {
                LOG_WARNING(log, "Timeout when waiting for replica " << replica << " to apply ALTER."
                    " ALTER will be done asynchronously.");

                timed_out_replicas.emplace(replica);
                break;
            }
        }

        if (shutdown_called)
            throw Exception("Alter is not finished because table shutdown was called. Alter will be done after table restart.",
                ErrorCodes::UNFINISHED);

        if (!inactive_replicas.empty() || !timed_out_replicas.empty())
        {
            std::stringstream exception_message;
            exception_message << "Alter is not finished because";

            if (!inactive_replicas.empty())
            {
                exception_message << " some replicas are inactive right now";

                for (auto it = inactive_replicas.begin(); it != inactive_replicas.end(); ++it)
                    exception_message << (it == inactive_replicas.begin() ? ": " : ", ") << *it;
            }

            if (!timed_out_replicas.empty() && !inactive_replicas.empty())
                exception_message << " and";

            if (!timed_out_replicas.empty())
            {
                exception_message << " timeout when waiting for some replicas";

                for (auto it = timed_out_replicas.begin(); it != timed_out_replicas.end(); ++it)
                    exception_message << (it == timed_out_replicas.begin() ? ": " : ", ") << *it;

                exception_message << " (replication_alter_columns_timeout = " << replication_alter_columns_timeout << ")";
            }

            exception_message << ". Alter will be done asynchronously.";

            throw Exception(exception_message.str(), ErrorCodes::UNFINISHED);
        }
    }

    LOG_DEBUG(log, "ALTER finished");
}


/// The name of an imaginary part covering all possible parts in the specified partition with numbers in the range from zero to specified right bound.
static String getFakePartNameCoveringPartRange(
        MergeTreeDataFormatVersion format_version, const String & partition_id, UInt64 left, UInt64 right)
{
    /// Artificial high level is choosen, to make this part "covering" all parts inside.
    MergeTreePartInfo part_info(partition_id, left, right, 999999999);
    if (format_version < MERGE_TREE_DATA_MIN_FORMAT_VERSION_WITH_CUSTOM_PARTITIONING)
    {
        /// The date range is all month long.
        const auto & lut = DateLUT::instance();
        time_t start_time = lut.YYYYMMDDToDate(parse<UInt32>(partition_id + "01"));
        DayNum_t left_date = lut.toDayNum(start_time);
        DayNum_t right_date = DayNum_t(static_cast<size_t>(left_date) + lut.daysInMonth(start_time) - 1);
        return part_info.getPartNameV0(left_date, right_date);
    }
    else
        return part_info.getPartName();
}


String StorageReplicatedMergeTree::getFakePartNameCoveringAllPartsInPartition(
    const String & partition_id, Int64 * out_min_block, Int64 * out_max_block)
{
    /// Even if there is no data in the partition, you still need to mark the range for deletion.
    /// - Because before executing DETACH, tasks for downloading parts to this partition can be executed.
    Int64 left = 0;

    /** Let's skip one number in `block_numbers` for the partition being deleted, and we will only delete parts until this number.
      * This prohibits merges of deleted parts with the new inserted data.
      * Invariant: merges of deleted parts with other parts do not appear in the log.
      * NOTE: If you need to similarly support a `DROP PART` request, you will have to think of some new mechanism for it,
      *     to guarantee this invariant.
      */
    Int64 right;

    {
        auto zookeeper = getZooKeeper();
        AbandonableLockInZooKeeper block_number_lock = allocateBlockNumber(partition_id, zookeeper);
        right = block_number_lock.getNumber();
        block_number_lock.unlock();
    }

    /// Empty partition.
    if (right == 0)
        return {};

    --right;

    if (out_min_block)
        *out_min_block = left;
    if (out_max_block)
        *out_max_block = right;
    return getFakePartNameCoveringPartRange(data.format_version, partition_id, left, right);
}


void StorageReplicatedMergeTree::clearColumnInPartition(
    const ASTPtr & partition, const Field & column_name, const Context & context)
{
    assertNotReadonly();

    /// We don't block merges, so anyone can manage this task (not only leader)

    String partition_id = data.getPartitionIDFromQuery(partition, context);
    String fake_part_name = getFakePartNameCoveringAllPartsInPartition(partition_id);

    if (fake_part_name.empty())
    {
        LOG_INFO(log, "Will not clear partition " << partition_id << ", it is empty.");
        return;
    }

    /// We allocated new block number for this part, so new merges can't merge clearing parts with new ones

    LogEntry entry;
    entry.type = LogEntry::CLEAR_COLUMN;
    entry.new_part_name = fake_part_name;
    entry.column_name = column_name.safeGet<String>();
    entry.create_time = time(nullptr);

    String log_znode_path = getZooKeeper()->create(zookeeper_path + "/log/log-", entry.toString(), zkutil::CreateMode::PersistentSequential);
    entry.znode_name = log_znode_path.substr(log_znode_path.find_last_of('/') + 1);

    /// If necessary, wait until the operation is performed on itself or on all replicas.
    if (context.getSettingsRef().replication_alter_partitions_sync != 0)
    {
        if (context.getSettingsRef().replication_alter_partitions_sync == 1)
            waitForReplicaToProcessLogEntry(replica_name, entry);
        else
            waitForAllReplicasToProcessLogEntry(entry);
    }
}

void StorageReplicatedMergeTree::dropPartition(const ASTPtr & query, const ASTPtr & partition, bool detach, const Context & context)
{
    assertNotReadonly();

    zkutil::ZooKeeperPtr zookeeper = getZooKeeper();

    if (!is_leader)
    {
        sendRequestToLeaderReplica(query, context.getSettingsRef());
        return;
    }

    String partition_id = data.getPartitionIDFromQuery(partition, context);

    Int64 min_block = 0;
    Int64 max_block = 0;
    String fake_part_name = getFakePartNameCoveringAllPartsInPartition(partition_id, &min_block, &max_block);

    if (fake_part_name.empty())
    {
        LOG_INFO(log, "Will not drop partition " << partition_id << ", it is empty.");
        return;
    }

    clearBlocksInPartition(*zookeeper, partition_id, min_block, max_block);

    /** Forbid to choose the parts to be deleted for merging.
      * Invariant: after the `DROP_RANGE` entry appears in the log, merge of deleted parts will not appear in the log.
      */
    {
        std::lock_guard<std::mutex> merge_selecting_lock(merge_selecting_mutex);
        queue.disableMergesInRange(fake_part_name);
    }

    LOG_DEBUG(log, "Disabled merges covered by range " << fake_part_name);

    /// Finally, having achieved the necessary invariants, you can put an entry in the log.
    LogEntry entry;
    entry.type = LogEntry::DROP_RANGE;
    entry.source_replica = replica_name;
    entry.new_part_name = fake_part_name;
    entry.detach = detach;
    entry.create_time = time(nullptr);

    String log_znode_path = zookeeper->create(zookeeper_path + "/log/log-", entry.toString(), zkutil::CreateMode::PersistentSequential);
    entry.znode_name = log_znode_path.substr(log_znode_path.find_last_of('/') + 1);

    /// If necessary, wait until the operation is performed on itself or on all replicas.
    if (context.getSettingsRef().replication_alter_partitions_sync != 0)
    {
        if (context.getSettingsRef().replication_alter_partitions_sync == 1)
            waitForReplicaToProcessLogEntry(replica_name, entry);
        else
            waitForAllReplicasToProcessLogEntry(entry);
    }
}


void StorageReplicatedMergeTree::attachPartition(const ASTPtr & partition, bool attach_part, const Context & context)
{
    assertNotReadonly();

    String partition_id;

    if (attach_part)
        partition_id = typeid_cast<const ASTLiteral &>(*partition).value.safeGet<String>();
    else
        partition_id = data.getPartitionIDFromQuery(partition, context);

    String source_dir = "detached/";

    /// Let's compose a list of parts that should be added.
    Strings parts;
    if (attach_part)
    {
        parts.push_back(partition_id);
    }
    else
    {
        LOG_DEBUG(log, "Looking for parts for partition " << partition_id << " in " << source_dir);
        ActiveDataPartSet active_parts(data.format_version);

        std::set<String> part_names;
        for (Poco::DirectoryIterator it = Poco::DirectoryIterator(full_path + source_dir); it != Poco::DirectoryIterator(); ++it)
        {
            String name = it.name();
            MergeTreePartInfo part_info;
            if (!MergeTreePartInfo::tryParsePartName(name, &part_info, data.format_version))
                continue;
            if (part_info.partition_id != partition_id)
                continue;
            LOG_DEBUG(log, "Found part " << name);
            active_parts.add(name);
            part_names.insert(name);
        }
        LOG_DEBUG(log, active_parts.size() << " of them are active");
        parts = active_parts.getParts();

        /// Inactive parts rename so they can not be attached in case of repeated ATTACH.
        for (const auto & name : part_names)
        {
            String containing_part = active_parts.getContainingPart(name);
            if (!containing_part.empty() && containing_part != name)
                Poco::File(full_path + source_dir + name).renameTo(full_path + source_dir + "inactive_" + name);
        }
    }

    /// Synchronously check that added parts exist and are not broken. We will write checksums.txt if it does not exist.
    LOG_DEBUG(log, "Checking parts");
    std::vector<MergeTreeData::MutableDataPartPtr> loaded_parts;
    for (const String & part : parts)
    {
        LOG_DEBUG(log, "Checking part " << part);
        loaded_parts.push_back(data.loadPartAndFixMetadata(source_dir + part));
    }

    ReplicatedMergeTreeBlockOutputStream output(*this, 0, 0, false);   /// TODO Allow to use quorum here.
    for (auto & part : loaded_parts)
    {
        String old_name = part->name;
        output.writeExistingPart(part);
        LOG_DEBUG(log, "Attached part " << old_name << " as " << part->name);
    }
}


bool StorageReplicatedMergeTree::checkTableCanBeDropped() const
{
    /// Consider only synchronized data
    const_cast<MergeTreeData &>(getData()).recalculateColumnSizes();
    context.checkTableCanBeDropped(database_name, table_name, getData().getTotalActiveSizeInBytes());
    return true;
}


void StorageReplicatedMergeTree::drop()
{
    {
        auto zookeeper = tryGetZooKeeper();

        if (is_readonly || !zookeeper)
            throw Exception("Can't drop readonly replicated table (need to drop data in ZooKeeper as well)", ErrorCodes::TABLE_IS_READ_ONLY);

        // checkTableCanBeDropped(); // uncomment to feel yourself safe

        shutdown();

        if (zookeeper->expired())
            throw Exception("Table was not dropped because ZooKeeper session has expired.", ErrorCodes::TABLE_WAS_NOT_DROPPED);

        LOG_INFO(log, "Removing replica " << replica_path);
        replica_is_active_node = nullptr;
        zookeeper->tryRemoveRecursive(replica_path);

        /// Check that `zookeeper_path` exists: it could have been deleted by another replica after execution of previous line.
        Strings replicas;
        if (zookeeper->tryGetChildren(zookeeper_path + "/replicas", replicas) == ZooKeeperImpl::ZooKeeper::ZOK && replicas.empty())
        {
            LOG_INFO(log, "Removing table " << zookeeper_path << " (this might take several minutes)");
            zookeeper->tryRemoveRecursive(zookeeper_path);
        }
    }

    data.dropAllData();
}


void StorageReplicatedMergeTree::rename(const String & new_path_to_db, const String & new_database_name, const String & new_table_name)
{
    std::string new_full_path = new_path_to_db + escapeForFileName(new_table_name) + '/';

    data.setPath(new_full_path);

    database_name = new_database_name;
    table_name = new_table_name;
    full_path = new_full_path;

    /// Update table name in zookeeper
    auto zookeeper = getZooKeeper();
    zookeeper->set(replica_path + "/host", getReplicatedMergeTreeAddress().toString());

    /// TODO: You can update names of loggers.
}


bool StorageReplicatedMergeTree::existsNodeCached(const std::string & path)
{
    {
        std::lock_guard<std::mutex> lock(existing_nodes_cache_mutex);
        if (existing_nodes_cache.count(path))
            return true;
    }

    bool res = getZooKeeper()->exists(path);

    if (res)
    {
        std::lock_guard<std::mutex> lock(existing_nodes_cache_mutex);
        existing_nodes_cache.insert(path);
    }

    return res;
}


AbandonableLockInZooKeeper StorageReplicatedMergeTree::allocateBlockNumber(const String & partition_id, zkutil::ZooKeeperPtr & zookeeper,
                                                                           zkutil::Requests * precheck_ops)
{
    String partition_path = zookeeper_path + "/block_numbers/" + partition_id;
    if (!existsNodeCached(partition_path))
    {
        int code = zookeeper->tryCreate(partition_path, "", zkutil::CreateMode::Persistent);
        if (code && code != ZooKeeperImpl::ZooKeeper::ZNODEEXISTS)
            throw zkutil::KeeperException(code, partition_path);
    }

    return AbandonableLockInZooKeeper(
        partition_path + "/block-",
        zookeeper_path + "/temp", *zookeeper, precheck_ops);
}


void StorageReplicatedMergeTree::waitForAllReplicasToProcessLogEntry(const ReplicatedMergeTreeLogEntryData & entry)
{
    LOG_DEBUG(log, "Waiting for all replicas to process " << entry.znode_name);

    Strings replicas = getZooKeeper()->getChildren(zookeeper_path + "/replicas");
    for (const String & replica : replicas)
        waitForReplicaToProcessLogEntry(replica, entry);

    LOG_DEBUG(log, "Finished waiting for all replicas to process " << entry.znode_name);
}


void StorageReplicatedMergeTree::waitForReplicaToProcessLogEntry(const String & replica, const ReplicatedMergeTreeLogEntryData & entry)
{
    String entry_str = entry.toString();
    String log_node_name;

    /** Two types of entries can be passed to this function
      * 1. (more often) From `log` directory - a common log, from where replicas copy entries to their queue.
      * 2. From the `queue` directory of one of the replicas.
      *
      * The problem is that the numbers (`sequential` node) of the queue elements in `log` and in `queue` do not match.
      * (And the numbers of the same log element for different replicas do not match in the `queue`.)
      *
      * Therefore, you should consider these cases separately.
      */

    /** First, you need to wait until replica takes `queue` element from the `log` to its queue,
      *  if it has not been done already (see the `pullLogsToQueue` function).
      *
      * To do this, check its node `log_pointer` - the maximum number of the element taken from `log` + 1.
      */

    if (startsWith(entry.znode_name, "log-"))
    {
        /** In this case, just take the number from the node name `log-xxxxxxxxxx`.
          */

        UInt64 log_index = parse<UInt64>(entry.znode_name.substr(entry.znode_name.size() - 10));
        log_node_name = entry.znode_name;

        LOG_DEBUG(log, "Waiting for " << replica << " to pull " << log_node_name << " to queue");

        /// Let's wait until entry gets into the replica queue.
        while (true)
        {
            zkutil::EventPtr event = std::make_shared<Poco::Event>();

            String log_pointer = getZooKeeper()->get(zookeeper_path + "/replicas/" + replica + "/log_pointer", nullptr, event);
            if (!log_pointer.empty() && parse<UInt64>(log_pointer) > log_index)
                break;

            event->wait();
        }
    }
    else if (startsWith(entry.znode_name, "queue-"))
    {
        /** In this case, the number of `log` node is unknown. You need look through everything from `log_pointer` to the end,
          *  looking for a node with the same content. And if we do not find it - then the replica has already taken this entry in its queue.
          */

        String log_pointer = getZooKeeper()->get(zookeeper_path + "/replicas/" + replica + "/log_pointer");

        Strings log_entries = getZooKeeper()->getChildren(zookeeper_path + "/log");
        UInt64 log_index = 0;
        bool found = false;

        for (const String & log_entry_name : log_entries)
        {
            log_index = parse<UInt64>(log_entry_name.substr(log_entry_name.size() - 10));

            if (!log_pointer.empty() && log_index < parse<UInt64>(log_pointer))
                continue;

            String log_entry_str;
            bool exists = getZooKeeper()->tryGet(zookeeper_path + "/log/" + log_entry_name, log_entry_str);
            if (exists && entry_str == log_entry_str)
            {
                found = true;
                log_node_name = log_entry_name;
                break;
            }
        }

        if (found)
        {
            LOG_DEBUG(log, "Waiting for " << replica << " to pull " << log_node_name << " to queue");

            /// Let's wait until the entry gets into the replica queue.
            while (true)
            {
                zkutil::EventPtr event = std::make_shared<Poco::Event>();

                String log_pointer = getZooKeeper()->get(zookeeper_path + "/replicas/" + replica + "/log_pointer", nullptr, event);
                if (!log_pointer.empty() && parse<UInt64>(log_pointer) > log_index)
                    break;

                event->wait();
            }
        }
    }
    else
        throw Exception("Logical error: unexpected name of log node: " + entry.znode_name, ErrorCodes::LOGICAL_ERROR);

    if (!log_node_name.empty())
        LOG_DEBUG(log, "Looking for node corresponding to " << log_node_name << " in " << replica << " queue");
    else
        LOG_DEBUG(log, "Looking for corresponding node in " << replica << " queue");

    /** Second - find the corresponding entry in the queue of the specified replica.
      * Its number may match neither the `log` node nor the `queue` node of the current replica (for us).
      * Therefore, we search by comparing the content.
      */

    Strings queue_entries = getZooKeeper()->getChildren(zookeeper_path + "/replicas/" + replica + "/queue");
    String queue_entry_to_wait_for;

    for (const String & entry_name : queue_entries)
    {
        String queue_entry_str;
        bool exists = getZooKeeper()->tryGet(zookeeper_path + "/replicas/" + replica + "/queue/" + entry_name, queue_entry_str);
        if (exists && queue_entry_str == entry_str)
        {
            queue_entry_to_wait_for = entry_name;
            break;
        }
    }

    /// While looking for the record, it has already been executed and deleted.
    if (queue_entry_to_wait_for.empty())
    {
        LOG_DEBUG(log, "No corresponding node found. Assuming it has been already processed." " Found " << queue_entries.size() << " nodes.");
        return;
    }

    LOG_DEBUG(log, "Waiting for " << queue_entry_to_wait_for << " to disappear from " << replica << " queue");

    /// Third - wait until the entry disappears from the replica queue.
    getZooKeeper()->waitForDisappear(zookeeper_path + "/replicas/" + replica + "/queue/" + queue_entry_to_wait_for);
}


void StorageReplicatedMergeTree::getStatus(Status & res, bool with_zk_fields)
{
    auto zookeeper = tryGetZooKeeper();

    res.is_leader = is_leader;
    res.is_readonly = is_readonly;
    res.is_session_expired = !zookeeper || zookeeper->expired();

    res.queue = queue.getStatus();
    res.absolute_delay = getAbsoluteDelay(); /// NOTE: may be slightly inconsistent with queue status.

    res.parts_to_check = part_check_thread.size();

    res.zookeeper_path = zookeeper_path;
    res.replica_name = replica_name;
    res.replica_path = replica_path;
    res.columns_version = columns_version;

    if (res.is_session_expired || !with_zk_fields)
    {
        res.log_max_index = 0;
        res.log_pointer = 0;
        res.total_replicas = 0;
        res.active_replicas = 0;
    }
    else
    {
        auto log_entries = zookeeper->getChildren(zookeeper_path + "/log");

        if (log_entries.empty())
        {
            res.log_max_index = 0;
        }
        else
        {
            const String & last_log_entry = *std::max_element(log_entries.begin(), log_entries.end());
            res.log_max_index = parse<UInt64>(last_log_entry.substr(strlen("log-")));
        }

        String log_pointer_str = zookeeper->get(replica_path + "/log_pointer");
        res.log_pointer = log_pointer_str.empty() ? 0 : parse<UInt64>(log_pointer_str);

        auto all_replicas = zookeeper->getChildren(zookeeper_path + "/replicas");
        res.total_replicas = all_replicas.size();

        res.active_replicas = 0;
        for (const String & replica : all_replicas)
            if (zookeeper->exists(zookeeper_path + "/replicas/" + replica + "/is_active"))
                ++res.active_replicas;
    }
}


/// TODO: Probably it is better to have queue in ZK with tasks for leader (like DDL)
void StorageReplicatedMergeTree::sendRequestToLeaderReplica(const ASTPtr & query, const Settings & settings)
{
    auto live_replicas = getZooKeeper()->getChildren(zookeeper_path + "/leader_election");
    if (live_replicas.empty())
        throw Exception("No active replicas", ErrorCodes::NO_ACTIVE_REPLICAS);

    std::sort(live_replicas.begin(), live_replicas.end());
    const auto leader = getZooKeeper()->get(zookeeper_path + "/leader_election/" + live_replicas.front());

    if (leader == replica_name)
        throw Exception("Leader was suddenly changed or logical error.", ErrorCodes::LEADERSHIP_CHANGED);

    ReplicatedMergeTreeAddress leader_address(getZooKeeper()->get(zookeeper_path + "/replicas/" + leader + "/host"));

    /// TODO: add setters and getters interface for database and table fields of AST
    auto new_query = query->clone();
    if (auto * alter = typeid_cast<ASTAlterQuery *>(new_query.get()))
    {
        alter->database = leader_address.database;
        alter->table = leader_address.table;
    }
    else if (auto * optimize = typeid_cast<ASTOptimizeQuery *>(new_query.get()))
    {
        optimize->database = leader_address.database;
        optimize->table = leader_address.table;
    }
    else
        throw Exception("Can't proxy this query. Unsupported query type", ErrorCodes::NOT_IMPLEMENTED);

    /// Query send with current user credentials

    auto timeouts = ConnectionTimeouts::getTCPTimeoutsWithoutFailover(context.getSettingsRef());
    Connection connection(
        leader_address.host,
        leader_address.queries_port,
        leader_address.database,
        context.getClientInfo().current_user, context.getClientInfo().current_password, timeouts, "ClickHouse replica");

    RemoteBlockInputStream stream(connection, formattedAST(new_query), {}, context, &settings);
    NullBlockOutputStream output({});

    copyData(stream, output);
    return;
}


void StorageReplicatedMergeTree::getQueue(LogEntriesData & res, String & replica_name_)
{
    replica_name_ = replica_name;
    queue.getEntries(res);
}

time_t StorageReplicatedMergeTree::getAbsoluteDelay() const
{
    time_t min_unprocessed_insert_time = 0;
    time_t max_processed_insert_time = 0;
    queue.getInsertTimes(min_unprocessed_insert_time, max_processed_insert_time);

    /// Load start time, then finish time to avoid reporting false delay when start time is updated
    /// between loading of two variables.
    time_t queue_update_start_time = last_queue_update_start_time.load();
    time_t queue_update_finish_time = last_queue_update_finish_time.load();

    time_t current_time = time(nullptr);

    if (!queue_update_finish_time)
    {
        /// We have not updated queue even once yet (perhaps replica is readonly).
        /// As we have no info about the current state of replication log, return effectively infinite delay.
        return current_time;
    }
    else if (min_unprocessed_insert_time)
    {
        /// There are some unprocessed insert entries in queue.
        return (current_time > min_unprocessed_insert_time) ? (current_time - min_unprocessed_insert_time) : 0;
    }
    else if (queue_update_start_time > queue_update_finish_time)
    {
        /// Queue is empty, but there are some in-flight or failed queue update attempts
        /// (likely because of problems with connecting to ZooKeeper).
        /// Return the time passed since last attempt.
        return (current_time > queue_update_start_time) ? (current_time - queue_update_start_time) : 0;
    }
    else
    {
        /// Everything is up-to-date.
        return 0;
    }
}

void StorageReplicatedMergeTree::getReplicaDelays(time_t & out_absolute_delay, time_t & out_relative_delay)
{
    assertNotReadonly();

    time_t current_time = time(nullptr);

    out_absolute_delay = getAbsoluteDelay();
    out_relative_delay = 0;

    /** Relative delay is the maximum difference of absolute delay from any other replica,
      *  (if this replica lags behind any other live replica, or zero, otherwise).
      * Calculated only if the absolute delay is large enough.
      */

    if (out_absolute_delay < static_cast<time_t>(data.settings.min_relative_delay_to_yield_leadership))
        return;

    auto zookeeper = getZooKeeper();

    time_t max_replicas_unprocessed_insert_time = 0;
    bool have_replica_with_nothing_unprocessed = false;

    Strings replicas = zookeeper->getChildren(zookeeper_path + "/replicas");

    for (const auto & replica : replicas)
    {
        if (replica == replica_name)
            continue;

        /// Skip dead replicas.
        if (!zookeeper->exists(zookeeper_path + "/replicas/" + replica + "/is_active"))
            continue;

        String value;
        if (!zookeeper->tryGet(zookeeper_path + "/replicas/" + replica + "/min_unprocessed_insert_time", value))
            continue;

        time_t replica_time = value.empty() ? 0 : parse<time_t>(value);

        if (replica_time == 0)
        {
            /** Note
              * The conclusion that the replica does not lag may be incorrect,
              *  because the information about `min_unprocessed_insert_time` is taken
              *  only from that part of the log that has been moved to the queue.
              * If the replica for some reason has stalled `queueUpdatingThread`,
              *  then `min_unprocessed_insert_time` will be incorrect.
              */

            have_replica_with_nothing_unprocessed = true;
            break;
        }

        if (replica_time > max_replicas_unprocessed_insert_time)
            max_replicas_unprocessed_insert_time = replica_time;
    }

    if (have_replica_with_nothing_unprocessed)
        out_relative_delay = out_absolute_delay;
    else
    {
        max_replicas_unprocessed_insert_time = std::min(current_time, max_replicas_unprocessed_insert_time);
        time_t min_replicas_delay = current_time - max_replicas_unprocessed_insert_time;
        if (out_absolute_delay > min_replicas_delay)
            out_relative_delay = out_absolute_delay - min_replicas_delay;
    }
}


void StorageReplicatedMergeTree::fetchPartition(const ASTPtr & partition, const String & from_, const Context & context)
{
    String partition_id = data.getPartitionIDFromQuery(partition, context);

    String from = from_;
    if (from.back() == '/')
        from.resize(from.size() - 1);

    LOG_INFO(log, "Will fetch partition " << partition_id << " from shard " << from_);

    /** Let's check that there is no such partition in the `detached` directory (where we will write the downloaded parts).
      * Unreliable (there is a race condition) - such a partition may appear a little later.
      */
    Poco::DirectoryIterator dir_end;
    for (Poco::DirectoryIterator dir_it{data.getFullPath() + "detached/"}; dir_it != dir_end; ++dir_it)
    {
        MergeTreePartInfo part_info;
        if (MergeTreePartInfo::tryParsePartName(dir_it.name(), &part_info, data.format_version)
              && part_info.partition_id == partition_id)
            throw Exception("Detached partition " + partition_id + " already exists.", ErrorCodes::PARTITION_ALREADY_EXISTS);
    }

    zkutil::Strings replicas;
    zkutil::Strings active_replicas;
    String best_replica;

    {
        auto zookeeper = getZooKeeper();

        /// List of replicas of source shard.
        replicas = zookeeper->getChildren(from + "/replicas");

        /// Leave only active replicas.
        active_replicas.reserve(replicas.size());

        for (const String & replica : replicas)
            if (zookeeper->exists(from + "/replicas/" + replica + "/is_active"))
                active_replicas.push_back(replica);

        if (active_replicas.empty())
            throw Exception("No active replicas for shard " + from, ErrorCodes::NO_ACTIVE_REPLICAS);

        /** You must select the best (most relevant) replica.
        * This is a replica with the maximum `log_pointer`, then with the minimum `queue` size.
        * NOTE This is not exactly the best criteria. It does not make sense to download old partitions,
        *  and it would be nice to be able to choose the replica closest by network.
        * NOTE Of course, there are data races here. You can solve it by retrying.
        */
        Int64 max_log_pointer = -1;
        UInt64 min_queue_size = std::numeric_limits<UInt64>::max();

        for (const String & replica : active_replicas)
        {
            String current_replica_path = from + "/replicas/" + replica;

            String log_pointer_str = zookeeper->get(current_replica_path + "/log_pointer");
            Int64 log_pointer = log_pointer_str.empty() ? 0 : parse<UInt64>(log_pointer_str);

            zkutil::Stat stat;
            zookeeper->get(current_replica_path + "/queue", &stat);
            size_t queue_size = stat.numChildren;

            if (log_pointer > max_log_pointer
                || (log_pointer == max_log_pointer && queue_size < min_queue_size))
            {
                max_log_pointer = log_pointer;
                min_queue_size = queue_size;
                best_replica = replica;
            }
        }
    }

    if (best_replica.empty())
        throw Exception("Logical error: cannot choose best replica.", ErrorCodes::LOGICAL_ERROR);

    LOG_INFO(log, "Found " << replicas.size() << " replicas, " << active_replicas.size() << " of them are active."
        << " Selected " << best_replica << " to fetch from.");

    String best_replica_path = from + "/replicas/" + best_replica;

    /// Let's find out which parts are on the best replica.

    /** Trying to download these parts.
      * Some of them could be deleted due to the merge.
      * In this case, update the information about the available parts and try again.
      */

    unsigned try_no = 0;
    Strings missing_parts;
    do
    {
        if (try_no)
            LOG_INFO(log, "Some of parts (" << missing_parts.size() << ") are missing. Will try to fetch covering parts.");

        if (try_no >= 5)
            throw Exception("Too many retries to fetch parts from " + best_replica_path, ErrorCodes::TOO_MANY_RETRIES_TO_FETCH_PARTS);

        Strings parts = getZooKeeper()->getChildren(best_replica_path + "/parts");
        ActiveDataPartSet active_parts_set(data.format_version, parts);
        Strings parts_to_fetch;

        if (missing_parts.empty())
        {
            parts_to_fetch = active_parts_set.getParts();

            /// Leaving only the parts of the desired partition.
            Strings parts_to_fetch_partition;
            for (const String & part : parts_to_fetch)
            {
                if (MergeTreePartInfo::fromPartName(part, data.format_version).partition_id == partition_id)
                    parts_to_fetch_partition.push_back(part);
            }

            parts_to_fetch = std::move(parts_to_fetch_partition);

            if (parts_to_fetch.empty())
                throw Exception("Partition " + partition_id + " on " + best_replica_path + " doesn't exist", ErrorCodes::PARTITION_DOESNT_EXIST);
        }
        else
        {
            for (const String & missing_part : missing_parts)
            {
                String containing_part = active_parts_set.getContainingPart(missing_part);
                if (!containing_part.empty())
                    parts_to_fetch.push_back(containing_part);
                else
                    LOG_WARNING(log, "Part " << missing_part << " on replica " << best_replica_path << " has been vanished.");
            }
        }

        LOG_INFO(log, "Parts to fetch: " << parts_to_fetch.size());

        missing_parts.clear();
        for (const String & part : parts_to_fetch)
        {
            try
            {
                fetchPart(part, best_replica_path, true, 0);
            }
            catch (const DB::Exception & e)
            {
                if (e.code() != ErrorCodes::RECEIVED_ERROR_FROM_REMOTE_IO_SERVER && e.code() != ErrorCodes::RECEIVED_ERROR_TOO_MANY_REQUESTS)
                    throw;

                LOG_INFO(log, e.displayText());
                missing_parts.push_back(part);
            }
        }

        ++try_no;
    } while (!missing_parts.empty());
}


void StorageReplicatedMergeTree::freezePartition(const ASTPtr & partition, const String & with_name, const Context & context)
{
    data.freezePartition(partition, with_name, context);
}


void StorageReplicatedMergeTree::clearOldPartsAndRemoveFromZK()
{
    /// Critical section is not required (since grabOldParts() returns unique part set on each call)

    auto table_lock = lockStructure(false, __PRETTY_FUNCTION__);
    auto zookeeper = getZooKeeper();

    MergeTreeData::DataPartsVector parts = data.grabOldParts();
    if (parts.empty())
        return;

    MergeTreeData::DataPartsVector parts_to_delete_only_from_filesystem;    // Only duplicates
    MergeTreeData::DataPartsVector parts_to_delete_completely;              // All parts except duplicates
    MergeTreeData::DataPartsVector parts_to_retry_deletion;                 // Parts that should be retried due to network problems
    MergeTreeData::DataPartsVector parts_to_remove_from_filesystem;         // Parts removed from ZK

    for (const auto & part : parts)
    {
        if (!part->is_duplicate)
            parts_to_delete_completely.emplace_back(part);
        else
            parts_to_delete_only_from_filesystem.emplace_back(part);
    }
    parts.clear();

    auto remove_parts_from_filesystem = [log=log] (const MergeTreeData::DataPartsVector & parts_to_remove)
    {
        for (auto & part : parts_to_remove)
        {
            try
            {
                part->remove();
            }
            catch (...)
            {
                tryLogCurrentException(log, "There is a problem with deleting part " + part->name + " from filesystem");
            }
        }
    };

    /// Delete duplicate parts from filesystem
    if (!parts_to_delete_only_from_filesystem.empty())
    {
        remove_parts_from_filesystem(parts_to_delete_only_from_filesystem);
        data.removePartsFinally(parts_to_delete_only_from_filesystem);

        LOG_DEBUG(log, "Removed " << parts_to_delete_only_from_filesystem.size() << " old duplicate parts");
    }

    /// Delete normal parts from ZooKeeper
    NameSet part_names_to_retry_deletion;
    try
    {
        Strings part_names_to_delete_completely;
        for (const auto & part : parts_to_delete_completely)
            part_names_to_delete_completely.emplace_back(part->name);

        LOG_DEBUG(log, "Removing " << parts_to_delete_completely.size() << " old parts from ZooKeeper");
        removePartsFromZooKeeper(zookeeper, part_names_to_delete_completely, &part_names_to_retry_deletion);
    }
    catch (...)
    {
        LOG_ERROR(log, "There is a problem with deleting parts from ZooKeeper: " << getCurrentExceptionMessage(false));
    }

    /// Part names that were reliably deleted from ZooKeeper should be deleted from filesystem
    auto num_reliably_deleted_parts = parts_to_delete_completely.size() - part_names_to_retry_deletion.size();
    LOG_DEBUG(log, "Removed " << num_reliably_deleted_parts << " old parts from ZooKeeper. Removing them from filesystem.");

    /// Delete normal parts on two sets
    for (auto & part : parts_to_delete_completely)
    {
        if (part_names_to_retry_deletion.count(part->name) == 0)
            parts_to_remove_from_filesystem.emplace_back(part);
        else
            parts_to_retry_deletion.emplace_back(part);
    }

    /// Will retry deletion
    if (!parts_to_retry_deletion.empty())
    {
        data.rollbackDeletingParts(parts_to_retry_deletion);
        LOG_DEBUG(log, "Will retry deletion of " << parts_to_retry_deletion.size() << " parts in the next time");
    }

    /// Remove parts from filesystem and finally from data_parts
    if (!parts_to_remove_from_filesystem.empty())
    {
        remove_parts_from_filesystem(parts_to_remove_from_filesystem);
        data.removePartsFinally(parts_to_remove_from_filesystem);

        LOG_DEBUG(log, "Removed " << parts_to_remove_from_filesystem.size() << " old parts");
    }
}


void StorageReplicatedMergeTree::removePartsFromZooKeeper(zkutil::ZooKeeperPtr & zookeeper, const Strings & part_names,
                                                          NameSet * parts_should_be_retried)
{
    zkutil::Requests ops;
    auto it_first_node_in_batch = part_names.cbegin();

    for (auto it = part_names.cbegin(); it != part_names.cend(); ++it)
    {
        removePartFromZooKeeper(*it, ops);

        auto it_next = std::next(it);
        if (ops.size() >= zkutil::MULTI_BATCH_SIZE || it_next == part_names.cend())
        {
            zkutil::Responses unused_responses;
            auto code = zookeeper->tryMultiNoThrow(ops, unused_responses);
            ops.clear();

            if (code == ZooKeeperImpl::ZooKeeper::ZNONODE)
            {
                /// Fallback
                LOG_DEBUG(log, "There are no some part nodes in ZooKeeper, will remove part nodes sequentially");

                for (auto it_in_batch = it_first_node_in_batch; it_in_batch != it_next; ++it_in_batch)
                {
                    zkutil::Requests cur_ops;
                    removePartFromZooKeeper(*it_in_batch, cur_ops);
                    auto cur_code = zookeeper->tryMultiNoThrow(cur_ops, unused_responses);

                    if (cur_code == ZooKeeperImpl::ZooKeeper::ZNONODE)
                    {
                        LOG_DEBUG(log, "There is no part " << *it_in_batch << " in ZooKeeper, it was only in filesystem");
                    }
                    else if (parts_should_be_retried && zkutil::isHardwareError(cur_code))
                    {
                        parts_should_be_retried->emplace(*it_in_batch);
                    }
                    else if (cur_code)
                    {
                        LOG_WARNING(log, "Cannot remove part " << *it_in_batch << " from ZooKeeper: " << zkutil::ZooKeeper::error2string(cur_code));
                    }
                }
            }
            else if (parts_should_be_retried && zkutil::isHardwareError(code))
            {
                for (auto it_in_batch = it_first_node_in_batch; it_in_batch != it_next; ++it_in_batch)
                    parts_should_be_retried->emplace(*it_in_batch);
            }
            else if (code)
            {
                LOG_WARNING(log, "There was a problem with deleting " << (it_next - it_first_node_in_batch)
                    << " nodes from ZooKeeper: " << ::zkutil::ZooKeeper::error2string(code));
            }

            it_first_node_in_batch = it_next;
        }
    }
}


void StorageReplicatedMergeTree::clearBlocksInPartition(
    zkutil::ZooKeeper & zookeeper, const String & partition_id, Int64 min_block_num, Int64 max_block_num)
{
    Strings blocks;
    if (zookeeper.tryGetChildren(zookeeper_path + "/blocks", blocks))
        throw Exception(zookeeper_path + "/blocks doesn't exist", ErrorCodes::NOT_FOUND_NODE);

    String partition_prefix = partition_id + "_";
    std::vector<std::pair<String, std::future<zkutil::GetResponse>>> get_futures;
    for (const String & block_id : blocks)
    {
        if (startsWith(block_id, partition_prefix))
        {
            String path = zookeeper_path + "/blocks/" + block_id;
            get_futures.emplace_back(path, zookeeper.asyncTryGet(path));
        }
    }

    std::vector<std::pair<String, std::future<zkutil::RemoveResponse>>> to_delete_futures;
    for (auto & pair : get_futures)
    {
        const String & path = pair.first;
        auto result = pair.second.get();

        if (result.error == ZooKeeperImpl::ZooKeeper::ZNONODE)
            continue;

        ReadBufferFromString buf(result.data);
        Int64 block_num = 0;
        bool parsed = tryReadIntText(block_num, buf) && buf.eof();
        if (!parsed || (min_block_num <= block_num && block_num <= max_block_num))
            to_delete_futures.emplace_back(path, zookeeper.asyncTryRemove(path));
    }

    for (auto & pair : to_delete_futures)
    {
        const String & path = pair.first;
        int32_t rc = pair.second.get().error;
        if (rc == ZooKeeperImpl::ZooKeeper::ZNOTEMPTY)
        {
             /// Can happen if there are leftover block nodes with children created by previous server versions.
            zookeeper.removeRecursive(path);
        }
        else if (rc)
            LOG_WARNING(log,
                "Error while deleting ZooKeeper path `" << path << "`: " + zkutil::ZooKeeper::error2string(rc) << ", ignoring.");
    }

    LOG_TRACE(log, "Deleted " << to_delete_futures.size() << " deduplication block IDs in partition ID " << partition_id);
}

<<<<<<< HEAD
ReplicatedMergeTreeMergeSelectingThread::ReplicatedMergeTreeMergeSelectingThread(StorageReplicatedMergeTree* storage_) :
	storage(storage_)
{
    clearState();
}

void ReplicatedMergeTreeMergeSelectingThread::clearState()
{
    deduplicate = false;  /// TODO: read deduplicate option from table config

    uncached_merging_predicate = [this](const MergeTreeData::DataPartPtr & left, const MergeTreeData::DataPartPtr & right)
    {
        return canMergePartsAccordingToZooKeeperInfo(left, right, storage->getZooKeeper(), storage->zookeeper_path, storage->data);
    };

    merging_predicate_args_to_key = [](const MergeTreeData::DataPartPtr & left, const MergeTreeData::DataPartPtr & right)
    {
        return std::make_pair(left->name, right->name);
    };

    cached_merging_predicate.reset(new CachedMergingPredicate<std::pair<std::string, std::string>>());

    /// Will be updated below.

    now = std::chrono::steady_clock::time_point();

    can_merge = [&] (const MergeTreeData::DataPartPtr & left, const MergeTreeData::DataPartPtr & right, String *)
    {
        return partsWillNotBeMergedOrDisabled(left, right, storage->queue)
        && cached_merging_predicate->get(now, uncached_merging_predicate, merging_predicate_args_to_key, left, right);
    };
=======
ReplicatedMergeTreeAddress StorageReplicatedMergeTree::getReplicatedMergeTreeAddress() const
{
    auto host_port = context.getInterserverIOAddress();

    ReplicatedMergeTreeAddress res;
    res.host = host_port.first;
    res.replication_port = host_port.second;
    res.queries_port = context.getTCPPort();
    res.database = database_name;
    res.table = table_name;
    return res;
>>>>>>> f9da1fce
}

}<|MERGE_RESOLUTION|>--- conflicted
+++ resolved
@@ -3765,39 +3765,6 @@
     LOG_TRACE(log, "Deleted " << to_delete_futures.size() << " deduplication block IDs in partition ID " << partition_id);
 }
 
-<<<<<<< HEAD
-ReplicatedMergeTreeMergeSelectingThread::ReplicatedMergeTreeMergeSelectingThread(StorageReplicatedMergeTree* storage_) :
-	storage(storage_)
-{
-    clearState();
-}
-
-void ReplicatedMergeTreeMergeSelectingThread::clearState()
-{
-    deduplicate = false;  /// TODO: read deduplicate option from table config
-
-    uncached_merging_predicate = [this](const MergeTreeData::DataPartPtr & left, const MergeTreeData::DataPartPtr & right)
-    {
-        return canMergePartsAccordingToZooKeeperInfo(left, right, storage->getZooKeeper(), storage->zookeeper_path, storage->data);
-    };
-
-    merging_predicate_args_to_key = [](const MergeTreeData::DataPartPtr & left, const MergeTreeData::DataPartPtr & right)
-    {
-        return std::make_pair(left->name, right->name);
-    };
-
-    cached_merging_predicate.reset(new CachedMergingPredicate<std::pair<std::string, std::string>>());
-
-    /// Will be updated below.
-
-    now = std::chrono::steady_clock::time_point();
-
-    can_merge = [&] (const MergeTreeData::DataPartPtr & left, const MergeTreeData::DataPartPtr & right, String *)
-    {
-        return partsWillNotBeMergedOrDisabled(left, right, storage->queue)
-        && cached_merging_predicate->get(now, uncached_merging_predicate, merging_predicate_args_to_key, left, right);
-    };
-=======
 ReplicatedMergeTreeAddress StorageReplicatedMergeTree::getReplicatedMergeTreeAddress() const
 {
     auto host_port = context.getInterserverIOAddress();
@@ -3809,7 +3776,39 @@
     res.database = database_name;
     res.table = table_name;
     return res;
->>>>>>> f9da1fce
+}
+
+ReplicatedMergeTreeMergeSelectingThread::ReplicatedMergeTreeMergeSelectingThread(StorageReplicatedMergeTree* storage_) :
+	storage(storage_)
+{
+    clearState();
+}
+
+void ReplicatedMergeTreeMergeSelectingThread::clearState()
+{
+    deduplicate = false;  /// TODO: read deduplicate option from table config
+
+    uncached_merging_predicate = [this](const MergeTreeData::DataPartPtr & left, const MergeTreeData::DataPartPtr & right)
+    {
+        return canMergePartsAccordingToZooKeeperInfo(left, right, storage->getZooKeeper(), storage->zookeeper_path, storage->data);
+    };
+
+    merging_predicate_args_to_key = [](const MergeTreeData::DataPartPtr & left, const MergeTreeData::DataPartPtr & right)
+    {
+        return std::make_pair(left->name, right->name);
+    };
+
+    cached_merging_predicate.reset(new CachedMergingPredicate<std::pair<std::string, std::string>>());
+
+    /// Will be updated below.
+
+    now = std::chrono::steady_clock::time_point();
+
+    can_merge = [&] (const MergeTreeData::DataPartPtr & left, const MergeTreeData::DataPartPtr & right, String *)
+    {
+        return partsWillNotBeMergedOrDisabled(left, right, storage->queue)
+        && cached_merging_predicate->get(now, uncached_merging_predicate, merging_predicate_args_to_key, left, right);
+    };
 }
 
 }