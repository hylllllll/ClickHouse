#pragma once


#include <Core/Field.h>
#include <Core/Names.h>
#include <DataStreams/IBlockStream_fwd.h>
#include <Interpreters/IExternalLoadable.h>
#include <Poco/Util/XMLConfiguration.h>
#include <Common/PODArray.h>
#include <common/StringRef.h>
#include "IDictionarySource.h"

#include <chrono>
#include <memory>

namespace DB
{
<<<<<<< HEAD
class IDictionaryBase;
using DictionaryPtr = std::shared_ptr<IDictionaryBase>;
=======

struct IDictionaryBase;
using DictionaryPtr = std::unique_ptr<IDictionaryBase>;
>>>>>>> 61a1d91d

struct DictionaryStructure;
class ColumnString;

<<<<<<< HEAD
class IBlockInputStream;
using BlockInputStreamPtr = std::shared_ptr<IBlockInputStream>;


class IDictionaryBase : public IExternalLoadable
=======
struct IDictionaryBase : public IExternalLoadable
>>>>>>> 61a1d91d
{
public:
    using Key = UInt64;

    virtual std::string getTypeName() const = 0;

    virtual size_t getBytesAllocated() const = 0;

    virtual size_t getQueryCount() const = 0;

    virtual double getHitRate() const = 0;

    virtual size_t getElementCount() const = 0;

    virtual double getLoadFactor() const = 0;

    virtual bool isCached() const = 0;

    virtual const IDictionarySource * getSource() const = 0;

    virtual const DictionaryStructure & getStructure() const = 0;

    virtual bool isInjective(const std::string & attribute_name) const = 0;

    virtual BlockInputStreamPtr getBlockInputStream(const Names & column_names, size_t max_block_size) const = 0;

    bool supportUpdates() const override { return !isCached(); }

    bool isModified() const override
    {
        auto source = getSource();
        return source && source->isModified();
    }

    std::shared_ptr<IDictionaryBase> shared_from_this()
    {
        return std::static_pointer_cast<IDictionaryBase>(IExternalLoadable::shared_from_this());
    }

    std::shared_ptr<const IDictionaryBase> shared_from_this() const
    {
        return std::static_pointer_cast<const IDictionaryBase>(IExternalLoadable::shared_from_this());
    }
};


struct IDictionary : IDictionaryBase
{
    virtual bool hasHierarchy() const = 0;

    virtual void toParent(const PaddedPODArray<Key> & ids, PaddedPODArray<Key> & out) const = 0;

    virtual void has(const PaddedPODArray<Key> & ids, PaddedPODArray<UInt8> & out) const = 0;

    /// Methods for hierarchy.

    virtual void isInVectorVector(
        const PaddedPODArray<Key> & /*child_ids*/, const PaddedPODArray<Key> & /*ancestor_ids*/, PaddedPODArray<UInt8> & /*out*/) const
    {
        throw Exception("Hierarchy is not supported for " + getName() + " dictionary.", ErrorCodes::NOT_IMPLEMENTED);
    }

    virtual void
    isInVectorConstant(const PaddedPODArray<Key> & /*child_ids*/, const Key /*ancestor_id*/, PaddedPODArray<UInt8> & /*out*/) const
    {
        throw Exception("Hierarchy is not supported for " + getName() + " dictionary.", ErrorCodes::NOT_IMPLEMENTED);
    }

    virtual void
    isInConstantVector(const Key /*child_id*/, const PaddedPODArray<Key> & /*ancestor_ids*/, PaddedPODArray<UInt8> & /*out*/) const
    {
        throw Exception("Hierarchy is not supported for " + getName() + " dictionary.", ErrorCodes::NOT_IMPLEMENTED);
    }

    void isInConstantConstant(const Key child_id, const Key ancestor_id, UInt8 & out) const
    {
        PaddedPODArray<UInt8> out_arr(1);
        isInVectorConstant(PaddedPODArray<Key>(1, child_id), ancestor_id, out_arr);
        out = out_arr[0];
    }
};

}<|MERGE_RESOLUTION|>--- conflicted
+++ resolved
@@ -15,27 +15,13 @@
 
 namespace DB
 {
-<<<<<<< HEAD
-class IDictionaryBase;
+struct IDictionaryBase;
 using DictionaryPtr = std::shared_ptr<IDictionaryBase>;
-=======
-
-struct IDictionaryBase;
-using DictionaryPtr = std::unique_ptr<IDictionaryBase>;
->>>>>>> 61a1d91d
 
 struct DictionaryStructure;
 class ColumnString;
 
-<<<<<<< HEAD
-class IBlockInputStream;
-using BlockInputStreamPtr = std::shared_ptr<IBlockInputStream>;
-
-
-class IDictionaryBase : public IExternalLoadable
-=======
 struct IDictionaryBase : public IExternalLoadable
->>>>>>> 61a1d91d
 {
 public:
     using Key = UInt64;
