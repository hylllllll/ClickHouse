#pragma once

#include <DataTypes/DataTypesNumber.h>
#include <DataTypes/DataTypesDecimal.h>
#include <DataTypes/DataTypeDate.h>
#include <DataTypes/DataTypeDateTime.h>
#include <DataTypes/DataTypeInterval.h>
#include <DataTypes/Native.h>
#include <Columns/ColumnVector.h>
#include <Columns/ColumnDecimal.h>
#include <Columns/ColumnConst.h>
#include <Functions/IFunction.h>
#include <Functions/FunctionHelpers.h>
#include <Functions/FunctionFactory.h>
#include <DataTypes/NumberTraits.h>
#include <Core/AccurateComparison.h>
#include <Common/FieldVisitors.h>
#include <Common/typeid_cast.h>
#include <IO/WriteHelpers.h>
#include <Interpreters/ExpressionActions.h>
#include <ext/range.h>
#include <common/intExp.h>
#include <common/arithmeticOverflow.h>
#include <boost/integer/common_factor.hpp>

#if USE_EMBEDDED_COMPILER
#pragma GCC diagnostic push
#pragma GCC diagnostic ignored "-Wunused-parameter"
#include <llvm/IR/IRBuilder.h> // Y_IGNORE
#pragma GCC diagnostic pop
#endif


namespace DB
{

namespace ErrorCodes
{
    extern const int ILLEGAL_DIVISION;
    extern const int ILLEGAL_COLUMN;
    extern const int LOGICAL_ERROR;
    extern const int TOO_LESS_ARGUMENTS_FOR_FUNCTION;
    extern const int DECIMAL_OVERFLOW;
}


/** Arithmetic operations: +, -, *, /, %,
  * intDiv (integer division), unary minus.
  * Bitwise operations: |, &, ^, ~.
  * Etc.
  */

template <typename A, typename B, typename Op, typename ResultType_ = typename Op::ResultType>
struct BinaryOperationImplBase
{
    using ResultType = ResultType_;

    static void NO_INLINE vector_vector(const PaddedPODArray<A> & a, const PaddedPODArray<B> & b, PaddedPODArray<ResultType> & c)
    {
        size_t size = a.size();
        for (size_t i = 0; i < size; ++i)
            c[i] = Op::template apply<ResultType>(a[i], b[i]);
    }

    static void NO_INLINE vector_constant(const PaddedPODArray<A> & a, B b, PaddedPODArray<ResultType> & c)
    {
        size_t size = a.size();
        for (size_t i = 0; i < size; ++i)
            c[i] = Op::template apply<ResultType>(a[i], b);
    }

    static void NO_INLINE constant_vector(A a, const PaddedPODArray<B> & b, PaddedPODArray<ResultType> & c)
    {
        size_t size = b.size();
        for (size_t i = 0; i < size; ++i)
            c[i] = Op::template apply<ResultType>(a, b[i]);
    }

    static ResultType constant_constant(A a, B b)
    {
        return Op::template apply<ResultType>(a, b);
    }
};

template <typename A, typename B, typename Op, typename ResultType = typename Op::ResultType>
struct BinaryOperationImpl : BinaryOperationImplBase<A, B, Op, ResultType>
{
};


template <typename A, typename Op>
struct UnaryOperationImpl
{
    using ResultType = typename Op::ResultType;
    using ArrayA = typename ColumnVector<A>::Container;
    using ArrayC = typename ColumnVector<ResultType>::Container;

    static void NO_INLINE vector(const ArrayA & a, ArrayC & c)
    {
        size_t size = a.size();
        for (size_t i = 0; i < size; ++i)
            c[i] = Op::apply(a[i]);
    }

    static void constant(A a, ResultType & c)
    {
        c = Op::apply(a);
    }
};


template <typename A, typename B>
struct PlusImpl
{
    using ResultType = typename NumberTraits::ResultOfAdditionMultiplication<A, B>::Type;
    static const constexpr bool allow_decimal = true;

    template <typename Result = ResultType>
    static inline Result apply(A a, B b)
    {
        /// Next everywhere, static_cast - so that there is no wrong result in expressions of the form Int64 c = UInt32(a) * Int32(-1).
        return static_cast<Result>(a) + b;
    }

    /// Apply operation and check overflow. It's used for Deciamal operations. @returns true if overflowed, false othervise.
    template <typename Result = ResultType>
    static inline bool apply(A a, B b, Result & c)
    {
        return common::addOverflow(static_cast<Result>(a), b, c);
    }

#if USE_EMBEDDED_COMPILER
    static constexpr bool compilable = true;

    static inline llvm::Value * compile(llvm::IRBuilder<> & b, llvm::Value * left, llvm::Value * right, bool)
    {
        return left->getType()->isIntegerTy() ? b.CreateAdd(left, right) : b.CreateFAdd(left, right);
    }
#endif
};


template <typename A, typename B>
struct MultiplyImpl
{
    using ResultType = typename NumberTraits::ResultOfAdditionMultiplication<A, B>::Type;
    static const constexpr bool allow_decimal = true;

    template <typename Result = ResultType>
    static inline Result apply(A a, B b)
    {
        return static_cast<Result>(a) * b;
    }

    /// Apply operation and check overflow. It's used for Deciamal operations. @returns true if overflowed, false othervise.
    template <typename Result = ResultType>
    static inline bool apply(A a, B b, Result & c)
    {
        return common::mulOverflow(static_cast<Result>(a), b, c);
    }

#if USE_EMBEDDED_COMPILER
    static constexpr bool compilable = true;

    static inline llvm::Value * compile(llvm::IRBuilder<> & b, llvm::Value * left, llvm::Value * right, bool)
    {
        return left->getType()->isIntegerTy() ? b.CreateMul(left, right) : b.CreateFMul(left, right);
    }
#endif
};

template <typename A, typename B>
struct MinusImpl
{
    using ResultType = typename NumberTraits::ResultOfSubtraction<A, B>::Type;
    static const constexpr bool allow_decimal = true;

    template <typename Result = ResultType>
    static inline Result apply(A a, B b)
    {
        return static_cast<Result>(a) - b;
    }

    /// Apply operation and check overflow. It's used for Deciamal operations. @returns true if overflowed, false othervise.
    template <typename Result = ResultType>
    static inline bool apply(A a, B b, Result & c)
    {
        return common::subOverflow(static_cast<Result>(a), b, c);
    }

#if USE_EMBEDDED_COMPILER
    static constexpr bool compilable = true;

    static inline llvm::Value * compile(llvm::IRBuilder<> & b, llvm::Value * left, llvm::Value * right, bool)
    {
        return left->getType()->isIntegerTy() ? b.CreateSub(left, right) : b.CreateFSub(left, right);
    }
#endif
};

template <typename A, typename B>
struct DivideFloatingImpl
{
    using ResultType = typename NumberTraits::ResultOfFloatingPointDivision<A, B>::Type;
    static const constexpr bool allow_decimal = true;

    template <typename Result = ResultType>
    static inline Result apply(A a, B b)
    {
        return static_cast<Result>(a) / b;
    }

#if USE_EMBEDDED_COMPILER
    static constexpr bool compilable = true;

    static inline llvm::Value * compile(llvm::IRBuilder<> & b, llvm::Value * left, llvm::Value * right, bool)
    {
        if (left->getType()->isIntegerTy())
            throw Exception("DivideFloatingImpl expected a floating-point type", ErrorCodes::LOGICAL_ERROR);
        return b.CreateFDiv(left, right);
    }
#endif
};


#pragma GCC diagnostic push
#pragma GCC diagnostic ignored "-Wsign-compare"

template <typename A, typename B>
inline void throwIfDivisionLeadsToFPE(A a, B b)
{
    /// Is it better to use siglongjmp instead of checks?

    if (unlikely(b == 0))
        throw Exception("Division by zero", ErrorCodes::ILLEGAL_DIVISION);

    /// http://avva.livejournal.com/2548306.html
    if (unlikely(std::is_signed_v<A> && std::is_signed_v<B> && a == std::numeric_limits<A>::min() && b == -1))
        throw Exception("Division of minimal signed number by minus one", ErrorCodes::ILLEGAL_DIVISION);
}

template <typename A, typename B>
inline bool divisionLeadsToFPE(A a, B b)
{
    if (unlikely(b == 0))
        return true;

    if (unlikely(std::is_signed_v<A> && std::is_signed_v<B> && a == std::numeric_limits<A>::min() && b == -1))
        return true;

    return false;
}


#pragma GCC diagnostic pop


template <typename A, typename B>
struct DivideIntegralImpl
{
    using ResultType = typename NumberTraits::ResultOfIntegerDivision<A, B>::Type;

    template <typename Result = ResultType>
    static inline Result apply(A a, B b)
    {
        throwIfDivisionLeadsToFPE(a, b);
        return a / b;
    }

#if USE_EMBEDDED_COMPILER
    static constexpr bool compilable = false; /// don't know how to throw from LLVM IR
#endif
};

template <typename A, typename B>
struct DivideIntegralOrZeroImpl
{
    using ResultType = typename NumberTraits::ResultOfIntegerDivision<A, B>::Type;

    template <typename Result = ResultType>
    static inline Result apply(A a, B b)
    {
        return unlikely(divisionLeadsToFPE(a, b)) ? 0 : a / b;
    }

#if USE_EMBEDDED_COMPILER
    static constexpr bool compilable = false; /// TODO implement the checks
#endif
};

template <typename A, typename B>
struct ModuloImpl
{
    using ResultType = typename NumberTraits::ResultOfModulo<A, B>::Type;

    template <typename Result = ResultType>
    static inline Result apply(A a, B b)
    {
        throwIfDivisionLeadsToFPE(typename NumberTraits::ToInteger<A>::Type(a), typename NumberTraits::ToInteger<B>::Type(b));
        return typename NumberTraits::ToInteger<A>::Type(a) % typename NumberTraits::ToInteger<B>::Type(b);
    }

#if USE_EMBEDDED_COMPILER
    static constexpr bool compilable = false; /// don't know how to throw from LLVM IR
#endif
};

template <typename A, typename B>
struct BitAndImpl
{
    using ResultType = typename NumberTraits::ResultOfBit<A, B>::Type;

    template <typename Result = ResultType>
    static inline Result apply(A a, B b)
    {
        return static_cast<Result>(a) & static_cast<Result>(b);
    }

#if USE_EMBEDDED_COMPILER
    static constexpr bool compilable = true;

    static inline llvm::Value * compile(llvm::IRBuilder<> & b, llvm::Value * left, llvm::Value * right, bool)
    {
        if (!left->getType()->isIntegerTy())
            throw Exception("BitAndImpl expected an integral type", ErrorCodes::LOGICAL_ERROR);
        return b.CreateAnd(left, right);
    }
#endif
};

template <typename A, typename B>
struct BitOrImpl
{
    using ResultType = typename NumberTraits::ResultOfBit<A, B>::Type;

    template <typename Result = ResultType>
    static inline Result apply(A a, B b)
    {
        return static_cast<Result>(a) | static_cast<Result>(b);
    }

#if USE_EMBEDDED_COMPILER
    static constexpr bool compilable = true;

    static inline llvm::Value * compile(llvm::IRBuilder<> & b, llvm::Value * left, llvm::Value * right, bool)
    {
        if (!left->getType()->isIntegerTy())
            throw Exception("BitOrImpl expected an integral type", ErrorCodes::LOGICAL_ERROR);
        return b.CreateOr(left, right);
    }
#endif
};

template <typename A, typename B>
struct BitXorImpl
{
    using ResultType = typename NumberTraits::ResultOfBit<A, B>::Type;

    template <typename Result = ResultType>
    static inline Result apply(A a, B b)
    {
        return static_cast<Result>(a) ^ static_cast<Result>(b);
    }

#if USE_EMBEDDED_COMPILER
    static constexpr bool compilable = true;

    static inline llvm::Value * compile(llvm::IRBuilder<> & b, llvm::Value * left, llvm::Value * right, bool)
    {
        if (!left->getType()->isIntegerTy())
            throw Exception("BitXorImpl expected an integral type", ErrorCodes::LOGICAL_ERROR);
        return b.CreateXor(left, right);
    }
#endif
};

template <typename A, typename B>
struct BitShiftLeftImpl
{
    using ResultType = typename NumberTraits::ResultOfBit<A, B>::Type;

    template <typename Result = ResultType>
    static inline Result apply(A a, B b)
    {
        return static_cast<Result>(a) << static_cast<Result>(b);
    }

#if USE_EMBEDDED_COMPILER
    static constexpr bool compilable = true;

    static inline llvm::Value * compile(llvm::IRBuilder<> & b, llvm::Value * left, llvm::Value * right, bool)
    {
        if (!left->getType()->isIntegerTy())
            throw Exception("BitShiftLeftImpl expected an integral type", ErrorCodes::LOGICAL_ERROR);
        return b.CreateShl(left, right);
    }
#endif
};

template <typename A, typename B>
struct BitShiftRightImpl
{
    using ResultType = typename NumberTraits::ResultOfBit<A, B>::Type;

    template <typename Result = ResultType>
    static inline Result apply(A a, B b)
    {
        return static_cast<Result>(a) >> static_cast<Result>(b);
    }

#if USE_EMBEDDED_COMPILER
    static constexpr bool compilable = true;

    static inline llvm::Value * compile(llvm::IRBuilder<> & b, llvm::Value * left, llvm::Value * right, bool is_signed)
    {
        if (!left->getType()->isIntegerTy())
            throw Exception("BitShiftRightImpl expected an integral type", ErrorCodes::LOGICAL_ERROR);
        return is_signed ? b.CreateAShr(left, right) : b.CreateLShr(left, right);
    }
#endif
};

template <typename A, typename B>
struct BitRotateLeftImpl
{
    using ResultType = typename NumberTraits::ResultOfBit<A, B>::Type;

    template <typename Result = ResultType>
    static inline Result apply(A a, B b)
    {
        return (static_cast<Result>(a) << static_cast<Result>(b))
            | (static_cast<Result>(a) >> ((sizeof(Result) * 8) - static_cast<Result>(b)));
    }

#if USE_EMBEDDED_COMPILER
    static constexpr bool compilable = true;

    static inline llvm::Value * compile(llvm::IRBuilder<> & b, llvm::Value * left, llvm::Value * right, bool)
    {
        if (!left->getType()->isIntegerTy())
            throw Exception("BitRotateLeftImpl expected an integral type", ErrorCodes::LOGICAL_ERROR);
        auto * size = llvm::ConstantInt::get(left->getType(), left->getType()->getPrimitiveSizeInBits());
        /// XXX how is this supposed to behave in signed mode?
        return b.CreateOr(b.CreateShl(left, right), b.CreateLShr(left, b.CreateSub(size, right)));
    }
#endif
};

template <typename A, typename B>
struct BitRotateRightImpl
{
    using ResultType = typename NumberTraits::ResultOfBit<A, B>::Type;

    template <typename Result = ResultType>
    static inline Result apply(A a, B b)
    {
        return (static_cast<Result>(a) >> static_cast<Result>(b))
            | (static_cast<Result>(a) << ((sizeof(Result) * 8) - static_cast<Result>(b)));
    }

#if USE_EMBEDDED_COMPILER
    static constexpr bool compilable = true;

    static inline llvm::Value * compile(llvm::IRBuilder<> & b, llvm::Value * left, llvm::Value * right, bool)
    {
        if (!left->getType()->isIntegerTy())
            throw Exception("BitRotateRightImpl expected an integral type", ErrorCodes::LOGICAL_ERROR);
        auto * size = llvm::ConstantInt::get(left->getType(), left->getType()->getPrimitiveSizeInBits());
        return b.CreateOr(b.CreateLShr(left, right), b.CreateShl(left, b.CreateSub(size, right)));
    }
#endif
};

template <typename A, typename B>
struct BitTestImpl
{
    using ResultType = UInt8;

    template <typename Result = ResultType>
    static inline Result apply(A a, B b)
    {
        return (typename NumberTraits::ToInteger<A>::Type(a) >> typename NumberTraits::ToInteger<B>::Type(b)) & 1;
    }

#if USE_EMBEDDED_COMPILER
    static constexpr bool compilable = false; /// TODO
#endif
};

template <typename A, typename B>
struct LeastBaseImpl
{
    using ResultType = NumberTraits::ResultOfLeast<A, B>;

    template <typename Result = ResultType>
    static inline Result apply(A a, B b)
    {
        /** gcc 4.9.2 successfully vectorizes a loop from this function. */
        return static_cast<Result>(a) < static_cast<Result>(b) ? static_cast<Result>(a) : static_cast<Result>(b);
    }

#if USE_EMBEDDED_COMPILER
    static constexpr bool compilable = true;

    static inline llvm::Value * compile(llvm::IRBuilder<> & b, llvm::Value * left, llvm::Value * right, bool is_signed)
    {
        if (!left->getType()->isIntegerTy())
            /// XXX minnum is basically fmin(), it may or may not match whatever apply() does
            return b.CreateMinNum(left, right);
        return b.CreateSelect(is_signed ? b.CreateICmpSLT(left, right) : b.CreateICmpULT(left, right), left, right);
    }
#endif
};

template <typename A, typename B>
struct LeastSpecialImpl
{
    using ResultType = std::make_signed_t<A>;

    template <typename Result = ResultType>
    static inline Result apply(A a, B b)
    {
        static_assert(std::is_same_v<Result, ResultType>, "ResultType != Result");
        return accurate::lessOp(a, b) ? static_cast<Result>(a) : static_cast<Result>(b);
    }

#if USE_EMBEDDED_COMPILER
    static constexpr bool compilable = false; /// ???
#endif
};

template <typename A, typename B>
using LeastImpl = std::conditional_t<!NumberTraits::LeastGreatestSpecialCase<A, B>, LeastBaseImpl<A, B>, LeastSpecialImpl<A, B>>;


template <typename A, typename B>
struct GreatestBaseImpl
{
    using ResultType = NumberTraits::ResultOfGreatest<A, B>;

    template <typename Result = ResultType>
    static inline Result apply(A a, B b)
    {
        return static_cast<Result>(a) > static_cast<Result>(b) ? static_cast<Result>(a) : static_cast<Result>(b);
    }

#if USE_EMBEDDED_COMPILER
    static constexpr bool compilable = true;

    static inline llvm::Value * compile(llvm::IRBuilder<> & b, llvm::Value * left, llvm::Value * right, bool is_signed)
    {
        if (!left->getType()->isIntegerTy())
            /// XXX maxnum is basically fmax(), it may or may not match whatever apply() does
            /// XXX CreateMaxNum is broken on LLVM 5.0 and 6.0 (generates minnum instead; fixed in 7)
            return b.CreateBinaryIntrinsic(llvm::Intrinsic::maxnum, left, right);
        return b.CreateSelect(is_signed ? b.CreateICmpSGT(left, right) : b.CreateICmpUGT(left, right), left, right);
    }
#endif
};

template <typename A, typename B>
struct GreatestSpecialImpl
{
    using ResultType = std::make_unsigned_t<A>;

    template <typename Result = ResultType>
    static inline Result apply(A a, B b)
    {
        static_assert(std::is_same_v<Result, ResultType>, "ResultType != Result");
        return accurate::greaterOp(a, b) ? static_cast<Result>(a) : static_cast<Result>(b);
    }

#if USE_EMBEDDED_COMPILER
    static constexpr bool compilable = false; /// ???
#endif
};

template <typename A, typename B>
using GreatestImpl = std::conditional_t<!NumberTraits::LeastGreatestSpecialCase<A, B>, GreatestBaseImpl<A, B>, GreatestSpecialImpl<A, B>>;


template <typename A>
struct NegateImpl
{
    using ResultType = std::conditional_t<IsDecimalNumber<A>, A, typename NumberTraits::ResultOfNegate<A>::Type>;

    static inline ResultType apply(A a)
    {
        return -static_cast<ResultType>(a);
    }

#if USE_EMBEDDED_COMPILER
    static constexpr bool compilable = true;

    static inline llvm::Value * compile(llvm::IRBuilder<> & b, llvm::Value * arg, bool)
    {
        return arg->getType()->isIntegerTy() ? b.CreateNeg(arg) : b.CreateFNeg(arg);
    }
#endif
};

template <typename A>
struct BitNotImpl
{
    using ResultType = typename NumberTraits::ResultOfBitNot<A>::Type;

    static inline ResultType apply(A a)
    {
        return ~static_cast<ResultType>(a);
    }

#if USE_EMBEDDED_COMPILER
    static constexpr bool compilable = true;

    static inline llvm::Value * compile(llvm::IRBuilder<> & b, llvm::Value * arg, bool)
    {
        if (!arg->getType()->isIntegerTy())
            throw Exception("BitNotImpl expected an integral type", ErrorCodes::LOGICAL_ERROR);
        return b.CreateNot(arg);
    }
#endif
};

template <typename A>
struct AbsImpl
{
    using ResultType = std::conditional_t<IsDecimalNumber<A>, A, typename NumberTraits::ResultOfAbs<A>::Type>;

    static inline ResultType apply(A a)
    {
        if constexpr (IsDecimalNumber<A>)
            return a < 0 ? A(-a) : a;
        else if constexpr (std::is_integral_v<A> && std::is_signed_v<A>)
            return a < 0 ? static_cast<ResultType>(~a) + 1 : a;
        else if constexpr (std::is_integral_v<A> && std::is_unsigned_v<A>)
            return static_cast<ResultType>(a);
        else if constexpr (std::is_floating_point_v<A>)
            return static_cast<ResultType>(std::abs(a));
    }

#if USE_EMBEDDED_COMPILER
    static constexpr bool compilable = false; /// special type handling, some other time
#endif
};

template <typename A, typename B>
struct GCDImpl
{
    using ResultType = typename NumberTraits::ResultOfAdditionMultiplication<A, B>::Type;

    template <typename Result = ResultType>
    static inline Result apply(A a, B b)
    {
        throwIfDivisionLeadsToFPE(typename NumberTraits::ToInteger<A>::Type(a), typename NumberTraits::ToInteger<B>::Type(b));
        throwIfDivisionLeadsToFPE(typename NumberTraits::ToInteger<B>::Type(b), typename NumberTraits::ToInteger<A>::Type(a));
        return boost::integer::gcd(
            typename NumberTraits::ToInteger<Result>::Type(a),
            typename NumberTraits::ToInteger<Result>::Type(b));
    }

#if USE_EMBEDDED_COMPILER
    static constexpr bool compilable = false; /// exceptions (and a non-trivial algorithm)
#endif
};

template <typename A, typename B>
struct LCMImpl
{
    using ResultType = typename NumberTraits::ResultOfAdditionMultiplication<A, B>::Type;

    template <typename Result = ResultType>
    static inline Result apply(A a, B b)
    {
        throwIfDivisionLeadsToFPE(typename NumberTraits::ToInteger<A>::Type(a), typename NumberTraits::ToInteger<B>::Type(b));
        throwIfDivisionLeadsToFPE(typename NumberTraits::ToInteger<B>::Type(b), typename NumberTraits::ToInteger<A>::Type(a));
        return boost::integer::lcm(
            typename NumberTraits::ToInteger<Result>::Type(a),
            typename NumberTraits::ToInteger<Result>::Type(b));
    }

#if USE_EMBEDDED_COMPILER
    static constexpr bool compilable = false; /// exceptions (and a non-trivial algorithm)
#endif
};

template <typename A>
struct IntExp2Impl
{
    using ResultType = UInt64;

    static inline ResultType apply(A a)
    {
        return intExp2(a);
    }

#if USE_EMBEDDED_COMPILER
    static constexpr bool compilable = true;

    static inline llvm::Value * compile(llvm::IRBuilder<> & b, llvm::Value * arg, bool)
    {
        if (!arg->getType()->isIntegerTy())
            throw Exception("IntExp2Impl expected an integral type", ErrorCodes::LOGICAL_ERROR);
        return b.CreateShl(llvm::ConstantInt::get(arg->getType(), 1), arg);
    }
#endif
};

template <typename A>
struct IntExp10Impl
{
    using ResultType = UInt64;

    static inline ResultType apply(A a)
    {
        return intExp10(a);
    }

#if USE_EMBEDDED_COMPILER
    static constexpr bool compilable = false; /// library function
#endif
};


template <typename T> struct NativeType { using Type = T; };
template <> struct NativeType<Decimal32> { using Type = Int32; };
template <> struct NativeType<Decimal64> { using Type = Int64; };
template <> struct NativeType<Decimal128> { using Type = Int128; };

/// Binary operations for Decimals need scale args
/// +|- scale one of args (which scale factor is not 1). ScaleR = oneof(Scale1, Scale2);
/// *   no agrs scale. ScaleR = Scale1 + Scale2;
/// /   first arg scale. ScaleR = Scale1 (scale_a = DecimalType<B>::getScale()).
template <typename A, typename B, template <typename, typename> typename Operation, typename ResultType_, bool _check_overflow = true>
struct DecimalBinaryOperation
{
    using ResultType = ResultType_;
    using NativeResultType = typename NativeType<ResultType>::Type;
    using Op = Operation<NativeResultType, NativeResultType>;
    using ArrayA = std::conditional_t<IsDecimalNumber<A>, typename ColumnDecimal<A>::Container, typename ColumnVector<A>::Container>;
    using ArrayB = std::conditional_t<IsDecimalNumber<B>, typename ColumnDecimal<B>::Container, typename ColumnVector<B>::Container>;
    using ArrayC = typename ColumnDecimal<ResultType>::Container;
    using XOverflow = DecimalBinaryOperation<A, B, Operation, ResultType_, !_check_overflow>;

    static constexpr bool is_plus_minus =   std::is_same_v<Operation<Int32, Int32>, PlusImpl<Int32, Int32>> ||
                                            std::is_same_v<Operation<Int32, Int32>, MinusImpl<Int32, Int32>>;
    static constexpr bool is_multiply =     std::is_same_v<Operation<Int32, Int32>, MultiplyImpl<Int32, Int32>>;
    static constexpr bool is_division =     std::is_same_v<Operation<Int32, Int32>, DivideFloatingImpl<Int32, Int32>>;
    static constexpr bool is_compare =      std::is_same_v<Operation<Int32, Int32>, LeastBaseImpl<Int32, Int32>> ||
                                            std::is_same_v<Operation<Int32, Int32>, GreatestBaseImpl<Int32, Int32>>;
    static constexpr bool is_plus_minus_compare = is_plus_minus || is_compare;
    static constexpr bool can_overflow = is_plus_minus || is_multiply;

    static void NO_INLINE vector_vector(const ArrayA & a, const ArrayB & b, ArrayC & c,
                                        ResultType scale_a [[maybe_unused]], ResultType scale_b [[maybe_unused]])
    {
        size_t size = a.size();
        if constexpr (is_plus_minus_compare)
        {
            if (scale_a != 1)
            {
                for (size_t i = 0; i < size; ++i)
                    c[i] = applyScaled<true>(a[i], b[i], scale_a);
                return;
            }
            else if (scale_b != 1)
            {
                for (size_t i = 0; i < size; ++i)
                    c[i] = applyScaled<false>(a[i], b[i], scale_b);
                return;
            }
        }
        else if constexpr (is_division && IsDecimalNumber<B>)
        {
            for (size_t i = 0; i < size; ++i)
                c[i] = applyScaledDiv(a[i], b[i], scale_a);
            return;
        }

        /// default: use it if no return before
        for (size_t i = 0; i < size; ++i)
            c[i] = apply(a[i], b[i]);
    }

    static void NO_INLINE vector_constant(const ArrayA & a, B b, ArrayC & c,
                                        ResultType scale_a [[maybe_unused]], ResultType scale_b [[maybe_unused]])
    {
        size_t size = a.size();
        if constexpr (is_plus_minus_compare)
        {
            if (scale_a != 1)
            {
                for (size_t i = 0; i < size; ++i)
                    c[i] = applyScaled<true>(a[i], b, scale_a);
                return;
            }
            else if (scale_b != 1)
            {
                for (size_t i = 0; i < size; ++i)
                    c[i] = applyScaled<false>(a[i], b, scale_b);
                return;
            }
        }
        else if constexpr (is_division && IsDecimalNumber<B>)
        {
            for (size_t i = 0; i < size; ++i)
                c[i] = applyScaledDiv(a[i], b, scale_a);
            return;
        }

        /// default: use it if no return before
        for (size_t i = 0; i < size; ++i)
            c[i] = apply(a[i], b);
    }

    static void NO_INLINE constant_vector(A a, const ArrayB & b, ArrayC & c,
                                        ResultType scale_a [[maybe_unused]], ResultType scale_b [[maybe_unused]])
    {
        size_t size = b.size();
        if constexpr (is_plus_minus_compare)
        {
            if (scale_a != 1)
            {
                for (size_t i = 0; i < size; ++i)
                    c[i] = applyScaled<true>(a, b[i], scale_a);
                return;
            }
            else if (scale_b != 1)
            {
                for (size_t i = 0; i < size; ++i)
                    c[i] = applyScaled<false>(a, b[i], scale_b);
                return;
            }
        }
        else if constexpr (is_division && IsDecimalNumber<B>)
        {
            for (size_t i = 0; i < size; ++i)
                c[i] = applyScaledDiv(a, b[i], scale_a);
            return;
        }

        /// default: use it if no return before
        for (size_t i = 0; i < size; ++i)
            c[i] = apply(a, b[i]);
    }

    static ResultType constant_constant(A a, B b, ResultType scale_a [[maybe_unused]], ResultType scale_b [[maybe_unused]])
    {
        if constexpr (is_plus_minus_compare)
        {
            if (scale_a != 1)
                return applyScaled<true>(a, b, scale_a);
            else if (scale_b != 1)
                return applyScaled<false>(a, b, scale_b);
        }
        else if constexpr (is_division && IsDecimalNumber<B>)
            return applyScaledDiv(a, b, scale_a);
        return apply(a, b);
    }

private:
    /// there's implicit type convertion here
    static NativeResultType apply(NativeResultType a, NativeResultType b)
    {
        if constexpr (can_overflow && _check_overflow)
        {
            NativeResultType res;
            if (Op::template apply<NativeResultType>(a, b, res))
                throw Exception("Decimal math overflow", ErrorCodes::DECIMAL_OVERFLOW);
            return res;
        }
        else
            return Op::template apply<NativeResultType>(a, b);
    }

    template <bool scale_left>
    static NativeResultType applyScaled(NativeResultType a, NativeResultType b, NativeResultType scale)
    {
        if constexpr (is_plus_minus_compare)
        {
            NativeResultType res;

            if constexpr (_check_overflow)
            {
                bool overflow = false;
                if constexpr (scale_left)
                    overflow |= common::mulOverflow(a, scale, a);
                else
                    overflow |= common::mulOverflow(b, scale, b);

                if constexpr (can_overflow)
                    overflow |= Op::template apply<NativeResultType>(a, b, res);
                else
                    res = Op::template apply<NativeResultType>(a, b);

                if (overflow)
                    throw Exception("Decimal math overflow", ErrorCodes::DECIMAL_OVERFLOW);
            }
            else
            {
                if constexpr (scale_left)
                    a *= scale;
                else
                    b *= scale;
                res = Op::template apply<NativeResultType>(a, b);
            }

            return res;
        }
    }

    static NativeResultType applyScaledDiv(NativeResultType a, NativeResultType b, NativeResultType scale)
    {
        if constexpr (is_division)
        {
            if constexpr (_check_overflow)
            {
                bool overflow = false;
                if constexpr (!IsDecimalNumber<A>)
                    overflow |= common::mulOverflow(scale, scale, scale);
                overflow |= common::mulOverflow(a, scale, a);
                if (overflow)
                    throw Exception("Decimal math overflow", ErrorCodes::DECIMAL_OVERFLOW);
            }
            else
            {
                if constexpr (!IsDecimalNumber<A>)
                    scale *= scale;
                a *= scale;
            }

            return Op::template apply<NativeResultType>(a, b);
        }
    }
};


/// Used to indicate undefined operation
struct InvalidType;

template <bool V, typename T> struct Case : std::bool_constant<V> { using type = T; };

/// Switch<Case<C0, T0>, ...> -- select the first Ti for which Ci is true; InvalidType if none.
template <typename... Ts> using Switch = typename std::disjunction<Ts..., Case<true, InvalidType>>::type;

template <typename DataType> constexpr bool IsIntegral = false;
template <> constexpr bool IsIntegral<DataTypeUInt8> = true;
template <> constexpr bool IsIntegral<DataTypeUInt16> = true;
template <> constexpr bool IsIntegral<DataTypeUInt32> = true;
template <> constexpr bool IsIntegral<DataTypeUInt64> = true;
template <> constexpr bool IsIntegral<DataTypeInt8> = true;
template <> constexpr bool IsIntegral<DataTypeInt16> = true;
template <> constexpr bool IsIntegral<DataTypeInt32> = true;
template <> constexpr bool IsIntegral<DataTypeInt64> = true;

template <typename DataType> constexpr bool IsDateOrDateTime = false;
template <> constexpr bool IsDateOrDateTime<DataTypeDate> = true;
template <> constexpr bool IsDateOrDateTime<DataTypeDateTime> = true;

template <typename T0, typename T1> constexpr bool UseLeftDecimal = false;
template <> constexpr bool UseLeftDecimal<DataTypeDecimal<Decimal128>, DataTypeDecimal<Decimal32>> = true;
template <> constexpr bool UseLeftDecimal<DataTypeDecimal<Decimal128>, DataTypeDecimal<Decimal64>> = true;
template <> constexpr bool UseLeftDecimal<DataTypeDecimal<Decimal64>, DataTypeDecimal<Decimal32>> = true;

template <typename T> using DataTypeFromFieldType = std::conditional_t<std::is_same_v<T, NumberTraits::Error>, InvalidType, DataTypeNumber<T>>;

template <template <typename, typename> class Operation, typename LeftDataType, typename RightDataType>
struct BinaryOperationTraits
{
    using T0 = typename LeftDataType::FieldType;
    using T1 = typename RightDataType::FieldType;
private: /// it's not correct for Decimal
    using Op = Operation<T0, T1>;
public:

    static constexpr bool allow_decimal =
        std::is_same_v<Operation<T0, T0>, PlusImpl<T0, T0>> ||
        std::is_same_v<Operation<T0, T0>, MinusImpl<T0, T0>> ||
        std::is_same_v<Operation<T0, T0>, MultiplyImpl<T0, T0>> ||
        std::is_same_v<Operation<T0, T0>, DivideFloatingImpl<T0, T0>> ||
        std::is_same_v<Operation<T0, T0>, LeastBaseImpl<T0, T0>> ||
        std::is_same_v<Operation<T0, T0>, GreatestBaseImpl<T0, T0>>;

    /// Appropriate result type for binary operator on numeric types. "Date" can also mean
    /// DateTime, but if both operands are Dates, their type must be the same (e.g. Date - DateTime is invalid).
    using ResultDataType = Switch<
        /// Decimal cases
        Case<!allow_decimal && (IsDecimal<LeftDataType> || IsDecimal<RightDataType>), InvalidType>,
        Case<IsDecimal<LeftDataType> && IsDecimal<RightDataType> && UseLeftDecimal<LeftDataType, RightDataType>, LeftDataType>,
        Case<IsDecimal<LeftDataType> && IsDecimal<RightDataType>, RightDataType>,
        Case<IsDecimal<LeftDataType> && !IsDecimal<RightDataType> && IsIntegral<RightDataType>, LeftDataType>,
        Case<!IsDecimal<LeftDataType> && IsDecimal<RightDataType> && IsIntegral<LeftDataType>, RightDataType>,
        /// Decimal <op> Real is not supported (traditional DBs convert Decimal <op> Real to Real)
        Case<IsDecimal<LeftDataType> && !IsDecimal<RightDataType> && !IsIntegral<RightDataType>, InvalidType>,
        Case<!IsDecimal<LeftDataType> && IsDecimal<RightDataType> && !IsIntegral<LeftDataType>, InvalidType>,
        /// number <op> number -> see corresponding impl
        Case<!IsDateOrDateTime<LeftDataType> && !IsDateOrDateTime<RightDataType>,
            DataTypeFromFieldType<typename Op::ResultType>>,
        /// Date + Integral -> Date
        /// Integral + Date -> Date
        Case<std::is_same_v<Op, PlusImpl<T0, T1>>, Switch<
            Case<IsIntegral<RightDataType>, LeftDataType>,
            Case<IsIntegral<LeftDataType>, RightDataType>>>,
        /// Date - Date     -> Int32
        /// Date - Integral -> Date
        Case<std::is_same_v<Op, MinusImpl<T0, T1>>, Switch<
            Case<std::is_same_v<LeftDataType, RightDataType>, DataTypeInt32>,
            Case<IsDateOrDateTime<LeftDataType> && IsIntegral<RightDataType>, LeftDataType>>>,
        /// least(Date, Date) -> Date
        /// greatest(Date, Date) -> Date
        Case<std::is_same_v<LeftDataType, RightDataType> && (std::is_same_v<Op, LeastImpl<T0, T1>> || std::is_same_v<Op, GreatestImpl<T0, T1>>),
            LeftDataType>>;
};


template <typename... Ts, typename F>
static bool castTypeToEither(const IDataType * type, F && f)
{
    /// XXX can't use && here because gcc-7 complains about parentheses around && within ||
    return ((typeid_cast<const Ts *>(type) ? f(*typeid_cast<const Ts *>(type)) : false) || ...);
}


template <template <typename, typename> class Op, typename Name, bool CanBeExecutedOnDefaultArguments = true>
class FunctionBinaryArithmetic : public IFunction
{
    const Context & context;

    template <typename F>
    static bool castType(const IDataType * type, F && f)
    {
        return castTypeToEither<
            DataTypeUInt8,
            DataTypeUInt16,
            DataTypeUInt32,
            DataTypeUInt64,
            DataTypeInt8,
            DataTypeInt16,
            DataTypeInt32,
            DataTypeInt64,
            DataTypeFloat32,
            DataTypeFloat64,
            DataTypeDate,
            DataTypeDateTime,
            DataTypeDecimal<Decimal32>,
            DataTypeDecimal<Decimal64>,
            DataTypeDecimal<Decimal128>
        >(type, std::forward<F>(f));
    }

    template <typename F>
    static bool castBothTypes(const IDataType * left, const IDataType * right, F && f)
    {
        return castType(left, [&](const auto & left_) { return castType(right, [&](const auto & right_) { return f(left_, right_); }); });
    }

    FunctionBuilderPtr getFunctionForIntervalArithmetic(const DataTypePtr & type0, const DataTypePtr & type1) const
    {
        /// Special case when the function is plus or minus, one of arguments is Date/DateTime and another is Interval.
        /// We construct another function (example: addMonths) and call it.

        bool function_is_plus = std::is_same_v<Op<UInt8, UInt8>, PlusImpl<UInt8, UInt8>>;
        bool function_is_minus = std::is_same_v<Op<UInt8, UInt8>, MinusImpl<UInt8, UInt8>>;

        if (!function_is_plus && !function_is_minus)
            return {};

        int interval_arg = 1;
        const DataTypeInterval * interval_data_type = checkAndGetDataType<DataTypeInterval>(type1.get());
        if (!interval_data_type)
        {
            interval_arg = 0;
            interval_data_type = checkAndGetDataType<DataTypeInterval>(type0.get());
        }
        if (!interval_data_type)
            return {};

        if (interval_arg == 0 && function_is_minus)
            throw Exception("Wrong order of arguments for function " + getName() + ": argument of type Interval cannot be first.",
                ErrorCodes::ILLEGAL_TYPE_OF_ARGUMENT);

        const DataTypeDate * date_data_type = checkAndGetDataType<DataTypeDate>(interval_arg == 0 ? type1.get() : type0.get());
        const DataTypeDateTime * date_time_data_type = nullptr;
        if (!date_data_type)
        {
            date_time_data_type = checkAndGetDataType<DataTypeDateTime>(interval_arg == 0 ? type1.get() : type0.get());
            if (!date_time_data_type)
                throw Exception("Wrong argument types for function " + getName() + ": if one argument is Interval, then another must be Date or DateTime.",
                    ErrorCodes::ILLEGAL_TYPE_OF_ARGUMENT);
        }

        std::stringstream function_name;
        function_name << (function_is_plus ? "add" : "subtract") << interval_data_type->kindToString() << 's';

        return FunctionFactory::instance().get(function_name.str(), context);
    }

public:
    static constexpr auto name = Name::name;
    static FunctionPtr create(const Context & context) { return std::make_shared<FunctionBinaryArithmetic>(context); }

    FunctionBinaryArithmetic(const Context & context_) : context(context_) {}

    String getName() const override
    {
        return name;
    }

    size_t getNumberOfArguments() const override { return 2; }

    DataTypePtr getReturnTypeImpl(const DataTypes & arguments) const override
    {
        /// Special case when the function is plus or minus, one of arguments is Date/DateTime and another is Interval.
        if (auto function_builder = getFunctionForIntervalArithmetic(arguments[0], arguments[1]))
        {
            ColumnsWithTypeAndName new_arguments(2);

            for (size_t i = 0; i < 2; ++i)
                new_arguments[i].type = arguments[i];

            /// Interval argument must be second.
            if (checkDataType<DataTypeInterval>(new_arguments[0].type.get()))
                std::swap(new_arguments[0], new_arguments[1]);

            /// Change interval argument to its representation
            new_arguments[1].type = std::make_shared<DataTypeNumber<DataTypeInterval::FieldType>>();

            auto function = function_builder->build(new_arguments);
            return function->getReturnType();
        }

        DataTypePtr type_res;
        bool valid = castBothTypes(arguments[0].get(), arguments[1].get(), [&](const auto & left, const auto & right)
        {
            using LeftDataType = std::decay_t<decltype(left)>;
            using RightDataType = std::decay_t<decltype(right)>;
            using ResultDataType = typename BinaryOperationTraits<Op, LeftDataType, RightDataType>::ResultDataType;
            if constexpr (!std::is_same_v<ResultDataType, InvalidType>)
            {
                if constexpr (IsDecimal<LeftDataType> && IsDecimal<RightDataType>)
                {
                    constexpr bool is_multiply = std::is_same_v<Op<UInt8, UInt8>, MultiplyImpl<UInt8, UInt8>>;
                    constexpr bool is_division = std::is_same_v<Op<UInt8, UInt8>, DivideFloatingImpl<UInt8, UInt8>>;
                    ResultDataType result_type = decimalResultType(left, right, is_multiply, is_division);
                    type_res = std::make_shared<ResultDataType>(result_type.getPrecision(), result_type.getScale());
                }
                else if constexpr (IsDecimal<LeftDataType>)
                    type_res = std::make_shared<LeftDataType>(left.getPrecision(), left.getScale());
                else if constexpr (IsDecimal<RightDataType>)
                    type_res = std::make_shared<RightDataType>(right.getPrecision(), right.getScale());
                else
                    type_res = std::make_shared<ResultDataType>();
                return true;
            }
            return false;
        });
        if (!valid)
            throw Exception("Illegal types " + arguments[0]->getName() + " and " + arguments[1]->getName() + " of arguments of function " + getName(),
                ErrorCodes::ILLEGAL_TYPE_OF_ARGUMENT);
        return type_res;
    }

    void executeImpl(Block & block, const ColumnNumbers & arguments, size_t result, size_t input_rows_count) override
    {
        /// Special case when the function is plus or minus, one of arguments is Date/DateTime and another is Interval.
        if (auto function_builder = getFunctionForIntervalArithmetic(block.getByPosition(arguments[0]).type, block.getByPosition(arguments[1]).type))
        {
            ColumnNumbers new_arguments = arguments;

            /// Interval argument must be second.
            if (checkDataType<DataTypeInterval>(block.getByPosition(arguments[0]).type.get()))
                std::swap(new_arguments[0], new_arguments[1]);

            /// Change interval argument type to its representation
            Block new_block = block;
            new_block.getByPosition(new_arguments[1]).type = std::make_shared<DataTypeNumber<DataTypeInterval::FieldType>>();

            ColumnsWithTypeAndName new_arguments_with_type_and_name =
                    {new_block.getByPosition(new_arguments[0]), new_block.getByPosition(new_arguments[1])};
            auto function = function_builder->build(new_arguments_with_type_and_name);

            function->execute(new_block, new_arguments, result, input_rows_count);
            block.getByPosition(result).column = new_block.getByPosition(result).column;

            return;
        }

        auto * left_generic = block.getByPosition(arguments[0]).type.get();
        auto * right_generic = block.getByPosition(arguments[1]).type.get();
        bool valid = castBothTypes(left_generic, right_generic, [&](const auto & left, const auto & right)
        {
            using LeftDataType = std::decay_t<decltype(left)>;
            using RightDataType = std::decay_t<decltype(right)>;
            using ResultDataType = typename BinaryOperationTraits<Op, LeftDataType, RightDataType>::ResultDataType;
            if constexpr (!std::is_same_v<ResultDataType, InvalidType>)
            {
                constexpr bool result_is_decimal = IsDecimal<LeftDataType> || IsDecimal<RightDataType>;
                constexpr bool is_multiply = std::is_same_v<Op<UInt8, UInt8>, MultiplyImpl<UInt8, UInt8>>;
                constexpr bool is_division = std::is_same_v<Op<UInt8, UInt8>, DivideFloatingImpl<UInt8, UInt8>>;

                using T0 = typename LeftDataType::FieldType;
                using T1 = typename RightDataType::FieldType;
                using ResultType = typename ResultDataType::FieldType;
                using ColVecT0 = std::conditional_t<IsDecimalNumber<T0>, ColumnDecimal<T0>, ColumnVector<T0>>;
                using ColVecT1 = std::conditional_t<IsDecimalNumber<T1>, ColumnDecimal<T1>, ColumnVector<T1>>;
                using ColVecResult = std::conditional_t<IsDecimalNumber<ResultType>, ColumnDecimal<ResultType>, ColumnVector<ResultType>>;

                /// Decimal operations need scale. Operations are on result type.
                using OpImpl = std::conditional_t<IsDecimal<ResultDataType>,
                    DecimalBinaryOperation<T0, T1, Op, ResultType>,
                    BinaryOperationImpl<T0, T1, Op<T0, T1>, ResultType>>;

                auto col_left_raw = block.getByPosition(arguments[0]).column.get();
                auto col_right_raw = block.getByPosition(arguments[1]).column.get();
                if (auto col_left = checkAndGetColumnConst<ColVecT0>(col_left_raw))
                {
                    if (auto col_right = checkAndGetColumnConst<ColVecT1>(col_right_raw))
                    {
                        /// the only case with a non-vector result
                        if constexpr (result_is_decimal)
                        {
                            ResultDataType type = decimalResultType(left, right, is_multiply, is_division);
                            typename ResultDataType::FieldType scale_a = type.scaleFactorFor(left, is_multiply);
                            typename ResultDataType::FieldType scale_b = type.scaleFactorFor(right, is_multiply || is_division);
                            if constexpr (IsDecimal<RightDataType> && is_division)
                                scale_a = right.getScaleMultiplier();
                            if (decimalCheckArithmeticOverflow(context))
                            {
                                auto res = OpImpl::constant_constant(
                                    col_left->template getValue<T0>(), col_right->template getValue<T1>(), scale_a, scale_b);
                                block.getByPosition(result).column =
                                    ResultDataType(type.getPrecision(), type.getScale()).createColumnConst(
                                        col_left->size(), toField(res, type.getScale()));
                            }
                            else
                            {
                                auto res = OpImpl::XOverflow::constant_constant(
                                    col_left->template getValue<T0>(), col_right->template getValue<T1>(), scale_a, scale_b);
                                block.getByPosition(result).column =
                                    ResultDataType(type.getPrecision(), type.getScale()).createColumnConst(
                                        col_left->size(), toField(res, type.getScale()));
                            }
                        }
                        else
                        {
                            auto res = OpImpl::constant_constant(col_left->template getValue<T0>(), col_right->template getValue<T1>());
                            block.getByPosition(result).column = ResultDataType().createColumnConst(col_left->size(), toField(res));
                        }
                        return true;
                    }
                }

                typename ColVecResult::MutablePtr col_res = nullptr;
                if constexpr (result_is_decimal)
                {
                    ResultDataType type = decimalResultType(left, right, is_multiply, is_division);
                    col_res = ColVecResult::create(0, type.getScale());
                }
                else
                    col_res = ColVecResult::create();

                auto & vec_res = col_res->getData();
                vec_res.resize(block.rows());
<<<<<<< HEAD
                if (auto col_left_const = checkAndGetColumnConst<ColVecT0>(col_left_raw))
=======

                if (auto col_left = checkAndGetColumnConst<ColVecT0>(col_left_raw))
>>>>>>> 95b2bcbc
                {
                    if (auto col_right = checkAndGetColumn<ColVecT1>(col_right_raw))
                    {
                        if constexpr (result_is_decimal)
                        {
                            ResultDataType type = decimalResultType(left, right, is_multiply, is_division);

                            typename ResultDataType::FieldType scale_a = type.scaleFactorFor(left, is_multiply);
                            typename ResultDataType::FieldType scale_b = type.scaleFactorFor(right, is_multiply || is_division);
                            if constexpr (IsDecimal<RightDataType> && is_division)
                                scale_a = right.getScaleMultiplier();
<<<<<<< HEAD
                            OpImpl::constant_vector(col_left_const->template getValue<T0>(), col_right->getData(), vec_res, scale_a, scale_b);
=======
                            if (decimalCheckArithmeticOverflow(context))
                                OpImpl::constant_vector(col_left->template getValue<T0>(), col_right->getData(), vec_res, scale_a, scale_b);
                            else
                                OpImpl::XOverflow::constant_vector(
                                    col_left->template getValue<T0>(), col_right->getData(), vec_res, scale_a, scale_b);
>>>>>>> 95b2bcbc
                        }
                        else
                            OpImpl::constant_vector(col_left_const->template getValue<T0>(), col_right->getData(), vec_res);
                    }
                    else
                        return false;
                }
                else if (auto col_left = checkAndGetColumn<ColVecT0>(col_left_raw))
                {
                    if constexpr (result_is_decimal)
                    {
                        ResultDataType type = decimalResultType(left, right, is_multiply, is_division);

                        typename ResultDataType::FieldType scale_a = type.scaleFactorFor(left, is_multiply);
                        typename ResultDataType::FieldType scale_b = type.scaleFactorFor(right, is_multiply || is_division);
                        if constexpr (IsDecimal<RightDataType> && is_division)
                            scale_a = right.getScaleMultiplier();
                        if (auto col_right = checkAndGetColumn<ColVecT1>(col_right_raw))
<<<<<<< HEAD
                            OpImpl::vector_vector(col_left->getData(), col_right->getData(), vec_res, scale_a, scale_b);
                        else if (auto col_right_const = checkAndGetColumnConst<ColVecT1>(col_right_raw))
                            OpImpl::vector_constant(col_left->getData(), col_right_const->template getValue<T1>(), vec_res, scale_a, scale_b);
=======
                        {
                            if (decimalCheckArithmeticOverflow(context))
                                OpImpl::vector_vector(col_left->getData(), col_right->getData(), vec_res, scale_a, scale_b);
                            else
                                OpImpl::XOverflow::vector_vector(col_left->getData(), col_right->getData(), vec_res, scale_a, scale_b);
                        }
                        else if (auto col_right = checkAndGetColumnConst<ColVecT1>(col_right_raw))
                        {
                            if (decimalCheckArithmeticOverflow(context))
                                OpImpl::vector_constant(col_left->getData(), col_right->template getValue<T1>(), vec_res, scale_a, scale_b);
                            else
                                OpImpl::XOverflow::vector_constant(
                                    col_left->getData(), col_right->template getValue<T1>(), vec_res, scale_a, scale_b);
                        }
>>>>>>> 95b2bcbc
                        else
                            return false;
                    }
                    else
                    {
                        if (auto col_right = checkAndGetColumn<ColVecT1>(col_right_raw))
                            OpImpl::vector_vector(col_left->getData(), col_right->getData(), vec_res);
                        else if (auto col_right_const = checkAndGetColumnConst<ColVecT1>(col_right_raw))
                            OpImpl::vector_constant(col_left->getData(), col_right_const->template getValue<T1>(), vec_res);
                        else
                            return false;
                    }
                }
                else
                    return false;

                block.getByPosition(result).column = std::move(col_res);
                return true;
            }
            return false;
        });
        if (!valid)
            throw Exception(getName() + "'s arguments do not match the expected data types", ErrorCodes::LOGICAL_ERROR);
    }

#if USE_EMBEDDED_COMPILER
    bool isCompilableImpl(const DataTypes & arguments) const override
    {
        return castBothTypes(arguments[0].get(), arguments[1].get(), [&](const auto & left, const auto & right)
        {
            using LeftDataType = std::decay_t<decltype(left)>;
            using RightDataType = std::decay_t<decltype(right)>;
            using ResultDataType = typename BinaryOperationTraits<Op, LeftDataType, RightDataType>::ResultDataType;
            using OpSpec = Op<typename LeftDataType::FieldType, typename RightDataType::FieldType>;
            return !std::is_same_v<ResultDataType, InvalidType> && !IsDecimal<ResultDataType> && OpSpec::compilable;
        });
    }

    llvm::Value * compileImpl(llvm::IRBuilderBase & builder, const DataTypes & types, ValuePlaceholders values) const override
    {
        llvm::Value * result = nullptr;
        castBothTypes(types[0].get(), types[1].get(), [&](const auto & left, const auto & right)
        {
            using LeftDataType = std::decay_t<decltype(left)>;
            using RightDataType = std::decay_t<decltype(right)>;
            using ResultDataType = typename BinaryOperationTraits<Op, LeftDataType, RightDataType>::ResultDataType;
            using OpSpec = Op<typename LeftDataType::FieldType, typename RightDataType::FieldType>;
            if constexpr (!std::is_same_v<ResultDataType, InvalidType> && !IsDecimal<ResultDataType> && OpSpec::compilable)
            {
                auto & b = static_cast<llvm::IRBuilder<> &>(builder);
                auto type = std::make_shared<ResultDataType>();
                auto * lval = nativeCast(b, types[0], values[0](), type);
                auto * rval = nativeCast(b, types[1], values[1](), type);
                result = OpSpec::compile(b, lval, rval, std::is_signed_v<typename ResultDataType::FieldType>);
                return true;
            }
            return false;
        });
        return result;
    }
#endif

    bool canBeExecutedOnDefaultArguments() const override { return CanBeExecutedOnDefaultArguments; }
};


template <typename FunctionName>
struct FunctionUnaryArithmeticMonotonicity;


template <template <typename> class Op, typename Name, bool is_injective>
class FunctionUnaryArithmetic : public IFunction
{
    static constexpr bool allow_decimal = std::is_same_v<Op<Int8>, NegateImpl<Int8>> || std::is_same_v<Op<Int8>, AbsImpl<Int8>>;

    template <typename F>
    static bool castType(const IDataType * type, F && f)
    {
        return castTypeToEither<
            DataTypeUInt8,
            DataTypeUInt16,
            DataTypeUInt32,
            DataTypeUInt64,
            DataTypeInt8,
            DataTypeInt16,
            DataTypeInt32,
            DataTypeInt64,
            DataTypeFloat32,
            DataTypeFloat64,
            DataTypeDecimal<Decimal32>,
            DataTypeDecimal<Decimal64>,
            DataTypeDecimal<Decimal128>
        >(type, std::forward<F>(f));
    }

public:
    static constexpr auto name = Name::name;
    static FunctionPtr create(const Context &) { return std::make_shared<FunctionUnaryArithmetic>(); }

    String getName() const override
    {
        return name;
    }

    size_t getNumberOfArguments() const override { return 1; }
    bool isInjective(const Block &) override { return is_injective; }

    bool useDefaultImplementationForConstants() const override { return true; }

    DataTypePtr getReturnTypeImpl(const DataTypes & arguments) const override
    {
        DataTypePtr result;
        bool valid = castType(arguments[0].get(), [&](const auto & type)
        {
            using DataType = std::decay_t<decltype(type)>;
            using T0 = typename DataType::FieldType;

            if constexpr (IsDecimal<DataType>)
            {
                if constexpr (!allow_decimal)
                    return false;
                result = std::make_shared<DataType>(type.getPrecision(), type.getScale());
            }
            else
                result = std::make_shared<DataTypeNumber<typename Op<T0>::ResultType>>();
            return true;
        });
        if (!valid)
            throw Exception("Illegal type " + arguments[0]->getName() + " of argument of function " + getName(),
                ErrorCodes::ILLEGAL_TYPE_OF_ARGUMENT);
        return result;
    }

    void executeImpl(Block & block, const ColumnNumbers & arguments, size_t result, size_t /*input_rows_count*/) override
    {
        bool valid = castType(block.getByPosition(arguments[0]).type.get(), [&](const auto & type)
        {
            using DataType = std::decay_t<decltype(type)>;
            using T0 = typename DataType::FieldType;

            if constexpr (IsDecimal<DataType>)
            {
                if constexpr (allow_decimal)
                {
                    if (auto col = checkAndGetColumn<ColumnDecimal<T0>>(block.getByPosition(arguments[0]).column.get()))
                    {
                        auto col_res = ColumnDecimal<typename Op<T0>::ResultType>::create(0, type.getScale());
                        auto & vec_res = col_res->getData();
                        vec_res.resize(col->getData().size());
                        UnaryOperationImpl<T0, Op<T0>>::vector(col->getData(), vec_res);
                        block.getByPosition(result).column = std::move(col_res);
                        return true;
                    }
                }
            }
            else
            {
                if (auto col = checkAndGetColumn<ColumnVector<T0>>(block.getByPosition(arguments[0]).column.get()))
                {
                    auto col_res = ColumnVector<typename Op<T0>::ResultType>::create();
                    auto & vec_res = col_res->getData();
                    vec_res.resize(col->getData().size());
                    UnaryOperationImpl<T0, Op<T0>>::vector(col->getData(), vec_res);
                    block.getByPosition(result).column = std::move(col_res);
                    return true;
                }
            }

            return false;
        });
        if (!valid)
            throw Exception(getName() + "'s argument does not match the expected data type", ErrorCodes::LOGICAL_ERROR);
    }

#if USE_EMBEDDED_COMPILER
    bool isCompilableImpl(const DataTypes & arguments) const override
    {
        return castType(arguments[0].get(), [&](const auto & type)
        {
            using DataType = std::decay_t<decltype(type)>;
            return !IsDecimal<DataType> && Op<typename DataType::FieldType>::compilable;
        });
    }

    llvm::Value * compileImpl(llvm::IRBuilderBase & builder, const DataTypes & types, ValuePlaceholders values) const override
    {
        llvm::Value * result = nullptr;
        castType(types[0].get(), [&](const auto & type)
        {
            using DataType = std::decay_t<decltype(type)>;
            using T0 = typename DataType::FieldType;
            using T1 = typename Op<T0>::ResultType;
            if constexpr (!std::is_same_v<T1, InvalidType> && !IsDecimal<DataType> && Op<T0>::compilable)
            {
                auto & b = static_cast<llvm::IRBuilder<> &>(builder);
                auto * v = nativeCast(b, types[0], values[0](), std::make_shared<DataTypeNumber<T1>>());
                result = Op<T0>::compile(b, v, std::is_signed_v<T1>);
                return true;
            }
            return false;
        });
        return result;
    }
#endif

    bool hasInformationAboutMonotonicity() const override
    {
        return FunctionUnaryArithmeticMonotonicity<Name>::has();
    }

    Monotonicity getMonotonicityForRange(const IDataType &, const Field & left, const Field & right) const override
    {
        return FunctionUnaryArithmeticMonotonicity<Name>::get(left, right);
    }
};


struct NamePlus                 { static constexpr auto name = "plus"; };
struct NameMinus                { static constexpr auto name = "minus"; };
struct NameMultiply             { static constexpr auto name = "multiply"; };
struct NameDivideFloating       { static constexpr auto name = "divide"; };
struct NameDivideIntegral       { static constexpr auto name = "intDiv"; };
struct NameDivideIntegralOrZero { static constexpr auto name = "intDivOrZero"; };
struct NameModulo               { static constexpr auto name = "modulo"; };
struct NameNegate               { static constexpr auto name = "negate"; };
struct NameAbs                  { static constexpr auto name = "abs"; };
struct NameBitAnd               { static constexpr auto name = "bitAnd"; };
struct NameBitOr                { static constexpr auto name = "bitOr"; };
struct NameBitXor               { static constexpr auto name = "bitXor"; };
struct NameBitNot               { static constexpr auto name = "bitNot"; };
struct NameBitShiftLeft         { static constexpr auto name = "bitShiftLeft"; };
struct NameBitShiftRight        { static constexpr auto name = "bitShiftRight"; };
struct NameBitRotateLeft        { static constexpr auto name = "bitRotateLeft"; };
struct NameBitRotateRight       { static constexpr auto name = "bitRotateRight"; };
struct NameBitTest              { static constexpr auto name = "bitTest"; };
struct NameBitTestAny           { static constexpr auto name = "bitTestAny"; };
struct NameBitTestAll           { static constexpr auto name = "bitTestAll"; };
struct NameLeast                { static constexpr auto name = "least"; };
struct NameGreatest             { static constexpr auto name = "greatest"; };
struct NameGCD                  { static constexpr auto name = "gcd"; };
struct NameLCM                  { static constexpr auto name = "lcm"; };
struct NameIntExp2              { static constexpr auto name = "intExp2"; };
struct NameIntExp10             { static constexpr auto name = "intExp10"; };

using FunctionPlus = FunctionBinaryArithmetic<PlusImpl, NamePlus>;
using FunctionMinus = FunctionBinaryArithmetic<MinusImpl, NameMinus>;
using FunctionMultiply = FunctionBinaryArithmetic<MultiplyImpl, NameMultiply>;
using FunctionDivideFloating = FunctionBinaryArithmetic<DivideFloatingImpl, NameDivideFloating>;
using FunctionDivideIntegral = FunctionBinaryArithmetic<DivideIntegralImpl, NameDivideIntegral, false>;
using FunctionDivideIntegralOrZero = FunctionBinaryArithmetic<DivideIntegralOrZeroImpl, NameDivideIntegralOrZero>;
using FunctionModulo = FunctionBinaryArithmetic<ModuloImpl, NameModulo, false>;
using FunctionNegate = FunctionUnaryArithmetic<NegateImpl, NameNegate, true>;
using FunctionAbs = FunctionUnaryArithmetic<AbsImpl, NameAbs, false>;
using FunctionBitAnd = FunctionBinaryArithmetic<BitAndImpl, NameBitAnd>;
using FunctionBitOr = FunctionBinaryArithmetic<BitOrImpl, NameBitOr>;
using FunctionBitXor = FunctionBinaryArithmetic<BitXorImpl, NameBitXor>;
using FunctionBitNot = FunctionUnaryArithmetic<BitNotImpl, NameBitNot, true>;
using FunctionBitShiftLeft = FunctionBinaryArithmetic<BitShiftLeftImpl, NameBitShiftLeft>;
using FunctionBitShiftRight = FunctionBinaryArithmetic<BitShiftRightImpl, NameBitShiftRight>;
using FunctionBitRotateLeft = FunctionBinaryArithmetic<BitRotateLeftImpl, NameBitRotateLeft>;
using FunctionBitRotateRight = FunctionBinaryArithmetic<BitRotateRightImpl, NameBitRotateRight>;
using FunctionBitTest = FunctionBinaryArithmetic<BitTestImpl, NameBitTest>;
using FunctionLeast = FunctionBinaryArithmetic<LeastImpl, NameLeast>;
using FunctionGreatest = FunctionBinaryArithmetic<GreatestImpl, NameGreatest>;
using FunctionGCD = FunctionBinaryArithmetic<GCDImpl, NameGCD, false>;
using FunctionLCM = FunctionBinaryArithmetic<LCMImpl, NameLCM, false>;
/// Assumed to be injective for the purpose of query optimization, but in fact it is not injective because of possible overflow.
using FunctionIntExp2 = FunctionUnaryArithmetic<IntExp2Impl, NameIntExp2, true>;
using FunctionIntExp10 = FunctionUnaryArithmetic<IntExp10Impl, NameIntExp10, true>;


/// Monotonicity properties for some functions.

template <> struct FunctionUnaryArithmeticMonotonicity<NameNegate>
{
    static bool has() { return true; }
    static IFunction::Monotonicity get(const Field &, const Field &)
    {
        return { true, false };
    }
};

template <> struct FunctionUnaryArithmeticMonotonicity<NameAbs>
{
    static bool has() { return true; }
    static IFunction::Monotonicity get(const Field & left, const Field & right)
    {
        Float64 left_float = left.isNull() ? -std::numeric_limits<Float64>::infinity() : applyVisitor(FieldVisitorConvertToNumber<Float64>(), left);
        Float64 right_float = right.isNull() ? std::numeric_limits<Float64>::infinity() : applyVisitor(FieldVisitorConvertToNumber<Float64>(), right);

        if ((left_float < 0 && right_float > 0) || (left_float > 0 && right_float < 0))
            return {};

        return { true, (left_float > 0) };
    }
};

template <> struct FunctionUnaryArithmeticMonotonicity<NameBitNot>
{
    static bool has() { return false; }
    static IFunction::Monotonicity get(const Field &, const Field &)
    {
        return {};
    }
};

template <> struct FunctionUnaryArithmeticMonotonicity<NameIntExp2>
{
    static bool has() { return true; }
    static IFunction::Monotonicity get(const Field & left, const Field & right)
    {
        Float64 left_float = left.isNull() ? -std::numeric_limits<Float64>::infinity() : applyVisitor(FieldVisitorConvertToNumber<Float64>(), left);
        Float64 right_float = right.isNull() ? std::numeric_limits<Float64>::infinity() : applyVisitor(FieldVisitorConvertToNumber<Float64>(), right);

        if (left_float < 0 || right_float > 63)
            return {};

        return { true };
    }
};

template <> struct FunctionUnaryArithmeticMonotonicity<NameIntExp10>
{
    static bool has() { return true; }
    static IFunction::Monotonicity get(const Field & left, const Field & right)
    {
        Float64 left_float = left.isNull() ? -std::numeric_limits<Float64>::infinity() : applyVisitor(FieldVisitorConvertToNumber<Float64>(), left);
        Float64 right_float = right.isNull() ? std::numeric_limits<Float64>::infinity() : applyVisitor(FieldVisitorConvertToNumber<Float64>(), right);

        if (left_float < 0 || right_float > 19)
            return {};

        return { true };
    }
};

}

/// Optimizations for integer division by a constant.

#if __SSE2__
    #define LIBDIVIDE_USE_SSE2 1
#endif

#include <libdivide.h>

namespace DB
{

template <typename A, typename B>
struct DivideIntegralByConstantImpl
    : BinaryOperationImplBase<A, B, DivideIntegralImpl<A, B>>
{
    using ResultType = typename DivideIntegralImpl<A, B>::ResultType;

    static void vector_constant(const PaddedPODArray<A> & a, B b, PaddedPODArray<ResultType> & c)
    {
        if (unlikely(b == 0))
            throw Exception("Division by zero", ErrorCodes::ILLEGAL_DIVISION);

#pragma GCC diagnostic push
#pragma GCC diagnostic ignored "-Wsign-compare"

        if (unlikely(std::is_signed_v<B> && b == -1))
        {
            size_t size = a.size();
            for (size_t i = 0; i < size; ++i)
                c[i] = -c[i];
            return;
        }

#pragma GCC diagnostic pop

        libdivide::divider<A> divider(b);

        size_t size = a.size();
        const A * a_pos = &a[0];
        const A * a_end = a_pos + size;
        ResultType * c_pos = &c[0];

#if __SSE2__
        static constexpr size_t values_per_sse_register = 16 / sizeof(A);
        const A * a_end_sse = a_pos + size / values_per_sse_register * values_per_sse_register;

        while (a_pos < a_end_sse)
        {
            _mm_storeu_si128(reinterpret_cast<__m128i *>(c_pos),
                _mm_loadu_si128(reinterpret_cast<const __m128i *>(a_pos)) / divider);

            a_pos += values_per_sse_register;
            c_pos += values_per_sse_register;
        }
#endif

        while (a_pos < a_end)
        {
            *c_pos = *a_pos / divider;
            ++a_pos;
            ++c_pos;
        }
    }
};

template <typename A, typename B>
struct ModuloByConstantImpl
    : BinaryOperationImplBase<A, B, ModuloImpl<A, B>>
{
    using ResultType = typename ModuloImpl<A, B>::ResultType;

    static void vector_constant(const PaddedPODArray<A> & a, B b, PaddedPODArray<ResultType> & c)
    {
        if (unlikely(b == 0))
            throw Exception("Division by zero", ErrorCodes::ILLEGAL_DIVISION);

#pragma GCC diagnostic push
#pragma GCC diagnostic ignored "-Wsign-compare"

        if (unlikely((std::is_signed_v<B> && b == -1) || b == 1))
        {
            size_t size = a.size();
            for (size_t i = 0; i < size; ++i)
                c[i] = 0;
            return;
        }

#pragma GCC diagnostic pop

        libdivide::divider<A> divider(b);

        /// Here we failed to make the SSE variant from libdivide give an advantage.
        size_t size = a.size();
        for (size_t i = 0; i < size; ++i)
            c[i] = a[i] - (a[i] / divider) * b; /// NOTE: perhaps, the division semantics with the remainder of negative numbers is not preserved.
    }
};


/** Specializations are specified for dividing numbers of the type UInt64 and UInt32 by the numbers of the same sign.
  * Can be expanded to all possible combinations, but more code is needed.
  */

template <> struct BinaryOperationImpl<UInt64, UInt8, DivideIntegralImpl<UInt64, UInt8>> : DivideIntegralByConstantImpl<UInt64, UInt8> {};
template <> struct BinaryOperationImpl<UInt64, UInt16, DivideIntegralImpl<UInt64, UInt16>> : DivideIntegralByConstantImpl<UInt64, UInt16> {};
template <> struct BinaryOperationImpl<UInt64, UInt32, DivideIntegralImpl<UInt64, UInt32>> : DivideIntegralByConstantImpl<UInt64, UInt32> {};
template <> struct BinaryOperationImpl<UInt64, UInt64, DivideIntegralImpl<UInt64, UInt64>> : DivideIntegralByConstantImpl<UInt64, UInt64> {};

template <> struct BinaryOperationImpl<UInt32, UInt8, DivideIntegralImpl<UInt32, UInt8>> : DivideIntegralByConstantImpl<UInt32, UInt8> {};
template <> struct BinaryOperationImpl<UInt32, UInt16, DivideIntegralImpl<UInt32, UInt16>> : DivideIntegralByConstantImpl<UInt32, UInt16> {};
template <> struct BinaryOperationImpl<UInt32, UInt32, DivideIntegralImpl<UInt32, UInt32>> : DivideIntegralByConstantImpl<UInt32, UInt32> {};
template <> struct BinaryOperationImpl<UInt32, UInt64, DivideIntegralImpl<UInt32, UInt64>> : DivideIntegralByConstantImpl<UInt32, UInt64> {};

template <> struct BinaryOperationImpl<Int64, Int8, DivideIntegralImpl<Int64, Int8>> : DivideIntegralByConstantImpl<Int64, Int8> {};
template <> struct BinaryOperationImpl<Int64, Int16, DivideIntegralImpl<Int64, Int16>> : DivideIntegralByConstantImpl<Int64, Int16> {};
template <> struct BinaryOperationImpl<Int64, Int32, DivideIntegralImpl<Int64, Int32>> : DivideIntegralByConstantImpl<Int64, Int32> {};
template <> struct BinaryOperationImpl<Int64, Int64, DivideIntegralImpl<Int64, Int64>> : DivideIntegralByConstantImpl<Int64, Int64> {};

template <> struct BinaryOperationImpl<Int32, Int8, DivideIntegralImpl<Int32, Int8>> : DivideIntegralByConstantImpl<Int32, Int8> {};
template <> struct BinaryOperationImpl<Int32, Int16, DivideIntegralImpl<Int32, Int16>> : DivideIntegralByConstantImpl<Int32, Int16> {};
template <> struct BinaryOperationImpl<Int32, Int32, DivideIntegralImpl<Int32, Int32>> : DivideIntegralByConstantImpl<Int32, Int32> {};
template <> struct BinaryOperationImpl<Int32, Int64, DivideIntegralImpl<Int32, Int64>> : DivideIntegralByConstantImpl<Int32, Int64> {};


template <> struct BinaryOperationImpl<UInt64, UInt8, ModuloImpl<UInt64, UInt8>> : ModuloByConstantImpl<UInt64, UInt8> {};
template <> struct BinaryOperationImpl<UInt64, UInt16, ModuloImpl<UInt64, UInt16>> : ModuloByConstantImpl<UInt64, UInt16> {};
template <> struct BinaryOperationImpl<UInt64, UInt32, ModuloImpl<UInt64, UInt32>> : ModuloByConstantImpl<UInt64, UInt32> {};
template <> struct BinaryOperationImpl<UInt64, UInt64, ModuloImpl<UInt64, UInt64>> : ModuloByConstantImpl<UInt64, UInt64> {};

template <> struct BinaryOperationImpl<UInt32, UInt8, ModuloImpl<UInt32, UInt8>> : ModuloByConstantImpl<UInt32, UInt8> {};
template <> struct BinaryOperationImpl<UInt32, UInt16, ModuloImpl<UInt32, UInt16>> : ModuloByConstantImpl<UInt32, UInt16> {};
template <> struct BinaryOperationImpl<UInt32, UInt32, ModuloImpl<UInt32, UInt32>> : ModuloByConstantImpl<UInt32, UInt32> {};
template <> struct BinaryOperationImpl<UInt32, UInt64, ModuloImpl<UInt32, UInt64>> : ModuloByConstantImpl<UInt32, UInt64> {};

template <> struct BinaryOperationImpl<Int64, Int8, ModuloImpl<Int64, Int8>> : ModuloByConstantImpl<Int64, Int8> {};
template <> struct BinaryOperationImpl<Int64, Int16, ModuloImpl<Int64, Int16>> : ModuloByConstantImpl<Int64, Int16> {};
template <> struct BinaryOperationImpl<Int64, Int32, ModuloImpl<Int64, Int32>> : ModuloByConstantImpl<Int64, Int32> {};
template <> struct BinaryOperationImpl<Int64, Int64, ModuloImpl<Int64, Int64>> : ModuloByConstantImpl<Int64, Int64> {};

template <> struct BinaryOperationImpl<Int32, Int8, ModuloImpl<Int32, Int8>> : ModuloByConstantImpl<Int32, Int8> {};
template <> struct BinaryOperationImpl<Int32, Int16, ModuloImpl<Int32, Int16>> : ModuloByConstantImpl<Int32, Int16> {};
template <> struct BinaryOperationImpl<Int32, Int32, ModuloImpl<Int32, Int32>> : ModuloByConstantImpl<Int32, Int32> {};
template <> struct BinaryOperationImpl<Int32, Int64, ModuloImpl<Int32, Int64>> : ModuloByConstantImpl<Int32, Int64> {};


template <typename Impl, typename Name>
struct FunctionBitTestMany : public IFunction
{
public:
    static constexpr auto name = Name::name;
    static FunctionPtr create(const Context &) { return std::make_shared<FunctionBitTestMany>(); }

    String getName() const override { return name; }

    bool isVariadic() const override { return true; }
    size_t getNumberOfArguments() const override { return 0; }

    DataTypePtr getReturnTypeImpl(const DataTypes & arguments) const override
    {
        if (arguments.size() < 2)
            throw Exception{"Number of arguments for function " + getName() + " doesn't match: passed "
                + toString(arguments.size()) + ", should be at least 2.", ErrorCodes::TOO_LESS_ARGUMENTS_FOR_FUNCTION};

        const auto first_arg = arguments.front().get();

        if (!first_arg->isInteger())
            throw Exception{"Illegal type " + first_arg->getName() + " of first argument of function " + getName(), ErrorCodes::ILLEGAL_TYPE_OF_ARGUMENT};


        for (const auto i : ext::range(1, arguments.size()))
        {
            const auto pos_arg = arguments[i].get();

            if (!pos_arg->isUnsignedInteger())
                throw Exception{"Illegal type " + pos_arg->getName() + " of " + toString(i) + " argument of function " + getName(), ErrorCodes::ILLEGAL_TYPE_OF_ARGUMENT};
        }

        return std::make_shared<DataTypeUInt8>();
    }

    void executeImpl(Block & block , const ColumnNumbers & arguments, size_t result, size_t /*input_rows_count*/) override
    {
        const auto value_col = block.getByPosition(arguments.front()).column.get();

        if (!execute<UInt8>(block, arguments, result, value_col)
            && !execute<UInt16>(block, arguments, result, value_col)
            && !execute<UInt32>(block, arguments, result, value_col)
            && !execute<UInt64>(block, arguments, result, value_col)
            && !execute<Int8>(block, arguments, result, value_col)
            && !execute<Int16>(block, arguments, result, value_col)
            && !execute<Int32>(block, arguments, result, value_col)
            && !execute<Int64>(block, arguments, result, value_col))
            throw Exception{"Illegal column " + value_col->getName() + " of argument of function " + getName(), ErrorCodes::ILLEGAL_COLUMN};
    }

private:
    template <typename T>
    bool execute(
        Block & block, const ColumnNumbers & arguments, const size_t result,
        const IColumn * const value_col_untyped)
    {
        if (const auto value_col = checkAndGetColumn<ColumnVector<T>>(value_col_untyped))
        {
            const auto size = value_col->size();
            bool is_const;
            const auto const_mask = createConstMaskIfConst<T>(block, arguments, is_const);
            const auto & val = value_col->getData();

            auto out_col = ColumnVector<UInt8>::create(size);
            auto & out = out_col->getData();

            if (is_const)
            {
                for (const auto i : ext::range(0, size))
                    out[i] = Impl::apply(val[i], const_mask);
            }
            else
            {
                const auto mask = createMask<T>(size, block, arguments);

                for (const auto i : ext::range(0, size))
                    out[i] = Impl::apply(val[i], mask[i]);
            }

            block.getByPosition(result).column = std::move(out_col);
            return true;
        }
        else if (const auto value_col_const = checkAndGetColumnConst<ColumnVector<T>>(value_col_untyped))
        {
            const auto size = value_col_const->size();
            bool is_const;
            const auto const_mask = createConstMaskIfConst<T>(block, arguments, is_const);
            const auto val = value_col_const->template getValue<T>();

            if (is_const)
            {
                block.getByPosition(result).column = block.getByPosition(result).type->createColumnConst(size, toField(Impl::apply(val, const_mask)));
            }
            else
            {
                const auto mask = createMask<T>(size, block, arguments);
                auto out_col = ColumnVector<UInt8>::create(size);

                auto & out = out_col->getData();

                for (const auto i : ext::range(0, size))
                    out[i] = Impl::apply(val, mask[i]);

                block.getByPosition(result).column = std::move(out_col);
            }

            return true;
        }

        return false;
    }

    template <typename ValueType>
    ValueType createConstMaskIfConst(const Block & block, const ColumnNumbers & arguments, bool & out_is_const)
    {
        out_is_const = true;
        ValueType mask = 0;

        for (const auto i : ext::range(1, arguments.size()))
        {
            if (auto pos_col_const = checkAndGetColumnConst<ColumnVector<ValueType>>(block.getByPosition(arguments[i]).column.get()))
            {
                const auto pos = pos_col_const->template getValue<ValueType>();
                mask = mask | (1 << pos);
            }
            else
            {
                out_is_const = false;
                return {};
            }
        }

        return mask;
    }

    template <typename ValueType>
    PaddedPODArray<ValueType> createMask(const size_t size, const Block & block, const ColumnNumbers & arguments)
    {
        PaddedPODArray<ValueType> mask(size, ValueType{});

        for (const auto i : ext::range(1, arguments.size()))
        {
            const auto pos_col = block.getByPosition(arguments[i]).column.get();

            if (!addToMaskImpl<UInt8>(mask, pos_col)
                && !addToMaskImpl<UInt16>(mask, pos_col)
                && !addToMaskImpl<UInt32>(mask, pos_col)
                && !addToMaskImpl<UInt64>(mask, pos_col))
                throw Exception{"Illegal column " + pos_col->getName() + " of argument of function " + getName(), ErrorCodes::ILLEGAL_COLUMN};
        }

        return mask;
    }

    template <typename PosType, typename ValueType>
    bool addToMaskImpl(PaddedPODArray<ValueType> & mask, const IColumn * const pos_col_untyped)
    {
        if (const auto pos_col = checkAndGetColumn<ColumnVector<PosType>>(pos_col_untyped))
        {
            const auto & pos = pos_col->getData();

            for (const auto i : ext::range(0, mask.size()))
                mask[i] = mask[i] | (1 << pos[i]);

            return true;
        }
        else if (const auto pos_col_const = checkAndGetColumnConst<ColumnVector<PosType>>(pos_col_untyped))
        {
            const auto & pos = pos_col_const->template getValue<PosType>();
            const auto new_mask = 1 << pos;

            for (const auto i : ext::range(0, mask.size()))
                mask[i] = mask[i] | new_mask;

            return true;
        }

        return false;
    }
};


struct BitTestAnyImpl
{
    template <typename A, typename B>
    static inline UInt8 apply(A a, B b) { return (a & b) != 0; }
};

struct BitTestAllImpl
{
    template <typename A, typename B>
    static inline UInt8 apply(A a, B b) { return (a & b) == b; }
};


using FunctionBitTestAny = FunctionBitTestMany<BitTestAnyImpl, NameBitTestAny>;
using FunctionBitTestAll = FunctionBitTestMany<BitTestAllImpl, NameBitTestAll>;

}<|MERGE_RESOLUTION|>--- conflicted
+++ resolved
@@ -1260,12 +1260,8 @@
 
                 auto & vec_res = col_res->getData();
                 vec_res.resize(block.rows());
-<<<<<<< HEAD
+
                 if (auto col_left_const = checkAndGetColumnConst<ColVecT0>(col_left_raw))
-=======
-
-                if (auto col_left = checkAndGetColumnConst<ColVecT0>(col_left_raw))
->>>>>>> 95b2bcbc
                 {
                     if (auto col_right = checkAndGetColumn<ColVecT1>(col_right_raw))
                     {
@@ -1277,15 +1273,11 @@
                             typename ResultDataType::FieldType scale_b = type.scaleFactorFor(right, is_multiply || is_division);
                             if constexpr (IsDecimal<RightDataType> && is_division)
                                 scale_a = right.getScaleMultiplier();
-<<<<<<< HEAD
-                            OpImpl::constant_vector(col_left_const->template getValue<T0>(), col_right->getData(), vec_res, scale_a, scale_b);
-=======
                             if (decimalCheckArithmeticOverflow(context))
-                                OpImpl::constant_vector(col_left->template getValue<T0>(), col_right->getData(), vec_res, scale_a, scale_b);
+                                OpImpl::constant_vector(col_left_const->template getValue<T0>(), col_right->getData(), vec_res, scale_a, scale_b);
                             else
                                 OpImpl::XOverflow::constant_vector(
-                                    col_left->template getValue<T0>(), col_right->getData(), vec_res, scale_a, scale_b);
->>>>>>> 95b2bcbc
+                                    col_left_const->template getValue<T0>(), col_right->getData(), vec_res, scale_a, scale_b);
                         }
                         else
                             OpImpl::constant_vector(col_left_const->template getValue<T0>(), col_right->getData(), vec_res);
@@ -1304,26 +1296,20 @@
                         if constexpr (IsDecimal<RightDataType> && is_division)
                             scale_a = right.getScaleMultiplier();
                         if (auto col_right = checkAndGetColumn<ColVecT1>(col_right_raw))
-<<<<<<< HEAD
-                            OpImpl::vector_vector(col_left->getData(), col_right->getData(), vec_res, scale_a, scale_b);
-                        else if (auto col_right_const = checkAndGetColumnConst<ColVecT1>(col_right_raw))
-                            OpImpl::vector_constant(col_left->getData(), col_right_const->template getValue<T1>(), vec_res, scale_a, scale_b);
-=======
                         {
                             if (decimalCheckArithmeticOverflow(context))
                                 OpImpl::vector_vector(col_left->getData(), col_right->getData(), vec_res, scale_a, scale_b);
                             else
                                 OpImpl::XOverflow::vector_vector(col_left->getData(), col_right->getData(), vec_res, scale_a, scale_b);
                         }
-                        else if (auto col_right = checkAndGetColumnConst<ColVecT1>(col_right_raw))
+                        else if (auto col_right_const = checkAndGetColumnConst<ColVecT1>(col_right_raw))
                         {
                             if (decimalCheckArithmeticOverflow(context))
-                                OpImpl::vector_constant(col_left->getData(), col_right->template getValue<T1>(), vec_res, scale_a, scale_b);
+                                OpImpl::vector_constant(col_left->getData(), col_right_const->template getValue<T1>(), vec_res, scale_a, scale_b);
                             else
                                 OpImpl::XOverflow::vector_constant(
-                                    col_left->getData(), col_right->template getValue<T1>(), vec_res, scale_a, scale_b);
+                                    col_left->getData(), col_right_const->template getValue<T1>(), vec_res, scale_a, scale_b);
                         }
->>>>>>> 95b2bcbc
                         else
                             return false;
                     }
