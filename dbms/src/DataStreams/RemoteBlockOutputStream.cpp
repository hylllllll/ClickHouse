#include <DataStreams/RemoteBlockOutputStream.h>

#include <Client/Connection.h>
#include <common/logger_useful.h>

#include <Common/NetException.h>


namespace DB
{

namespace ErrorCodes
{
    extern const int UNEXPECTED_PACKET_FROM_SERVER;
    extern const int LOGICAL_ERROR;
}


RemoteBlockOutputStream::RemoteBlockOutputStream(Connection & connection_, const String & query_, const Settings * settings_)
    : connection(connection_), query(query_), settings(settings_)
{
    /** Send query and receive "header", that describe table structure.
      * Header is needed to know, what structure is required for blocks to be passed to 'write' method.
      */
<<<<<<< HEAD

    query_sent = true;
=======
>>>>>>> 533b5cbe
    connection.sendQuery(query, "", QueryProcessingStage::Complete, settings, nullptr);

    Connection::Packet packet = connection.receivePacket();

    if (Protocol::Server::Data == packet.type)
    {
        header = packet.block;

        if (!header)
            throw Exception("Logical error: empty block received as table structure", ErrorCodes::LOGICAL_ERROR);
    }
    else if (Protocol::Server::Exception == packet.type)
    {
        packet.exception->rethrow();
        return;
    }
    else
        throw NetException("Unexpected packet from server (expected Data or Exception, got "
            + String(Protocol::Server::toString(packet.type)) + ")", ErrorCodes::UNEXPECTED_PACKET_FROM_SERVER);
}


void RemoteBlockOutputStream::write(const Block & block)
{
    assertBlocksHaveEqualStructure(block, header, "RemoteBlockOutputStream");
    connection.sendData(block);
}


void RemoteBlockOutputStream::writePrepared(ReadBuffer & input, size_t size)
{
    /// We cannot use 'header'. Input must contain block with proper structure.
    connection.sendPreparedData(input, size);
}


void RemoteBlockOutputStream::writeSuffix()
{
    /// Empty block means end of data.
    connection.sendData(Block());

    /// Receive EndOfStream packet.
    Connection::Packet packet = connection.receivePacket();

    if (Protocol::Server::EndOfStream == packet.type)
    {
        /// Do nothing.
    }
    else if (Protocol::Server::Exception == packet.type)
        packet.exception->rethrow();
    else
        throw NetException("Unexpected packet from server (expected EndOfStream or Exception, got "
        + String(Protocol::Server::toString(packet.type)) + ")", ErrorCodes::UNEXPECTED_PACKET_FROM_SERVER);

    finished = true;
}

RemoteBlockOutputStream::~RemoteBlockOutputStream()
{
    /// If interrupted in the middle of the loop of communication with the server, then interrupt the connection
    if (query_sent && !finished)
        connection.disconnect();
}

}<|MERGE_RESOLUTION|>--- conflicted
+++ resolved
@@ -22,11 +22,6 @@
     /** Send query and receive "header", that describe table structure.
       * Header is needed to know, what structure is required for blocks to be passed to 'write' method.
       */
-<<<<<<< HEAD
-
-    query_sent = true;
-=======
->>>>>>> 533b5cbe
     connection.sendQuery(query, "", QueryProcessingStage::Complete, settings, nullptr);
 
     Connection::Packet packet = connection.receivePacket();
@@ -86,9 +81,19 @@
 
 RemoteBlockOutputStream::~RemoteBlockOutputStream()
 {
-    /// If interrupted in the middle of the loop of communication with the server, then interrupt the connection
-    if (query_sent && !finished)
-        connection.disconnect();
+    /// If interrupted in the middle of the loop of communication with the server, then interrupt the connection,
+    ///  to not leave the connection in unsynchronized state.
+    if (!finished)
+    {
+        try
+        {
+            connection.disconnect();
+        }
+        catch (...)
+        {
+            tryLogCurrentException(__PRETTY_FUNCTION__);
+        }
+    }
 }
 
 }