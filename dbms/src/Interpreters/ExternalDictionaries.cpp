#include <Interpreters/ExternalDictionaries.h>
#include <Interpreters/Context.h>
#include <Dictionaries/DictionaryFactory.h>

namespace DB
{

namespace
{
    const ExternalLoaderUpdateSettings externalDictionariesUpdateSettings {};

    const ExternalLoaderConfigSettings & getExternalDictionariesConfigSettings()
    {
        static ExternalLoaderConfigSettings settings;
        static std::once_flag flag;

        std::call_once(flag, []
        {
            settings.external_config = "dictionary";
            settings.external_name = "name";
            settings.path_setting_name = "dictionaries_config";
        });

        return settings;
    }
}


/// Must not acquire Context lock in constructor to avoid possibility of deadlocks.
ExternalDictionaries::ExternalDictionaries(
    std::unique_ptr<IConfigRepository> config_repository,
    const Poco::Util::AbstractConfiguration & config,
    Context & context)
        : ExternalLoader(config,
                         externalDictionariesUpdateSettings,
                         getExternalDictionariesConfigSettings(),
                         std::move(config_repository),
                         &Logger::get("ExternalDictionaries"),
                         "external dictionary"),
        context(context)
{
}

<<<<<<< HEAD
std::shared_ptr<IExternalLoadable> ExternalDictionaries::create(
        const std::string & name, const Configuration & config, const std::string & config_prefix)
=======

std::unique_ptr<IExternalLoadable> ExternalDictionaries::create(
        const std::string & name, const Configuration & config, const std::string & config_prefix) const
>>>>>>> 8ef7f358
{
    return DictionaryFactory::instance().create(name, config, config_prefix, context);
}

}<|MERGE_RESOLUTION|>--- conflicted
+++ resolved
@@ -41,14 +41,8 @@
 {
 }
 
-<<<<<<< HEAD
 std::shared_ptr<IExternalLoadable> ExternalDictionaries::create(
-        const std::string & name, const Configuration & config, const std::string & config_prefix)
-=======
-
-std::unique_ptr<IExternalLoadable> ExternalDictionaries::create(
         const std::string & name, const Configuration & config, const std::string & config_prefix) const
->>>>>>> 8ef7f358
 {
     return DictionaryFactory::instance().create(name, config, config_prefix, context);
 }
