--- conflicted
+++ resolved
@@ -552,15 +552,9 @@
     template <typename Map>
     struct Adder<ASTTableJoin::Kind::Left, ASTTableJoin::Strictness::Any, Map>
     {
-<<<<<<< HEAD
-        static void addFound(const typename Map::const_iterator & it, size_t num_columns_to_add, ColumnPlainPtrs & added_columns,
-            size_t /*i*/, IColumn::Filter * /*filter*/, IColumn::Offset_t & /*current_offset*/, IColumn::Offsets_t * /*offsets*/,
-            const std::vector<size_t> & right_indexes)
-=======
         static void addFound(const typename Map::const_iterator & it, size_t num_columns_to_add, MutableColumns & added_columns,
             size_t /*i*/, IColumn::Filter * /*filter*/, IColumn::Offset & /*current_offset*/, IColumn::Offsets * /*offsets*/,
-            size_t num_columns_to_skip)
->>>>>>> c8d8016b
+            const std::vector<size_t> & right_indexes)
         {
             for (size_t j = 0; j < num_columns_to_add; ++j)
                 added_columns[j]->insertFrom(*it->second.block->getByPosition(right_indexes[j]).column.get(), it->second.row_num);
@@ -577,15 +571,9 @@
     template <typename Map>
     struct Adder<ASTTableJoin::Kind::Inner, ASTTableJoin::Strictness::Any, Map>
     {
-<<<<<<< HEAD
-        static void addFound(const typename Map::const_iterator & it, size_t num_columns_to_add, ColumnPlainPtrs & added_columns,
-            size_t i, IColumn::Filter * filter, IColumn::Offset_t & /*current_offset*/, IColumn::Offsets_t * /*offsets*/,
-            const std::vector<size_t> & right_indexes)
-=======
         static void addFound(const typename Map::const_iterator & it, size_t num_columns_to_add, MutableColumns & added_columns,
             size_t i, IColumn::Filter * filter, IColumn::Offset & /*current_offset*/, IColumn::Offsets * /*offsets*/,
-            size_t num_columns_to_skip)
->>>>>>> c8d8016b
+            const std::vector<size_t> & right_indexes)
         {
             (*filter)[i] = 1;
 
@@ -603,15 +591,9 @@
     template <ASTTableJoin::Kind KIND, typename Map>
     struct Adder<KIND, ASTTableJoin::Strictness::All, Map>
     {
-<<<<<<< HEAD
-        static void addFound(const typename Map::const_iterator & it, size_t num_columns_to_add, ColumnPlainPtrs & added_columns,
-            size_t i, IColumn::Filter * /*filter*/, IColumn::Offset_t & current_offset, IColumn::Offsets_t * offsets,
-            const std::vector<size_t> & right_indexes)
-=======
         static void addFound(const typename Map::const_iterator & it, size_t num_columns_to_add, MutableColumns & added_columns,
             size_t i, IColumn::Filter * /*filter*/, IColumn::Offset & current_offset, IColumn::Offsets * offsets,
-            size_t num_columns_to_skip)
->>>>>>> c8d8016b
+            const std::vector<size_t> & right_indexes)
         {
             size_t rows_joined = 0;
             for (auto current = &static_cast<const typename Map::mapped_type::Base_t &>(it->second); current != nullptr; current = current->next)
@@ -646,17 +628,10 @@
 
     template <ASTTableJoin::Kind KIND, ASTTableJoin::Strictness STRICTNESS, typename KeyGetter, typename Map, bool has_null_map>
     void NO_INLINE joinBlockImplTypeCase(
-<<<<<<< HEAD
-        const Map & map, size_t rows, const ConstColumnPlainPtrs & key_columns, const Sizes & key_sizes,
-        ColumnPlainPtrs & added_columns, ConstNullMapPtr null_map, std::unique_ptr<IColumn::Filter> & filter,
+        const Map & map, size_t rows, const ColumnRawPtrs & key_columns, const Sizes & key_sizes,
+        MutableColumns & added_columns, ConstNullMapPtr null_map, std::unique_ptr<IColumn::Filter> & filter,
         IColumn::Offset_t & current_offset, std::unique_ptr<IColumn::Offsets_t> & offsets_to_replicate,
         const std::vector<size_t> & right_indexes)
-=======
-        const Map & map, size_t rows, const ColumnRawPtrs & key_columns, size_t keys_size, const Sizes & key_sizes,
-        size_t num_columns_to_add, size_t num_columns_to_skip, MutableColumns & added_columns, ConstNullMapPtr null_map,
-        std::unique_ptr<IColumn::Filter> & filter,
-        IColumn::Offset & current_offset, std::unique_ptr<IColumn::Offsets> & offsets_to_replicate)
->>>>>>> c8d8016b
     {
         size_t keys_size = key_columns.size();
         size_t num_columns_to_add = right_indexes.size();
@@ -690,17 +665,10 @@
 
     template <ASTTableJoin::Kind KIND, ASTTableJoin::Strictness STRICTNESS, typename KeyGetter, typename Map>
     void joinBlockImplType(
-<<<<<<< HEAD
-        const Map & map, size_t rows, const ConstColumnPlainPtrs & key_columns, const Sizes & key_sizes,
-        ColumnPlainPtrs & added_columns, ConstNullMapPtr null_map, std::unique_ptr<IColumn::Filter> & filter,
+        const Map & map, size_t rows, const ColumnRawPtrs & key_columns, const Sizes & key_sizes,
+        MutableColumns & added_columns, ConstNullMapPtr null_map, std::unique_ptr<IColumn::Filter> & filter,
         IColumn::Offset_t & current_offset, std::unique_ptr<IColumn::Offsets_t> & offsets_to_replicate,
         const std::vector<size_t> & right_indexes)
-=======
-        const Map & map, size_t rows, const ColumnRawPtrs & key_columns, size_t keys_size, const Sizes & key_sizes,
-        size_t num_columns_to_add, size_t num_columns_to_skip, MutableColumns & added_columns, ConstNullMapPtr null_map,
-        std::unique_ptr<IColumn::Filter> & filter,
-        IColumn::Offset & current_offset, std::unique_ptr<IColumn::Offsets> & offsets_to_replicate)
->>>>>>> c8d8016b
     {
         if (null_map)
             joinBlockImplTypeCase<KIND, STRICTNESS, KeyGetter, Map, true>(
@@ -774,8 +742,7 @@
 
     /// Add new columns to the block.
     size_t num_columns_to_add = sample_block_with_columns_to_add.columns();
-<<<<<<< HEAD
-    ColumnPlainPtrs added_columns;
+    MutableColumns added_columns;
     added_columns.reserve(num_columns_to_add);
 
     std::vector<size_t> right_indexes;
@@ -788,21 +755,10 @@
         /// Don't insert column if it's in left block.
         if (!block.has(src_column.name))
         {
-            ColumnWithTypeAndName new_column = src_column.cloneEmpty();
-            added_columns.push_back(new_column.column.get());
+            added_columns.push_back(src_column.column->cloneEmpty());
             added_columns.back()->reserve(src_column.column->size());
-            block.insert(std::move(new_column));
             right_indexes.push_back(num_columns_to_skip + i);
         }
-=======
-    MutableColumns added_columns(num_columns_to_add);
-
-    for (size_t i = 0; i < num_columns_to_add; ++i)
-    {
-        const ColumnWithTypeAndName & sample_col = sample_block_with_columns_to_add.safeGetByPosition(i);
-        added_columns[i] = sample_col.column->cloneEmpty();
-        added_columns[i]->reserve(sample_col.column->size());
->>>>>>> c8d8016b
     }
 
     size_t rows = block.rows();
@@ -819,18 +775,6 @@
 
     if (strictness == ASTTableJoin::Strictness::All)
         offsets_to_replicate = std::make_unique<IColumn::Offsets>(rows);
-
-<<<<<<< HEAD
-//    std::cerr << num_columns_to_skip << "\n" << block.dumpStructure() << "\n" << blocks.front().dumpStructure() << "\n";
-=======
-    /** For LEFT/INNER JOIN, the saved blocks do not contain keys.
-      * For FULL/RIGHT JOIN, the saved blocks contain keys;
-      *  but they will not be used at this stage of joining (and will be in `AdderNonJoined`), and they need to be skipped.
-      */
-    size_t num_columns_to_skip = 0;
-    if (getFullness(kind))
-        num_columns_to_skip = keys_size;
->>>>>>> c8d8016b
 
     switch (type)
     {
