--- conflicted
+++ resolved
@@ -2095,7 +2095,6 @@
         else:
             raise Exception("Cannot start ClickHouse, see additional info in logs")
 
-<<<<<<< HEAD
         self.exec_in_container(["bash", "-c", "{} --daemon".format(self.clickhouse_start_command)], user=str(os.getuid()))
         # wait start
         start_time = time.time()
@@ -2122,10 +2121,6 @@
             raise last_err
 
     def restart_clickhouse(self, stop_start_wait_sec=60, kill=False):
-=======
-
-    def restart_clickhouse(self, stop_start_wait_sec=30, kill=False):
->>>>>>> b7b269b1
         self.stop_clickhouse(stop_start_wait_sec, kill)
         self.start_clickhouse(stop_start_wait_sec)
 
