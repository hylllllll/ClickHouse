--- conflicted
+++ resolved
@@ -298,9 +298,6 @@
 
 if (USE_S2_GEOMETRY)
     add_subdirectory(s2geometry-cmake)
-<<<<<<< HEAD
-endif()
-=======
 endif()
 
 # Put all targets defined here and in subdirectories under "contrib/<immediate-subdir>" folders in GUI-based IDEs.
@@ -375,5 +372,4 @@
     endforeach ()
 endfunction ()
 
-organize_ide_folders_2_level ("${CMAKE_CURRENT_LIST_DIR}")
->>>>>>> ae214ffc
+organize_ide_folders_2_level ("${CMAKE_CURRENT_LIST_DIR}")